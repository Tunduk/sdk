﻿<?xml version="1.0" encoding="utf-8"?>
<xliff xmlns="urn:oasis:names:tc:xliff:document:1.2" xmlns:xsi="http://www.w3.org/2001/XMLSchema-instance" version="1.2" xsi:schemaLocation="urn:oasis:names:tc:xliff:document:1.2 xliff-core-1.2-transitional.xsd">
  <file datatype="xml" source-language="en" target-language="zh-Hant" original="../LocalizableStrings.resx">
    <body>
      <trans-unit id="MalformedText">
        <source>Malformed command text '{0}'</source>
        <target state="translated">命令文字 '{0}' 格式錯誤</target>
        <note />
      </trans-unit>
      <trans-unit id="UnableToLocateDotnetMultiplexer">
        <source>Unable to locate dotnet multiplexer</source>
        <target state="translated">找不到 dotnet multiplexer</target>
        <note />
      </trans-unit>
<<<<<<< HEAD
=======
      <trans-unit id="LookingForPreferCliRuntimeFile">
        <source>{0}: Looking for prefercliruntime file at `{1}`</source>
        <target state="translated">{0}: 正在於 `{1}` 尋找 prefercliruntime 檔</target>
        <note />
      </trans-unit>
      <trans-unit id="AttemptingToResolve">
        <source>{0}: attempting to resolve {1}</source>
        <target state="translated">{0}: 正在嘗試解析 {1}</target>
        <note />
      </trans-unit>
      <trans-unit id="DidNotFindAMatchingProject">
        <source>{0}: Did not find a matching project {1}.</source>
        <target state="translated">{0}: 未找到相符的專案 {1}。</target>
        <note />
      </trans-unit>
      <trans-unit id="InvalidCommandResolverArguments">
        <source>{0}: invalid commandResolverArguments</source>
        <target state="translated">{0}: commandResolverArguments 無效</target>
        <note />
      </trans-unit>
      <trans-unit id="DoesNotExist">
        <source>{0}: {1} does not exist</source>
        <target state="translated">{0}: {1} 不存在</target>
        <note />
      </trans-unit>
      <trans-unit id="AmbiguousCommandName">
        <source>Ambiguous command name: {0}</source>
        <target state="translated">不明確的命令名稱: {0}</target>
        <note />
      </trans-unit>
      <trans-unit id="ToolLibraryFound">
        <source>{0}: tool library found {1}</source>
        <target state="translated">{0}: 找到工具程式庫 {1}</target>
        <note />
      </trans-unit>
      <trans-unit id="MSBuildExePath">
        <source>{0}: MSBUILD_EXE_PATH = {1}</source>
        <target state="translated">{0}: MSBUILD_EXE_PATH = {1}</target>
        <note />
      </trans-unit>
      <trans-unit id="MSBuildProjectPath">
        <source>{0}: MSBuild project path = {1}</source>
        <target state="translated">{0}: MSBuild 專案路徑 = {1}</target>
        <note />
      </trans-unit>
      <trans-unit id="MultipleProjectFilesFound">
        <source>Specify which project file to use because this '{0}' contains more than one project file.</source>
        <target state="translated">指定要使用的專案檔，因為這個 '{0}' 包含多個專案檔。</target>
        <note />
      </trans-unit>
      <trans-unit id="DidNotFindProject">
        <source>{0}: ProjectFactory did not find Project.</source>
        <target state="translated">{0}: ProjectFactory 未找到專案。</target>
        <note />
      </trans-unit>
      <trans-unit id="ResolvingCommandSpec">
        <source>{0}: resolving commandspec from {1} Tool Libraries.</source>
        <target state="translated">{0}: 正在從 {1} 工具程式庫解析 commandspec。</target>
        <note />
      </trans-unit>
      <trans-unit id="FailedToResolveCommandSpec">
        <source>{0}: failed to resolve commandspec from library.</source>
        <target state="translated">{0}: 無法從程式庫解析 commandspec。</target>
        <note />
      </trans-unit>
      <trans-unit id="AttemptingToResolveCommandSpec">
        <source>{0}: Attempting to resolve command spec from tool {1}</source>
        <target state="translated">{0}: 正在嘗試從工具 {1} 解析 command spec</target>
        <note />
      </trans-unit>
      <trans-unit id="NuGetPackagesRoot">
        <source>{0}: nuget packages root:
{1}</source>
        <target state="translated">{0}: NuGet 套件根:
{1}</target>
        <note />
      </trans-unit>
      <trans-unit id="FoundToolLockFile">
        <source>{0}: found tool lockfile at : {1}</source>
        <target state="translated">{0}: 於 {1} 找到工具鎖定檔案</target>
        <note />
      </trans-unit>
      <trans-unit id="LibraryNotFoundInLockFile">
        <source>{0}: library not found in lock file.</source>
        <target state="translated">{0}: 鎖定檔案中找不到程式庫。</target>
        <note />
      </trans-unit>
      <trans-unit id="AttemptingToCreateCommandSpec">
        <source>{0}: attempting to create commandspec</source>
        <target state="translated">{0}: 正在嘗試建立 commandspec</target>
        <note />
      </trans-unit>
      <trans-unit id="CommandSpecIsNull">
        <source>{0}: commandSpec is null.</source>
        <target state="translated">{0}: commandSpec 為 null。</target>
        <note />
      </trans-unit>
      <trans-unit id="ExpectDepsJsonAt">
        <source>{0}: expect deps.json at: {1}</source>
        <target state="translated">{0}: 於 {1} 需要 deps.json</target>
        <note />
      </trans-unit>
      <trans-unit id="GeneratingDepsJson">
        <source>Generating deps.json at: {0}</source>
        <target state="translated">正在於 {0} 產生 deps.json</target>
        <note />
      </trans-unit>
      <trans-unit id="UnableToGenerateDepsJson">
        <source>Unable to generate deps.json, it may have been already generated.  You can specify the "-d" option before the tool name for diagnostic output (for example, "dotnet -d &lt;toolname&gt;": {0}</source>
        <target state="translated">無法產生 deps.json，可能已產生 deps.json。您可以在診斷輸出的工具名稱前指定 "-d" 選項 (例如 "dotnet -d &lt;toolname&gt;": {0}</target>
        <note />
      </trans-unit>
      <trans-unit id="UnableToDeleteTemporaryDepsJson">
        <source>unable to delete temporary deps.json file: {0}</source>
        <target state="translated">無法刪除暫存 deps.json 檔: {0}</target>
        <note />
      </trans-unit>
      <trans-unit id="VersionForPackageCouldNotBeResolved">
        <source>Version for package `{0}` could not be resolved.</source>
        <target state="translated">無法解析套件 `{0}` 的版本。</target>
        <note />
      </trans-unit>
>>>>>>> 8a7ff678
      <trans-unit id="FileNotFound">
        <source>File not found `{0}`.</source>
        <target state="translated">找不到檔案 `{0}`。</target>
        <note />
      </trans-unit>
      <trans-unit id="ProjectNotRestoredOrRestoreFailed">
        <source>The project may not have been restored or restore failed - run `dotnet restore`</source>
        <target state="translated">專案可能尚未還原或還原失敗 - 執行 `dotnet restore`</target>
        <note />
      </trans-unit>
      <trans-unit id="NoExecutableFoundMatchingCommand">
        <source>No executable found matching command "{0}". See https://aka.ms/missing-command for more information.</source>
        <target state="translated">找不到任何符合命令 "{0}" 的可執行檔。如需詳細資料，請參閱 https://aka.ms/missing-command。</target>
        <note />
      </trans-unit>
      <trans-unit id="WaitingForDebuggerToAttach">
        <source>Waiting for debugger to attach. Press ENTER to continue</source>
        <target state="translated">正在等候附加偵錯工具。按 ENTER 繼續進行</target>
        <note />
      </trans-unit>
      <trans-unit id="ProcessId">
        <source>Process ID: {0}</source>
        <target state="translated">處理序識別碼: {0}</target>
        <note />
      </trans-unit>
      <trans-unit id="CouldNotAccessAssetsFile">
        <source>Could not access assets file.</source>
        <target state="translated">無法存取資產檔案。</target>
        <note />
      </trans-unit>
      <trans-unit id="WriteLineForwarderSetPreviously">
        <source>WriteLine forwarder set previously</source>
        <target state="translated">先前已設定 WriteLine 轉寄站</target>
        <note />
      </trans-unit>
      <trans-unit id="AlreadyCapturingStream">
        <source>Already capturing stream!</source>
        <target state="translated">已在擷取資料流!</target>
        <note />
      </trans-unit>
      <trans-unit id="RunningFileNameArguments">
        <source>Running {0} {1}</source>
        <target state="translated">正在執行 {0} {1}</target>
        <note />
      </trans-unit>
      <trans-unit id="ProcessExitedWithCode">
        <source>&lt; {0} exited with {1} in {2} ms.</source>
        <target state="translated">&lt; {0} 經過 {2} 毫秒結束，並出現 {1}。</target>
        <note />
      </trans-unit>
      <trans-unit id="UnableToInvokeMemberNameAfterCommand">
        <source>Unable to invoke {0} after the command has been run</source>
        <target state="translated">執行命令後無法叫用 {0}</target>
        <note />
      </trans-unit>
      <trans-unit id="DotNetSdkInfoLabel">
        <source>.NET Core SDK (reflecting any global.json):</source>
        <target state="translated">.NET Core SDK (反映任何 global.json):</target>
        <note />
      </trans-unit>
      <trans-unit id="DotNetRuntimeInfoLabel">
        <source>Runtime Environment:</source>
        <target state="translated">執行階段環境:</target>
        <note />
      </trans-unit>
      <trans-unit id="EmbedAppNameInHostAppHostHasBeenModified">
        <source>Unable to use '{0}' as application host executable as it does not contain the expected placeholder byte sequence '{1}' that would mark where the application name would be written.</source>
        <target state="translated">無法使用 '{0}' 作為應用程式主機可執行檔，因為它並未包含應有的預留位置位元組序列 '{1}'，其會標示應用程式名稱的寫入位置。</target>
        <note />
      </trans-unit>
      <trans-unit id="EmbedAppNameInHostFileNameIsTooLong">
        <source>Given file name '{0}' is longer than 1024 bytes</source>
        <target state="translated">指定檔案名稱 '{0}' 的長度超過 1024 個位元組</target>
        <note />
      </trans-unit>
      <trans-unit id="CannotFindCommandAvailableAsTool">
        <source>Cannot find command 'dotnet {0}', please run the following command to install

dotnet tool install --global {1}</source>
        <target state="translated">找不到命令 'dotnet {0}'，請執行下列命令加以安裝

dotnet tool install --global {1}</target>
        <note />
      </trans-unit>
      <trans-unit id="DotnetCliHomeUsed">
        <source>Using home directory '{0}' set by the '{1}' environment variable.</source>
        <target state="translated">使用依 '{1}' 環境變數設定的主目錄 '{0}'。</target>
        <note />
      </trans-unit>
      <trans-unit id="DotNetSdkInfo">
        <source>.NET Core SDK</source>
        <target state="translated">.NET Core SDK</target>
        <note />
      </trans-unit>
    </body>
  </file>
</xliff><|MERGE_RESOLUTION|>--- conflicted
+++ resolved
@@ -12,8 +12,6 @@
         <target state="translated">找不到 dotnet multiplexer</target>
         <note />
       </trans-unit>
-<<<<<<< HEAD
-=======
       <trans-unit id="LookingForPreferCliRuntimeFile">
         <source>{0}: Looking for prefercliruntime file at `{1}`</source>
         <target state="translated">{0}: 正在於 `{1}` 尋找 prefercliruntime 檔</target>
@@ -136,7 +134,6 @@
         <target state="translated">無法解析套件 `{0}` 的版本。</target>
         <note />
       </trans-unit>
->>>>>>> 8a7ff678
       <trans-unit id="FileNotFound">
         <source>File not found `{0}`.</source>
         <target state="translated">找不到檔案 `{0}`。</target>
