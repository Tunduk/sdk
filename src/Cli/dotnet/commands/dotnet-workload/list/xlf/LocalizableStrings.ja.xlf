﻿<?xml version="1.0" encoding="utf-8"?>
<xliff xmlns="urn:oasis:names:tc:xliff:document:1.2" xmlns:xsi="http://www.w3.org/2001/XMLSchema-instance" version="1.2" xsi:schemaLocation="urn:oasis:names:tc:xliff:document:1.2 xliff-core-1.2-transitional.xsd">
  <file datatype="xml" source-language="en" target-language="ja" original="../LocalizableStrings.resx">
    <body>
      <trans-unit id="CommandDescription">
        <source>List workloads available.</source>
        <target state="translated">使用可能なワークロードを一覧表示します。</target>
        <note />
      </trans-unit>
      <trans-unit id="WorkloadIdColumn">
        <source>Installed Workload Ids</source>
        <target state="translated">インストール済みワークロード ID</target>
        <note />
      </trans-unit>
      <trans-unit id="WorkloadListFooter">
        <source>Use `dotnet workload search` to find additional workloads to install.</source>
        <target state="translated">`dotnet ワークロード検索` を使用して追加ワークロードを検出し、インストールします。</target>
        <note />
      </trans-unit>
      <trans-unit id="WorkloadSourceColumn">
        <source>Installation Source</source>
<<<<<<< HEAD
        <target state="new">Installation Source</target>
=======
        <target state="translated">インストール ソース</target>
>>>>>>> 7df270a3
        <note />
      </trans-unit>
      <trans-unit id="WorkloadUpdatesAvailable">
        <source>Updates are avaliable for the following workload(s): {0}. Run `dotnet workload update` to get the latest.</source>
        <target state="translated">次のワークロードの更新プログラムが利用可能です: {0}。`dotnet ワークロードの更新' を実行して最新版を取得します。</target>
        <note />
      </trans-unit>
    </body>
  </file>
</xliff><|MERGE_RESOLUTION|>--- conflicted
+++ resolved
@@ -19,11 +19,7 @@
       </trans-unit>
       <trans-unit id="WorkloadSourceColumn">
         <source>Installation Source</source>
-<<<<<<< HEAD
-        <target state="new">Installation Source</target>
-=======
         <target state="translated">インストール ソース</target>
->>>>>>> 7df270a3
         <note />
       </trans-unit>
       <trans-unit id="WorkloadUpdatesAvailable">
