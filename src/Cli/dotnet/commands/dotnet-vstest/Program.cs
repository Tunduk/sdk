﻿// Copyright (c) .NET Foundation and contributors. All rights reserved.
// Licensed under the MIT license. See LICENSE file in the project root for full license information.

using System;
using System.Collections.Generic;
using System.CommandLine.Parsing;
using System.Linq;
using Microsoft.DotNet.Cli;
<<<<<<< HEAD
using Microsoft.DotNet.Tools.Test;
=======
using System.CommandLine.Parsing;
using System.Collections.Generic;
using System.Linq;
using System;
>>>>>>> 7df270a3

namespace Microsoft.DotNet.Tools.VSTest
{
    public class VSTestCommand
    {
        public static int Run(ParseResult parseResult)
        {
            parseResult.HandleDebugSwitch();

<<<<<<< HEAD
            // We use also current process id for the correlation id for possible future usage in case we need to know the parent process
            // from the VSTest side.
            string testSessionCorrelationId = $"{Environment.ProcessId}_{Guid.NewGuid()}";
=======
            VSTestForwardingApp vsTestforwardingApp = new VSTestForwardingApp(GetArgs(parseResult));
>>>>>>> 7df270a3

            var args = new List<string>();
            args.AddRange(GetArgs(parseResult));

            if (!FeatureFlag.Instance.IsSet(FeatureFlag.DISABLE_ARTIFACTS_POSTPROCESSING))
            {
                // Add artifacts processing mode and test session id for the artifact post-processing
                args.Add("--artifactsProcessingMode-collect");
                args.Add($"--testSessionCorrelationId:{testSessionCorrelationId}");
            }

            VSTestForwardingApp vsTestforwardingApp = new(args);

            int exitCode = vsTestforwardingApp.Execute();

            // We run post processing also if execution is failed for possible partial successful result to post process.
            exitCode |= TestCommand.RunArtifactPostProcessingIfNeeded(testSessionCorrelationId, parseResult, FeatureFlag.Instance);

            return exitCode;
        }

        private static string[] GetArgs(ParseResult parseResult)
        {
            IEnumerable<string> args = parseResult.GetArguments();

            if (parseResult.HasOption(CommonOptions.TestLoggerOption))
            {
                // System command line might have mutated the options, reformat test logger option so vstest recognizes it
                string loggerValue = parseResult.GetValueForOption(CommonOptions.TestLoggerOption);
                args = args.Where(a => !a.Equals(loggerValue) && !CommonOptions.TestLoggerOption.Aliases.Contains(a));
                args = args.Prepend($"{CommonOptions.TestLoggerOption.Aliases.First()}:{loggerValue}");
            }

            return args.ToArray();
        }

        private static string[] GetArgs(ParseResult parseResult)
        {
            IEnumerable<string> args = parseResult.GetArguments();

            if (parseResult.HasOption(CommonOptions.TestLoggerOption))
            {
                // System command line might have mutated the options, reformat test logger option so vstest recognizes it
                var loggerValue = parseResult.GetValueForOption(CommonOptions.TestLoggerOption);
                args = args.Where(a => !a.Equals(loggerValue) && !CommonOptions.TestLoggerOption.Aliases.Contains(a));
                args = args.Prepend($"{CommonOptions.TestLoggerOption.Aliases.First()}:{loggerValue}");
            }

            return args.ToArray();
        }
    }
}<|MERGE_RESOLUTION|>--- conflicted
+++ resolved
@@ -6,14 +6,10 @@
 using System.CommandLine.Parsing;
 using System.Linq;
 using Microsoft.DotNet.Cli;
-<<<<<<< HEAD
-using Microsoft.DotNet.Tools.Test;
-=======
 using System.CommandLine.Parsing;
 using System.Collections.Generic;
 using System.Linq;
 using System;
->>>>>>> 7df270a3
 
 namespace Microsoft.DotNet.Tools.VSTest
 {
@@ -23,13 +19,7 @@
         {
             parseResult.HandleDebugSwitch();
 
-<<<<<<< HEAD
-            // We use also current process id for the correlation id for possible future usage in case we need to know the parent process
-            // from the VSTest side.
-            string testSessionCorrelationId = $"{Environment.ProcessId}_{Guid.NewGuid()}";
-=======
             VSTestForwardingApp vsTestforwardingApp = new VSTestForwardingApp(GetArgs(parseResult));
->>>>>>> 7df270a3
 
             var args = new List<string>();
             args.AddRange(GetArgs(parseResult));
