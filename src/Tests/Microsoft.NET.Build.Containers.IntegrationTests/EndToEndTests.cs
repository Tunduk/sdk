--- conflicted
+++ resolved
@@ -228,14 +228,9 @@
             "/p:runtimeidentifier=linux-x64",
             $"/p:ContainerBaseImage={DockerRegistryManager.FullyQualifiedBaseImageAspNet}",
             $"/p:ContainerRegistry={DockerRegistryManager.LocalRegistry}",
-<<<<<<< HEAD
-            $"/p:ContainerImageName={imageName}",
+            $"/p:ContainerRepository={imageName}",
             $"/p:Version={imageTag}",
             $"/p:RuntimeFrameworkVersion=8.0.0-preview.3.23174.8")
-=======
-            $"/p:ContainerRepository={imageName}",
-            $"/p:Version={imageTag}")
->>>>>>> da950cad
             .WithEnvironmentVariable("NUGET_PACKAGES", privateNuGetAssets.FullName)
             .WithWorkingDirectory(newProjectDir.FullName)
             .Execute();
@@ -371,12 +366,8 @@
             "/p:runtimeidentifier=linux-x64",
             $"/p:ContainerBaseImage={DockerRegistryManager.FullyQualifiedBaseImageAspNet}",
             $"/p:ContainerRegistry={DockerRegistryManager.LocalRegistry}",
-<<<<<<< HEAD
-            $"/p:ContainerImageName={imageName}",
+            $"/p:ContainerRepository={imageName}",
             $"/p:RuntimeFrameworkVersion=8.0.0-preview.3.23174.8",
-=======
-            $"/p:ContainerRepository={imageName}",
->>>>>>> da950cad
             $"/p:Version={imageTag}")
             .WithEnvironmentVariable("NUGET_PACKAGES", privateNuGetAssets.FullName)
             .WithWorkingDirectory(newProjectDir.FullName)
