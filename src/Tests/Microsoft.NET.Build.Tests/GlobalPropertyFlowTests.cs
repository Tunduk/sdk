﻿// Copyright (c) .NET Foundation and contributors. All rights reserved.
// Licensed under the MIT license. See LICENSE file in the project root for full license information.
//

using System;
using System.Collections.Generic;
using System.IO;
using System.Linq;
using System.Runtime.CompilerServices;
using System.Xml.Linq;
using FluentAssertions;
using Microsoft.DotNet.Cli.Utils;
using Microsoft.NET.TestFramework;
using Microsoft.NET.TestFramework.Assertions;
using Microsoft.NET.TestFramework.Commands;
using Microsoft.NET.TestFramework.ProjectConstruction;
using Xunit;
using Xunit.Abstractions;

namespace Microsoft.NET.Build.Tests
{
    public class GlobalPropertyFlowTests : SdkTest
    {
        TestProject _testProject;
        TestProject _referencedProject;

        public GlobalPropertyFlowTests(ITestOutputHelper log) : base(log)
        {
            _referencedProject = new TestProject("ReferencedProject")
            {
                TargetFrameworks = ToolsetInfo.CurrentTargetFramework,
                IsExe = false
            };

            _testProject = new TestProject("TestProject")
            {
                TargetFrameworks = ToolsetInfo.CurrentTargetFramework,
                IsExe = true
            };
            _testProject.ReferencedProjects.Add(_referencedProject);

            _testProject.RecordProperties("RuntimeIdentifier", "SelfContained");
            _referencedProject.RecordProperties("RuntimeIdentifier", "SelfContained");
        }

        TestAsset Build(bool passSelfContained, bool passRuntimeIdentifier, [CallerMemberName] string callingMethod = "", string identifier = "")
        {
            var testAsset = _testAssetsManager.CreateTestProject(_testProject, callingMethod: callingMethod, identifier:identifier);

            var arguments = GetDotnetArguments(passSelfContained, passRuntimeIdentifier);

            new DotnetBuildCommand(testAsset, arguments.ToArray())
                .Execute()
                .Should()
                .Pass();

            return testAsset;
        }

        List<string> GetDotnetArguments(bool passSelfContained, bool passRuntimeIdentifier)
        {
            var runtimeIdentifier = EnvironmentInfo.GetCompatibleRid();

            List<string> arguments = new List<string>();
            if (passSelfContained)
            {
                arguments.Add("--self-contained");
            }
            if (passRuntimeIdentifier)
            {
                arguments.Add("-r");
                arguments.Add(runtimeIdentifier);
            }

            return arguments;
        }

        [RequiresMSBuildVersionTheory("17.4.0.41702")]
        [InlineData(true, true)]
        [InlineData(true, false)]
        [InlineData(false, true)]
        [InlineData(false, false)]
        public void TestGlobalPropertyFlowToLibrary(bool passSelfContained, bool passRuntimeIdentifier)
        {
            var testAsset = Build(passSelfContained, passRuntimeIdentifier, identifier: passSelfContained.ToString() + "_" + passRuntimeIdentifier);

            bool buildingSelfContained = passSelfContained || passRuntimeIdentifier;

            ValidateProperties(testAsset, _testProject, expectSelfContained: buildingSelfContained, expectRuntimeIdentifier: buildingSelfContained);
            ValidateProperties(testAsset, _referencedProject, expectSelfContained: false, expectRuntimeIdentifier: false);
        }

        [RequiresMSBuildVersionTheory("17.4.0.41702")]
        [InlineData(true, true)]
        [InlineData(true, false)]
        [InlineData(false, true)]
        [InlineData(false, false)]
        public void TestGlobalPropertyFlowToExe(bool passSelfContained, bool passRuntimeIdentifier)
        {
            _referencedProject.IsExe = true;

            var testAsset = Build(passSelfContained, passRuntimeIdentifier, identifier: passSelfContained.ToString() + "_" + passRuntimeIdentifier);

            bool buildingSelfContained = passSelfContained || passRuntimeIdentifier;

            ValidateProperties(testAsset, _testProject, expectSelfContained: buildingSelfContained, expectRuntimeIdentifier: buildingSelfContained);
            ValidateProperties(testAsset, _referencedProject, expectSelfContained: buildingSelfContained, expectRuntimeIdentifier: buildingSelfContained);
        }


        [RequiresMSBuildVersionTheory("17.4.0.41702")]
        [InlineData(true, true)]
        [InlineData(true, false)]
        [InlineData(false, true)]
        [InlineData(false, false)]
        public void TestGlobalPropertyFlowToExeWithSelfContainedFalse(bool passSelfContained, bool passRuntimeIdentifier)
        {
            _referencedProject.IsExe = true;
            _referencedProject.AdditionalProperties["SelfContained"] = "false";

            string identifier = passSelfContained.ToString() + "_" + passRuntimeIdentifier;

            if (!passSelfContained && passRuntimeIdentifier)
            {
                //  This combination results in a build error because it ends up being a self-contained Exe referencing a framework dependent one
                var testAsset = _testAssetsManager.CreateTestProject(_testProject, identifier: identifier);

                new DotnetBuildCommand(testAsset, "-r", EnvironmentInfo.GetCompatibleRid())
                    .Execute()
                    .Should()
                    .Fail()
                    .And
                    .HaveStdOutContaining("NETSDK1150");
            }
            else
            {

                var testAsset = Build(passSelfContained, passRuntimeIdentifier, identifier: identifier);

                bool buildingSelfContained = passSelfContained || passRuntimeIdentifier;

                ValidateProperties(testAsset, _testProject, expectSelfContained: buildingSelfContained, expectRuntimeIdentifier: buildingSelfContained);
                //  SelfContained will only flow to referenced project if it's explicitly passed in this case
                ValidateProperties(testAsset, _referencedProject, expectSelfContained: passSelfContained, expectRuntimeIdentifier: buildingSelfContained);
            }
        }

        [RequiresMSBuildVersionTheory("17.4.0.41702")]
        [InlineData(true, true)]
        [InlineData(true, false)]
        [InlineData(false, true)]
        [InlineData(false, false)]
        public void TestGlobalPropertyFlowToLibraryWithRuntimeIdentifier(bool passSelfContained, bool passRuntimeIdentifier)
        {
            //  Set a RuntimeIdentifier in the referenced project that is different from what is passed in on the command line
            _referencedProject.RuntimeIdentifier = "win7-x64";

            var testAsset = Build(passSelfContained, passRuntimeIdentifier, identifier: passSelfContained.ToString() + "_" + passRuntimeIdentifier);

            bool buildingSelfContained = passSelfContained || passRuntimeIdentifier;

            ValidateProperties(testAsset, _testProject, expectSelfContained: buildingSelfContained, expectRuntimeIdentifier: buildingSelfContained);
            ValidateProperties(testAsset, _referencedProject, expectSelfContained: passSelfContained, expectRuntimeIdentifier: buildingSelfContained,
                //  Right now passing "--self-contained" also causes the RuntimeIdentifier to be passed as a global property.
                //  That should change with https://github.com/dotnet/sdk/pull/26143, which will likely require updating this and other tests in this class
                expectedRuntimeIdentifier: buildingSelfContained ? "" : _referencedProject.RuntimeIdentifier);
        }

        [RequiresMSBuildVersionTheory("17.4.0.41702")]
        [InlineData(true, true)]
        [InlineData(true, false)]
        [InlineData(false, true)]
        [InlineData(false, false)]
        public void TestGlobalPropertyFlowToMultitargetedProject(bool passSelfContained, bool passRuntimeIdentifier)
        {
            _testProject.TargetFrameworks = "net6.0;net7.0";

            _referencedProject.TargetFrameworks = "net6.0;net7.0";
            _referencedProject.IsExe = true;
            _referencedProject.ProjectChanges.Add(project =>
            {
                project.Root.Element("PropertyGroup").Add(XElement.Parse(@"<OutputType Condition=""'$(TargetFramework)' == 'net6.0'"">Library</OutputType>"));
            });

            var testAsset = Build(passSelfContained, passRuntimeIdentifier, identifier: passSelfContained.ToString() + "_" + passRuntimeIdentifier);

            bool buildingSelfContained = passSelfContained || passRuntimeIdentifier;

            ValidateProperties(testAsset, _testProject, expectSelfContained: buildingSelfContained, expectRuntimeIdentifier: buildingSelfContained,
                targetFramework: "net6.0");
            ValidateProperties(testAsset, _testProject, expectSelfContained: buildingSelfContained, expectRuntimeIdentifier: buildingSelfContained,
                targetFramework: "net7.0");
            ValidateProperties(testAsset, _referencedProject, expectSelfContained: false, expectRuntimeIdentifier: false,
                targetFramework: "net6.0");
            ValidateProperties(testAsset, _referencedProject, expectSelfContained: buildingSelfContained, expectRuntimeIdentifier: buildingSelfContained,
                targetFramework: "net7.0");
        }

        [RequiresMSBuildVersionTheory("17.4.0.41702")]
        [InlineData(true, true)]
        [InlineData(true, false)]
        [InlineData(false, true)]
        [InlineData(false, false)]
        public void TestGlobalPropertyFlowInSolution(bool passSelfContained, bool passRuntimeIdentifier)
        {
            var identifier = passSelfContained.ToString() + "_" + passRuntimeIdentifier;

            var testAsset = _testAssetsManager.CreateTestProject(_testProject, identifier: identifier);

            new DotnetNewCommand(Log, "sln")
<<<<<<< HEAD
                .WithVirutalHive()
=======
                .WithVirtualHive()
>>>>>>> 053ffbc1
                .WithWorkingDirectory(testAsset.TestRoot)
                .Execute()
                .Should()
                .Pass();

            new DotnetCommand(Log, "sln", "add", _testProject.Name)
                .WithWorkingDirectory(testAsset.TestRoot)
                .Execute()
                .Should()
                .Pass();

            new DotnetCommand(Log, "sln", "add", _referencedProject.Name)
                .WithWorkingDirectory(testAsset.TestRoot)
                .Execute()
                .Should()
                .Pass();

            var arguments = GetDotnetArguments(passSelfContained, passRuntimeIdentifier);

            if (passSelfContained || passRuntimeIdentifier)
            {
                new DotnetBuildCommand(Log, arguments.ToArray())
                    .WithWorkingDirectory(testAsset.TestRoot)
                    .Execute()
                    .Should()
                    .Fail()
                    .And
                    .HaveStdOutContaining("NETSDK1134");
            }
            else
            {
                new DotnetBuildCommand(Log, arguments.ToArray())
                    .WithWorkingDirectory(testAsset.TestRoot)
                    .Execute()
                    .Should()
                    .Pass();
            }
        }

        private static void ValidateProperties(TestAsset testAsset, TestProject testProject, bool expectSelfContained, bool expectRuntimeIdentifier, string targetFramework = null, string expectedRuntimeIdentifier = "")
        {
            targetFramework = targetFramework ?? testProject.TargetFrameworks;

            
            if (string.IsNullOrEmpty(expectedRuntimeIdentifier) && (expectSelfContained || expectRuntimeIdentifier))
            {
                //  RuntimeIdentifier might be inferred, so look at the output path to figure out what the actual value used was
                string dir = (Path.Combine(testAsset.TestRoot, testProject.Name, "bin", "Debug", targetFramework));
                expectedRuntimeIdentifier = Path.GetFileName(Directory.GetDirectories(dir).Single());
            }

            var properties = testProject.GetPropertyValues(testAsset.TestRoot, targetFramework: targetFramework, runtimeIdentifier: expectedRuntimeIdentifier);
            if (expectSelfContained)
            {
                properties["SelfContained"].ToLowerInvariant().Should().Be("true");
            }
            else
            {
                properties["SelfContained"].ToLowerInvariant().Should().BeOneOf("false", "");
            }
            
            properties["RuntimeIdentifier"].Should().Be(expectedRuntimeIdentifier);
        }

    }
}<|MERGE_RESOLUTION|>--- conflicted
+++ resolved
@@ -208,11 +208,7 @@
             var testAsset = _testAssetsManager.CreateTestProject(_testProject, identifier: identifier);
 
             new DotnetNewCommand(Log, "sln")
-<<<<<<< HEAD
-                .WithVirutalHive()
-=======
                 .WithVirtualHive()
->>>>>>> 053ffbc1
                 .WithWorkingDirectory(testAsset.TestRoot)
                 .Execute()
                 .Should()
