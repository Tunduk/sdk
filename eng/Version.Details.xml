<?xml version="1.0" encoding="utf-8"?>
<Dependencies>
  <ProductDependencies>
    <Dependency Name="Microsoft.TemplateEngine.Abstractions" Version="7.0.100-rtm.22507.5">
      <Uri>https://github.com/dotnet/templating</Uri>
      <Sha>90b4ea928260c3265949f957d9be506289d8462f</Sha>
    </Dependency>
    <Dependency Name="Microsoft.TemplateEngine.Mocks" Version="7.0.100-rtm.22507.5">
      <Uri>https://github.com/dotnet/templating</Uri>
      <Sha>90b4ea928260c3265949f957d9be506289d8462f</Sha>
      <SourceBuild RepoName="templating" ManagedOnly="true" />
    </Dependency>
    <Dependency Name="Microsoft.NETCore.App.Ref" Version="7.0.0-rtm.22507.1">
      <Uri>https://github.com/dotnet/runtime</Uri>
      <Sha>b8a4363ecd194d4e7906648a505701a9d2b7aeae</Sha>
    </Dependency>
    <Dependency Name="VS.Redist.Common.NetCore.SharedFramework.x64.7.0" Version="7.0.0-rtm.22507.1">
      <Uri>https://github.com/dotnet/runtime</Uri>
      <Sha>b8a4363ecd194d4e7906648a505701a9d2b7aeae</Sha>
    </Dependency>
    <Dependency Name="VS.Redist.Common.NetCore.TargetingPack.x64.7.0" Version="7.0.0-rtm.22507.1">
      <Uri>https://github.com/dotnet/runtime</Uri>
      <Sha>b8a4363ecd194d4e7906648a505701a9d2b7aeae</Sha>
    </Dependency>
    <Dependency Name="Microsoft.NETCore.App.Runtime.win-x64" Version="7.0.0-rtm.22507.1">
      <Uri>https://github.com/dotnet/runtime</Uri>
      <Sha>b8a4363ecd194d4e7906648a505701a9d2b7aeae</Sha>
    </Dependency>
    <Dependency Name="Microsoft.NETCore.App.Host.win-x64" Version="7.0.0-rtm.22507.1">
      <Uri>https://github.com/dotnet/runtime</Uri>
      <Sha>b8a4363ecd194d4e7906648a505701a9d2b7aeae</Sha>
    </Dependency>
    <Dependency Name="Microsoft.NETCore.Platforms" Version="7.0.0-rtm.22507.1">
      <Uri>https://github.com/dotnet/runtime</Uri>
      <Sha>b8a4363ecd194d4e7906648a505701a9d2b7aeae</Sha>
    </Dependency>
    <Dependency Name="Microsoft.NET.HostModel" Version="7.0.0-rtm.22507.1">
      <Uri>https://github.com/dotnet/runtime</Uri>
      <Sha>b8a4363ecd194d4e7906648a505701a9d2b7aeae</Sha>
    </Dependency>
    <Dependency Name="Microsoft.Extensions.DependencyModel" Version="7.0.0-rtm.22507.1">
      <Uri>https://github.com/dotnet/runtime</Uri>
      <Sha>b8a4363ecd194d4e7906648a505701a9d2b7aeae</Sha>
    </Dependency>
    <Dependency Name="Microsoft.NETCore.DotNetHostResolver" Version="7.0.0-rtm.22507.1">
      <Uri>https://github.com/dotnet/runtime</Uri>
      <Sha>b8a4363ecd194d4e7906648a505701a9d2b7aeae</Sha>
    </Dependency>
    <Dependency Name="Microsoft.Build" Version="17.5.0-preview-22506-03">
      <Uri>https://github.com/dotnet/msbuild</Uri>
      <Sha>20ce296d6b3f4e63a511321c7e1a2f69a4ee63ef</Sha>
    </Dependency>
    <Dependency Name="Microsoft.Build.Localization" Version="17.5.0-preview-22506-03">
      <Uri>https://github.com/dotnet/msbuild</Uri>
      <Sha>20ce296d6b3f4e63a511321c7e1a2f69a4ee63ef</Sha>
    </Dependency>
<<<<<<< HEAD
    <Dependency Name="Microsoft.FSharp.Compiler" Version="12.0.5-beta.22506.5">
      <Uri>https://github.com/dotnet/fsharp</Uri>
      <Sha>f07ccb1bc4325861cb4306733f59b23f6d4344f7</Sha>
    </Dependency>
    <Dependency Name="Microsoft.SourceBuild.Intermediate.fsharp" Version="7.0.0-beta.22506.5">
      <Uri>https://github.com/dotnet/fsharp</Uri>
      <Sha>f07ccb1bc4325861cb4306733f59b23f6d4344f7</Sha>
=======
    <Dependency Name="Microsoft.FSharp.Compiler" Version="12.0.5-beta.22507.1">
      <Uri>https://github.com/dotnet/fsharp</Uri>
      <Sha>20cfdba41b322f13ce5504f416cb74d5ffff678e</Sha>
    </Dependency>
    <Dependency Name="Microsoft.SourceBuild.Intermediate.fsharp" Version="7.0.0-beta.22507.1">
      <Uri>https://github.com/dotnet/fsharp</Uri>
      <Sha>20cfdba41b322f13ce5504f416cb74d5ffff678e</Sha>
>>>>>>> cf039a8b
      <SourceBuild RepoName="fsharp" ManagedOnly="true" />
    </Dependency>
    <Dependency Name="dotnet-format" Version="7.0.350601">
      <Uri>https://github.com/dotnet/format</Uri>
      <Sha>b4dfe71ccfd40b3c46740471a691b67243c5a70d</Sha>
      <SourceBuildTarball RepoName="format" ManagedOnly="true" />
    </Dependency>
    <Dependency Name="Microsoft.Net.Compilers.Toolset" Version="4.4.0-3.22505.18">
      <Uri>https://github.com/dotnet/roslyn</Uri>
      <Sha>6a0bbe19399f7da58f006b25c282c1cd5c5a96eb</Sha>
      <SourceBuild RepoName="roslyn" ManagedOnly="true" />
    </Dependency>
    <Dependency Name="Microsoft.CodeAnalysis" Version="4.4.0-3.22505.18">
      <Uri>https://github.com/dotnet/roslyn</Uri>
      <Sha>6a0bbe19399f7da58f006b25c282c1cd5c5a96eb</Sha>
    </Dependency>
    <Dependency Name="Microsoft.CodeAnalysis.CSharp" Version="4.4.0-3.22505.18">
      <Uri>https://github.com/dotnet/roslyn</Uri>
      <Sha>6a0bbe19399f7da58f006b25c282c1cd5c5a96eb</Sha>
    </Dependency>
    <Dependency Name="Microsoft.CodeAnalysis.CSharp.CodeStyle" Version="4.4.0-3.22505.18">
      <Uri>https://github.com/dotnet/roslyn</Uri>
      <Sha>6a0bbe19399f7da58f006b25c282c1cd5c5a96eb</Sha>
    </Dependency>
    <Dependency Name="Microsoft.CodeAnalysis.CSharp.Features" Version="4.4.0-3.22505.18">
      <Uri>https://github.com/dotnet/roslyn</Uri>
      <Sha>6a0bbe19399f7da58f006b25c282c1cd5c5a96eb</Sha>
    </Dependency>
    <Dependency Name="Microsoft.CodeAnalysis.CSharp.Workspaces" Version="4.4.0-3.22505.18">
      <Uri>https://github.com/dotnet/roslyn</Uri>
      <Sha>6a0bbe19399f7da58f006b25c282c1cd5c5a96eb</Sha>
    </Dependency>
    <Dependency Name="Microsoft.CodeAnalysis.Workspaces.MSBuild" Version="4.4.0-3.22505.18">
      <Uri>https://github.com/dotnet/roslyn</Uri>
      <Sha>6a0bbe19399f7da58f006b25c282c1cd5c5a96eb</Sha>
    </Dependency>
    <Dependency Name="Microsoft.AspNetCore.DeveloperCertificates.XPlat" Version="7.0.0-rtm.22504.29">
      <Uri>https://github.com/dotnet/aspnetcore</Uri>
      <Sha>2651d9202b0bf5fdd081930cd7a4438ced351410</Sha>
    </Dependency>
    <Dependency Name="Microsoft.AspNetCore.TestHost" Version="7.0.0-rtm.22504.29">
      <Uri>https://github.com/dotnet/aspnetcore</Uri>
      <Sha>2651d9202b0bf5fdd081930cd7a4438ced351410</Sha>
    </Dependency>
    <Dependency Name="NuGet.Build.Tasks" Version="6.4.0-preview.3.107">
      <Uri>https://github.com/nuget/nuget.client</Uri>
      <Sha>1a082949ae5b6da7ca2cce047396c53ae1afdde7</Sha>
    </Dependency>
    <Dependency Name="Microsoft.NET.Test.Sdk" Version="17.4.0-release-20220926-01">
      <Uri>https://github.com/microsoft/vstest</Uri>
      <Sha>576a7cc1b259976393cf576a6a9c5df967bb2b7d</Sha>
    </Dependency>
    <Dependency Name="Microsoft.NET.ILLink.Tasks" Version="7.0.100-1.22471.3">
      <Uri>https://github.com/dotnet/linker</Uri>
      <Sha>219e84c88def8276179f66282b2f7cb5f1d0d126</Sha>
      <SourceBuild RepoName="linker" ManagedOnly="true" />
    </Dependency>
    <Dependency Name="Microsoft.DotNet.ILCompiler" Version="7.0.0-rtm.22507.1">
      <Uri>https://github.com/dotnet/runtime</Uri>
      <Sha>b8a4363ecd194d4e7906648a505701a9d2b7aeae</Sha>
      <SourceBuildTarball RepoName="runtime" ManagedOnly="true" />
    </Dependency>
    <Dependency Name="Microsoft.NET.ILLink.Analyzers" Version="7.0.100-1.22471.3">
      <Uri>https://github.com/dotnet/linker</Uri>
      <Sha>219e84c88def8276179f66282b2f7cb5f1d0d126</Sha>
    </Dependency>
    <Dependency Name="System.CodeDom" Version="7.0.0-rtm.22507.1">
      <Uri>https://github.com/dotnet/runtime</Uri>
      <Sha>b8a4363ecd194d4e7906648a505701a9d2b7aeae</Sha>
    </Dependency>
    <Dependency Name="System.Security.Cryptography.ProtectedData" Version="7.0.0-rtm.22507.1">
      <Uri>https://github.com/dotnet/runtime</Uri>
      <Sha>b8a4363ecd194d4e7906648a505701a9d2b7aeae</Sha>
    </Dependency>
    <Dependency Name="System.Text.Encoding.CodePages" Version="7.0.0-rtm.22507.1">
      <Uri>https://github.com/dotnet/runtime</Uri>
      <Sha>b8a4363ecd194d4e7906648a505701a9d2b7aeae</Sha>
    </Dependency>
    <Dependency Name="System.Resources.Extensions" Version="7.0.0-rtm.22507.1">
      <Uri>https://github.com/dotnet/runtime</Uri>
      <Sha>b8a4363ecd194d4e7906648a505701a9d2b7aeae</Sha>
    </Dependency>
    <Dependency Name="Microsoft.WindowsDesktop.App.Runtime.win-x64" Version="7.0.0-rtm.22507.2">
      <Uri>https://github.com/dotnet/windowsdesktop</Uri>
      <Sha>e5f1b07e2b0e290412cca52d87508ce738882eff</Sha>
    </Dependency>
    <Dependency Name="VS.Redist.Common.WindowsDesktop.SharedFramework.x64.7.0" Version="7.0.0-rtm.22507.2">
      <Uri>https://github.com/dotnet/windowsdesktop</Uri>
      <Sha>e5f1b07e2b0e290412cca52d87508ce738882eff</Sha>
    </Dependency>
    <Dependency Name="Microsoft.WindowsDesktop.App.Ref" Version="7.0.0-rtm.22507.2">
      <Uri>https://github.com/dotnet/windowsdesktop</Uri>
      <Sha>e5f1b07e2b0e290412cca52d87508ce738882eff</Sha>
    </Dependency>
    <Dependency Name="VS.Redist.Common.WindowsDesktop.TargetingPack.x64.7.0" Version="7.0.0-rtm.22507.2">
      <Uri>https://github.com/dotnet/windowsdesktop</Uri>
      <Sha>e5f1b07e2b0e290412cca52d87508ce738882eff</Sha>
    </Dependency>
    <Dependency Name="Microsoft.NET.Sdk.WindowsDesktop" Version="7.0.0-rtm.22506.9" CoherentParentDependency="Microsoft.WindowsDesktop.App.Ref">
      <Uri>https://github.com/dotnet/wpf</Uri>
      <Sha>8091341440149a2ff67ed5af6efbb43c349ee537</Sha>
    </Dependency>
    <Dependency Name="Microsoft.AspNetCore.App.Ref" Version="7.0.0-rtm.22504.29">
      <Uri>https://github.com/dotnet/aspnetcore</Uri>
      <Sha>2651d9202b0bf5fdd081930cd7a4438ced351410</Sha>
    </Dependency>
    <Dependency Name="Microsoft.AspNetCore.App.Ref.Internal" Version="7.0.0-rtm.22504.29">
      <Uri>https://github.com/dotnet/aspnetcore</Uri>
      <Sha>2651d9202b0bf5fdd081930cd7a4438ced351410</Sha>
    </Dependency>
    <Dependency Name="Microsoft.AspNetCore.App.Runtime.win-x64" Version="7.0.0-rtm.22504.29">
      <Uri>https://github.com/dotnet/aspnetcore</Uri>
      <Sha>2651d9202b0bf5fdd081930cd7a4438ced351410</Sha>
    </Dependency>
    <Dependency Name="VS.Redist.Common.AspNetCore.SharedFramework.x64.7.0" Version="7.0.0-rtm.22504.29">
      <Uri>https://github.com/dotnet/aspnetcore</Uri>
      <Sha>2651d9202b0bf5fdd081930cd7a4438ced351410</Sha>
      <SourceBuild RepoName="aspnetcore" ManagedOnly="true" />
    </Dependency>
    <Dependency Name="dotnet-dev-certs" Version="7.0.0-rtm.22504.29">
      <Uri>https://github.com/dotnet/aspnetcore</Uri>
      <Sha>2651d9202b0bf5fdd081930cd7a4438ced351410</Sha>
    </Dependency>
    <Dependency Name="dotnet-user-jwts" Version="7.0.0-rtm.22504.29">
      <Uri>https://github.com/dotnet/aspnetcore</Uri>
      <Sha>2651d9202b0bf5fdd081930cd7a4438ced351410</Sha>
    </Dependency>
    <Dependency Name="dotnet-user-secrets" Version="7.0.0-rtm.22504.29">
      <Uri>https://github.com/dotnet/aspnetcore</Uri>
      <Sha>2651d9202b0bf5fdd081930cd7a4438ced351410</Sha>
    </Dependency>
    <Dependency Name="Microsoft.AspNetCore.Analyzers" Version="7.0.0-rtm.22504.29">
      <Uri>https://github.com/dotnet/aspnetcore</Uri>
      <Sha>2651d9202b0bf5fdd081930cd7a4438ced351410</Sha>
    </Dependency>
    <Dependency Name="Microsoft.AspNetCore.Components.SdkAnalyzers" Version="7.0.0-rtm.22504.29">
      <Uri>https://github.com/dotnet/aspnetcore</Uri>
      <Sha>2651d9202b0bf5fdd081930cd7a4438ced351410</Sha>
    </Dependency>
    <Dependency Name="Microsoft.AspNetCore.Mvc.Analyzers" Version="7.0.0-rtm.22504.29">
      <Uri>https://github.com/dotnet/aspnetcore</Uri>
      <Sha>2651d9202b0bf5fdd081930cd7a4438ced351410</Sha>
    </Dependency>
    <Dependency Name="Microsoft.AspNetCore.Mvc.Api.Analyzers" Version="7.0.0-rtm.22504.29">
      <Uri>https://github.com/dotnet/aspnetcore</Uri>
      <Sha>2651d9202b0bf5fdd081930cd7a4438ced351410</Sha>
    </Dependency>
    <Dependency Name="Microsoft.CodeAnalysis.Razor.Tooling.Internal" Version="7.0.0-preview.5.22412.2">
      <Uri>https://github.com/dotnet/razor-compiler</Uri>
      <Sha>a41514681a4db83c7cae7e17debf668d12efc1bb</Sha>
      <SourceBuild RepoName="razor-compiler" ManagedOnly="true" />
    </Dependency>
    <Dependency Name="Microsoft.AspNetCore.Mvc.Razor.Extensions.Tooling.Internal" Version="7.0.0-preview.5.22412.2">
      <Uri>https://github.com/dotnet/razor-compiler</Uri>
      <Sha>a41514681a4db83c7cae7e17debf668d12efc1bb</Sha>
    </Dependency>
    <Dependency Name="Microsoft.AspNetCore.Razor.SourceGenerator.Tooling.Internal" Version="7.0.0-preview.5.22412.2">
      <Uri>https://github.com/dotnet/razor-compiler</Uri>
      <Sha>a41514681a4db83c7cae7e17debf668d12efc1bb</Sha>
    </Dependency>
    <Dependency Name="Microsoft.NET.Sdk.Razor.SourceGenerators.Transport" Version="7.0.0-preview.5.22412.2">
      <Uri>https://github.com/dotnet/razor-compiler</Uri>
      <Sha>a41514681a4db83c7cae7e17debf668d12efc1bb</Sha>
    </Dependency>
    <Dependency Name="Microsoft.Extensions.FileProviders.Embedded" Version="7.0.0-rtm.22504.29">
      <Uri>https://github.com/dotnet/aspnetcore</Uri>
      <Sha>2651d9202b0bf5fdd081930cd7a4438ced351410</Sha>
    </Dependency>
    <Dependency Name="Microsoft.AspNetCore.Authorization" Version="7.0.0-rtm.22504.29">
      <Uri>https://github.com/dotnet/aspnetcore</Uri>
      <Sha>2651d9202b0bf5fdd081930cd7a4438ced351410</Sha>
    </Dependency>
    <Dependency Name="Microsoft.AspNetCore.Components.Web" Version="7.0.0-rtm.22504.29">
      <Uri>https://github.com/dotnet/aspnetcore</Uri>
      <Sha>2651d9202b0bf5fdd081930cd7a4438ced351410</Sha>
    </Dependency>
    <Dependency Name="Microsoft.JSInterop" Version="7.0.0-rtm.22504.29">
      <Uri>https://github.com/dotnet/aspnetcore</Uri>
      <Sha>2651d9202b0bf5fdd081930cd7a4438ced351410</Sha>
    </Dependency>
    <Dependency Name="Microsoft.Web.Xdt" Version="7.0.0-preview.22423.2" Pinned="true">
      <Uri>https://github.com/dotnet/xdt</Uri>
      <Sha>9a1c3e1b7f0c8763d4c96e593961a61a72679a7b</Sha>
      <SourceBuild RepoName="xdt" ManagedOnly="true" />
    </Dependency>
    <Dependency Name="Microsoft.CodeAnalysis.NetAnalyzers" Version="7.0.0-preview1.22504.1">
      <Uri>https://github.com/dotnet/roslyn-analyzers</Uri>
      <Sha>846a766f73caa82608db6fee9f2860004298449f</Sha>
    </Dependency>
    <Dependency Name="Microsoft.SourceBuild.Intermediate.roslyn-analyzers" Version="3.3.4-beta1.22504.1">
      <Uri>https://github.com/dotnet/roslyn-analyzers</Uri>
      <Sha>846a766f73caa82608db6fee9f2860004298449f</Sha>
      <SourceBuild RepoName="roslyn-analyzers" ManagedOnly="true" />
    </Dependency>
    <Dependency Name="System.CommandLine" Version="2.0.0-beta4.22402.1">
      <Uri>https://github.com/dotnet/command-line-api</Uri>
      <Sha>4b605851d45131db2374ba711f2443040521d702</Sha>
    </Dependency>
    <Dependency Name="Microsoft.SourceBuild.Intermediate.command-line-api" Version="0.1.340201">
      <Uri>https://github.com/dotnet/command-line-api</Uri>
      <Sha>4b605851d45131db2374ba711f2443040521d702</Sha>
      <SourceBuild RepoName="command-line-api" ManagedOnly="true" />
    </Dependency>
    <Dependency Name="Microsoft.SourceBuild.Intermediate.source-build-externals" Version="7.0.0-alpha.1.22505.1">
      <Uri>https://github.com/dotnet/source-build-externals</Uri>
      <Sha>c47ba6c19d50081f90008da8bc61b3ac20348f20</Sha>
      <SourceBuild RepoName="source-build-externals" ManagedOnly="true" />
    </Dependency>
  </ProductDependencies>
  <ToolsetDependencies>
    <Dependency Name="Microsoft.DotNet.Arcade.Sdk" Version="7.0.0-beta.22504.3">
      <Uri>https://github.com/dotnet/arcade</Uri>
      <Sha>7b21b46b59a5731165568690f3d82d3486201040</Sha>
      <SourceBuild RepoName="arcade" ManagedOnly="true" />
    </Dependency>
    <Dependency Name="Microsoft.DotNet.Helix.Sdk" Version="7.0.0-beta.22504.3">
      <Uri>https://github.com/dotnet/arcade</Uri>
      <Sha>7b21b46b59a5731165568690f3d82d3486201040</Sha>
    </Dependency>
    <Dependency Name="Microsoft.DotNet.SignTool" Version="7.0.0-beta.22504.3">
      <Uri>https://github.com/dotnet/arcade</Uri>
      <Sha>7b21b46b59a5731165568690f3d82d3486201040</Sha>
    </Dependency>
    <Dependency Name="Microsoft.DotNet.XUnitExtensions" Version="7.0.0-beta.22504.3">
      <Uri>https://github.com/dotnet/arcade</Uri>
      <Sha>7b21b46b59a5731165568690f3d82d3486201040</Sha>
    </Dependency>
    <Dependency Name="System.Reflection.MetadataLoadContext" Version="7.0.0-rtm.22507.1">
      <Uri>https://github.com/dotnet/runtime</Uri>
      <Sha>b8a4363ecd194d4e7906648a505701a9d2b7aeae</Sha>
    </Dependency>
    <Dependency Name="Microsoft.DotNet.XliffTasks" Version="1.0.0-beta.22427.1" CoherentParentDependency="Microsoft.DotNet.Arcade.Sdk">
      <Uri>https://github.com/dotnet/xliff-tasks</Uri>
      <Sha>740189d758fb3bbdc118c5b6171ef1a7351a8c44</Sha>
      <SourceBuild RepoName="xliff-tasks" ManagedOnly="true" />
    </Dependency>
  </ToolsetDependencies>
</Dependencies><|MERGE_RESOLUTION|>--- conflicted
+++ resolved
@@ -54,15 +54,6 @@
       <Uri>https://github.com/dotnet/msbuild</Uri>
       <Sha>20ce296d6b3f4e63a511321c7e1a2f69a4ee63ef</Sha>
     </Dependency>
-<<<<<<< HEAD
-    <Dependency Name="Microsoft.FSharp.Compiler" Version="12.0.5-beta.22506.5">
-      <Uri>https://github.com/dotnet/fsharp</Uri>
-      <Sha>f07ccb1bc4325861cb4306733f59b23f6d4344f7</Sha>
-    </Dependency>
-    <Dependency Name="Microsoft.SourceBuild.Intermediate.fsharp" Version="7.0.0-beta.22506.5">
-      <Uri>https://github.com/dotnet/fsharp</Uri>
-      <Sha>f07ccb1bc4325861cb4306733f59b23f6d4344f7</Sha>
-=======
     <Dependency Name="Microsoft.FSharp.Compiler" Version="12.0.5-beta.22507.1">
       <Uri>https://github.com/dotnet/fsharp</Uri>
       <Sha>20cfdba41b322f13ce5504f416cb74d5ffff678e</Sha>
@@ -70,7 +61,6 @@
     <Dependency Name="Microsoft.SourceBuild.Intermediate.fsharp" Version="7.0.0-beta.22507.1">
       <Uri>https://github.com/dotnet/fsharp</Uri>
       <Sha>20cfdba41b322f13ce5504f416cb74d5ffff678e</Sha>
->>>>>>> cf039a8b
       <SourceBuild RepoName="fsharp" ManagedOnly="true" />
     </Dependency>
     <Dependency Name="dotnet-format" Version="7.0.350601">
