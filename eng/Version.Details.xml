--- conflicted
+++ resolved
@@ -1,15 +1,9 @@
 <?xml version="1.0" encoding="utf-8"?>
 <Dependencies>
   <ProductDependencies>
-<<<<<<< HEAD
-    <Dependency Name="Microsoft.NETCore.Compilers" Version="4.0.1-1.22181.2">
-      <Uri>https://github.com/dotnet/roslyn</Uri>
-      <Sha>487283bcd8d66693091f2800dcf1c8ae37cccdee</Sha>
-=======
     <Dependency Name="Microsoft.NETCore.Compilers" Version="4.2.0-4.22208.7">
       <Uri>https://github.com/dotnet/roslyn</Uri>
       <Sha>9a3459303679328da9ccc529888e3c576ce3efec</Sha>
->>>>>>> dc5c84e7
     </Dependency>
     <Dependency Name="System.CommandLine" Version="2.0.0-beta1.21473.1">
       <Uri>https://github.com/dotnet/command-line-api</Uri>
