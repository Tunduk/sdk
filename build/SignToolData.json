{
    "sign": [
        {
            "certificate": "Microsoft402",
            "strongName": "MsSharedLib72",
            "values": [
<<<<<<< HEAD
                "bin/Sdks/Microsoft.NET.Sdk/tools/netcoreapp2.0/Microsoft.NET.Build.Tasks.dll",
                "bin/Sdks/Microsoft.NET.Sdk/tools/netcoreapp2.0/*/Microsoft.NET.Build.Tasks.resources.dll",
                "bin/Sdks/Microsoft.NET.Sdk/tools/net46/Microsoft.NET.Build.Tasks.dll",
                "bin/Sdks/Microsoft.NET.Sdk/tools/net46/*/Microsoft.NET.Build.Tasks.resources.dll",
                "bin/Sdks/Microsoft.NET.Build.Extensions/msbuildExtensions/Microsoft/Microsoft.NET.Build.Extensions/tools/netcoreapp2.0/Microsoft.NET.Build.Extensions.Tasks.dll",
                "bin/Sdks/Microsoft.NET.Build.Extensions/msbuildExtensions/Microsoft/Microsoft.NET.Build.Extensions/tools/netcoreapp2.0/*/Microsoft.NET.Build.Extensions.Tasks.resources.dll",
                "bin/Sdks/Microsoft.NET.Build.Extensions/msbuildExtensions/Microsoft/Microsoft.NET.Build.Extensions/tools/net46/Microsoft.NET.Build.Extensions.Tasks.dll",
                "bin/Sdks/Microsoft.NET.Build.Extensions/msbuildExtensions/Microsoft/Microsoft.NET.Build.Extensions/tools/net46/*/Microsoft.NET.Build.Extensions.Tasks.resources.dll",
=======
                "bin/Sdks/Microsoft.NET.Sdk/tools/*/Microsoft.NET.Build.Tasks.dll",
                "bin/Sdks/Microsoft.NET.Sdk/tools/*/*/Microsoft.NET.Build.Tasks.resources.dll",
                "bin/Sdks/Microsoft.NET.Build.Extensions/msbuildExtensions/Microsoft/Microsoft.NET.Build.Extensions/tools/*/Microsoft.NET.Build.Extensions.Tasks.dll",
                "bin/Sdks/Microsoft.NET.Build.Extensions/msbuildExtensions/Microsoft/Microsoft.NET.Build.Extensions/tools/*/*/Microsoft.NET.Build.Extensions.Tasks.resources.dll"
            ]
        },
        {
            "certificate": null,
            "strongName": null,
            "values": [
                "packages/*.nupkg"
>>>>>>> 76d6b271
            ]
        }
    ],
    "exclude": [
        "Microsoft.DotNet.PlatformAbstractions.dll",
        "Microsoft.Extensions.DependencyModel.dll",
        "Microsoft.Win32.Primitives.dll",
        "netfx.force.conflicts.dll",
        "netstandard.dll",
        "Newtonsoft.Json.dll",
        "NuGet.Common.dll",
        "NuGet.Configuration.dll",
        "NuGet.DependencyResolver.Core.dll",
        "NuGet.Frameworks.dll",
        "NuGet.LibraryModel.dll",
        "NuGet.Packaging.Core.dll",
        "NuGet.Packaging.dll",
        "NuGet.ProjectModel.dll",
        "NuGet.Protocol.dll",
        "NuGet.Versioning.dll",
        "System.AppContext.dll",
        "System.Buffers.dll",
        "System.Collections.Concurrent.dll",
        "System.Collections.dll",
        "System.Collections.Immutable.dll",
        "System.Collections.NonGeneric.dll",
        "System.Collections.Specialized.dll",
        "System.ComponentModel.dll",
        "System.ComponentModel.EventBasedAsync.dll",
        "System.ComponentModel.Primitives.dll",
        "System.ComponentModel.TypeConverter.dll",
        "System.Console.dll",
        "System.Data.Common.dll",
        "System.Diagnostics.Contracts.dll",
        "System.Diagnostics.Debug.dll",
        "System.Diagnostics.FileVersionInfo.dll",
        "System.Diagnostics.Process.dll",
        "System.Diagnostics.StackTrace.dll",
        "System.Diagnostics.TextWriterTraceListener.dll",
        "System.Diagnostics.Tools.dll",
        "System.Diagnostics.TraceSource.dll",
        "System.Diagnostics.Tracing.dll",
        "System.Drawing.Primitives.dll",
        "System.Dynamic.Runtime.dll",
        "System.Globalization.Calendars.dll",
        "System.Globalization.dll",
        "System.Globalization.Extensions.dll",
        "System.IO.Compression.dll",
        "System.IO.Compression.ZipFile.dll",
        "System.IO.dll",
        "System.IO.FileSystem.dll",
        "System.IO.FileSystem.DriveInfo.dll",
        "System.IO.FileSystem.Primitives.dll",
        "System.IO.FileSystem.Watcher.dll",
        "System.IO.IsolatedStorage.dll",
        "System.IO.MemoryMappedFiles.dll",
        "System.IO.Pipes.dll",
        "System.IO.UnmanagedMemoryStream.dll",
        "System.Linq.dll",
        "System.Linq.Expressions.dll",
        "System.Linq.Parallel.dll",
        "System.Linq.Queryable.dll",
        "System.Net.Http.dll",
        "System.Net.NameResolution.dll",
        "System.Net.NetworkInformation.dll",
        "System.Net.Ping.dll",
        "System.Net.Primitives.dll",
        "System.Net.Requests.dll",
        "System.Net.Security.dll",
        "System.Net.Sockets.dll",
        "System.Net.WebHeaderCollection.dll",
        "System.Net.WebSockets.Client.dll",
        "System.Net.WebSockets.dll",
        "System.ObjectModel.dll",
        "System.Reflection.dll",
        "System.Reflection.Extensions.dll",
        "System.Reflection.Metadata.dll",
        "System.Reflection.Primitives.dll",
        "System.Resources.Reader.dll",
        "System.Resources.ResourceManager.dll",
        "System.Resources.Writer.dll",
        "System.Runtime.CompilerServices.VisualC.dll",
        "System.Runtime.dll",
        "System.Runtime.Extensions.dll",
        "System.Runtime.Handles.dll",
        "System.Runtime.InteropServices.dll",
        "System.Runtime.InteropServices.RuntimeInformation.dll",
        "System.Runtime.Numerics.dll",
        "System.Runtime.Serialization.Formatters.dll",
        "System.Runtime.Serialization.Json.dll",
        "System.Runtime.Serialization.Primitives.dll",
        "System.Runtime.Serialization.Xml.dll",
        "System.Security.Claims.dll",
        "System.Security.Cryptography.Algorithms.dll",
        "System.Security.Cryptography.Csp.dll",
        "System.Security.Cryptography.Encoding.dll",
        "System.Security.Cryptography.Primitives.dll",
        "System.Security.Cryptography.X509Certificates.dll",
        "System.Security.Principal.dll",
        "System.Security.SecureString.dll",
        "System.Text.Encoding.dll",
        "System.Text.Encoding.Extensions.dll",
        "System.Text.RegularExpressions.dll",
        "System.Threading.dll",
        "System.Threading.Overlapped.dll",
        "System.Threading.Tasks.dll",
        "System.Threading.Tasks.Parallel.dll",
        "System.Threading.Thread.dll",
        "System.Threading.ThreadPool.dll",
        "System.Threading.Timer.dll",
        "System.ValueTuple.dll",
        "System.Xml.ReaderWriter.dll",
        "System.Xml.XDocument.dll",
        "System.Xml.XmlDocument.dll",
        "System.Xml.XmlSerializer.dll",
        "System.Xml.XPath.dll",
        "System.Xml.XPath.XDocument.dll"
    ]
}<|MERGE_RESOLUTION|>--- conflicted
+++ resolved
@@ -4,16 +4,6 @@
             "certificate": "Microsoft402",
             "strongName": "MsSharedLib72",
             "values": [
-<<<<<<< HEAD
-                "bin/Sdks/Microsoft.NET.Sdk/tools/netcoreapp2.0/Microsoft.NET.Build.Tasks.dll",
-                "bin/Sdks/Microsoft.NET.Sdk/tools/netcoreapp2.0/*/Microsoft.NET.Build.Tasks.resources.dll",
-                "bin/Sdks/Microsoft.NET.Sdk/tools/net46/Microsoft.NET.Build.Tasks.dll",
-                "bin/Sdks/Microsoft.NET.Sdk/tools/net46/*/Microsoft.NET.Build.Tasks.resources.dll",
-                "bin/Sdks/Microsoft.NET.Build.Extensions/msbuildExtensions/Microsoft/Microsoft.NET.Build.Extensions/tools/netcoreapp2.0/Microsoft.NET.Build.Extensions.Tasks.dll",
-                "bin/Sdks/Microsoft.NET.Build.Extensions/msbuildExtensions/Microsoft/Microsoft.NET.Build.Extensions/tools/netcoreapp2.0/*/Microsoft.NET.Build.Extensions.Tasks.resources.dll",
-                "bin/Sdks/Microsoft.NET.Build.Extensions/msbuildExtensions/Microsoft/Microsoft.NET.Build.Extensions/tools/net46/Microsoft.NET.Build.Extensions.Tasks.dll",
-                "bin/Sdks/Microsoft.NET.Build.Extensions/msbuildExtensions/Microsoft/Microsoft.NET.Build.Extensions/tools/net46/*/Microsoft.NET.Build.Extensions.Tasks.resources.dll",
-=======
                 "bin/Sdks/Microsoft.NET.Sdk/tools/*/Microsoft.NET.Build.Tasks.dll",
                 "bin/Sdks/Microsoft.NET.Sdk/tools/*/*/Microsoft.NET.Build.Tasks.resources.dll",
                 "bin/Sdks/Microsoft.NET.Build.Extensions/msbuildExtensions/Microsoft/Microsoft.NET.Build.Extensions/tools/*/Microsoft.NET.Build.Extensions.Tasks.dll",
@@ -25,7 +15,6 @@
             "strongName": null,
             "values": [
                 "packages/*.nupkg"
->>>>>>> 76d6b271
             ]
         }
     ],
