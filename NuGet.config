--- conflicted
+++ resolved
@@ -4,29 +4,17 @@
     <clear />
     <!--Begin: Package sources managed by Dependency Flow automation. Do not edit the sources below.-->
     <!--  Begin: Package sources from dotnet-aspnetcore -->
-<<<<<<< HEAD
-    <add key="darc-int-dotnet-aspnetcore-773e8cc" value="https://pkgs.dev.azure.com/dnceng/internal/_packaging/darc-int-dotnet-aspnetcore-773e8cc3/nuget/v3/index.json" />
-=======
->>>>>>> 61deac61
     <!--  End: Package sources from dotnet-aspnetcore -->
     <!--  Begin: Package sources from DotNet-msbuild-Trusted -->
     <!--  End: Package sources from DotNet-msbuild-Trusted -->
     <!--  Begin: Package sources from dotnet-roslyn-analyzers -->
     <!--  End: Package sources from dotnet-roslyn-analyzers -->
     <!--  Begin: Package sources from dotnet-runtime -->
-<<<<<<< HEAD
-    <add key="darc-int-dotnet-runtime-0ec02c8" value="https://pkgs.dev.azure.com/dnceng/internal/_packaging/darc-int-dotnet-runtime-0ec02c8c/nuget/v3/index.json" />
-=======
->>>>>>> 61deac61
     <!--  End: Package sources from dotnet-runtime -->
     <!--  Begin: Package sources from dotnet-templating -->
     <add key="darc-int-dotnet-templating-416d9a7" value="https://pkgs.dev.azure.com/dnceng/internal/_packaging/darc-int-dotnet-templating-416d9a7a/nuget/v3/index.json" />
     <!--  End: Package sources from dotnet-templating -->
     <!--  Begin: Package sources from dotnet-windowsdesktop -->
-<<<<<<< HEAD
-    <add key="darc-int-dotnet-windowsdesktop-657c81c" value="https://pkgs.dev.azure.com/dnceng/internal/_packaging/darc-int-dotnet-windowsdesktop-657c81c5/nuget/v3/index.json" />
-=======
->>>>>>> 61deac61
     <!--  End: Package sources from dotnet-windowsdesktop -->
     <!--End: Package sources managed by Dependency Flow automation. Do not edit the sources above.-->
     <add key="dotnet6" value="https://pkgs.dev.azure.com/dnceng/public/_packaging/dotnet6/nuget/v3/index.json" />
@@ -47,20 +35,10 @@
     <add key="darc-int-dotnet-templating-416d9a7" value="true" />
     <!--  End: Package sources from dotnet-templating -->
     <!--  Begin: Package sources from dotnet-aspnetcore -->
-<<<<<<< HEAD
-    <add key="darc-int-dotnet-aspnetcore-773e8cc" value="true" />
-    <!--  End: Package sources from dotnet-aspnetcore -->
-    <!--  Begin: Package sources from dotnet-runtime -->
-    <add key="darc-int-dotnet-runtime-0ec02c8" value="true" />
-    <!--  End: Package sources from dotnet-runtime -->
-    <!--  Begin: Package sources from dotnet-windowsdesktop -->
-    <add key="darc-int-dotnet-windowsdesktop-657c81c" value="true" />
-=======
     <!--  End: Package sources from dotnet-aspnetcore -->
     <!--  Begin: Package sources from dotnet-runtime -->
     <!--  End: Package sources from dotnet-runtime -->
     <!--  Begin: Package sources from dotnet-windowsdesktop -->
->>>>>>> 61deac61
     <!--  End: Package sources from dotnet-windowsdesktop -->
     <!--End: Package sources managed by Dependency Flow automation. Do not edit the sources above.-->
   </disabledPackageSources>
