--- conflicted
+++ resolved
@@ -40,16 +40,12 @@
   </ItemGroup>
 
   <ItemGroup>
-<<<<<<< HEAD
-=======
     <PreviousVersionBundledTemplates Include="@(Bundled90Templates)" TemplateFrameworkVersion="9.0" />
-    <PreviousVersionBundledTemplates Include="@(Bundled80Templates)" TemplateFrameworkVersion="8.0" />
-    <PreviousVersionBundledTemplates Include="@(Bundled60Templates)" TemplateFrameworkVersion="6.0" />
   </ItemGroup>
 
   <ItemGroup>
->>>>>>> d5938615
     <BundledTemplates Include="@(CurrentVersionBundledTemplates)" />
+    <BundledTemplates Include="@(PreviousVersionBundledTemplates)" Condition="'$(DotNetBuildSourceOnly)' != 'true'" />
   </ItemGroup>
 
   <ItemGroup>
