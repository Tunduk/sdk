<?xml version="1.0" encoding="utf-8"?>
<root>
  <!--
    Microsoft ResX Schema

    Version 2.0

    The primary goals of this format is to allow a simple XML format
    that is mostly human readable. The generation and parsing of the
    various data types are done through the TypeConverter classes
    associated with the data types.

    Example:

    ... ado.net/XML headers & schema ...
    <resheader name="resmimetype">text/microsoft-resx</resheader>
    <resheader name="version">2.0</resheader>
    <resheader name="reader">System.Resources.ResXResourceReader, System.Windows.Forms, ...</resheader>
    <resheader name="writer">System.Resources.ResXResourceWriter, System.Windows.Forms, ...</resheader>
    <data name="Name1"><value>this is my long string</value><comment>this is a comment</comment></data>
    <data name="Color1" type="System.Drawing.Color, System.Drawing">Blue</data>
    <data name="Bitmap1" mimetype="application/x-microsoft.net.object.binary.base64">
        <value>[base64 mime encoded serialized .NET Framework object]</value>
    </data>
    <data name="Icon1" type="System.Drawing.Icon, System.Drawing" mimetype="application/x-microsoft.net.object.bytearray.base64">
        <value>[base64 mime encoded string representing a byte array form of the .NET Framework object]</value>
        <comment>This is a comment</comment>
    </data>

    There are any number of "resheader" rows that contain simple
    name/value pairs.

    Each data row contains a name, and value. The row also contains a
    type or mimetype. Type corresponds to a .NET class that support
    text/value conversion through the TypeConverter architecture.
    Classes that don't support this are serialized and stored with the
    mimetype set.

    The mimetype is used for serialized objects, and tells the
    ResXResourceReader how to depersist the object. This is currently not
    extensible. For a given mimetype the value must be set accordingly:

    Note - application/x-microsoft.net.object.binary.base64 is the format
    that the ResXResourceWriter will generate, however the reader can
    read any of the formats listed below.

    mimetype: application/x-microsoft.net.object.binary.base64
    value   : The object must be serialized with
            : System.Runtime.Serialization.Formatters.Binary.BinaryFormatter
            : and then encoded with base64 encoding.

    mimetype: application/x-microsoft.net.object.soap.base64
    value   : The object must be serialized with
            : System.Runtime.Serialization.Formatters.Soap.SoapFormatter
            : and then encoded with base64 encoding.

    mimetype: application/x-microsoft.net.object.bytearray.base64
    value   : The object must be serialized into a byte array
            : using a System.ComponentModel.TypeConverter
            : and then encoded with base64 encoding.
    -->
  <xsd:schema id="root" xmlns="" xmlns:xsd="http://www.w3.org/2001/XMLSchema" xmlns:msdata="urn:schemas-microsoft-com:xml-msdata">
    <xsd:import namespace="http://www.w3.org/XML/1998/namespace" />
    <xsd:element name="root" msdata:IsDataSet="true">
      <xsd:complexType>
        <xsd:choice maxOccurs="unbounded">
          <xsd:element name="metadata">
            <xsd:complexType>
              <xsd:sequence>
                <xsd:element name="value" type="xsd:string" minOccurs="0" />
              </xsd:sequence>
              <xsd:attribute name="name" use="required" type="xsd:string" />
              <xsd:attribute name="type" type="xsd:string" />
              <xsd:attribute name="mimetype" type="xsd:string" />
              <xsd:attribute ref="xml:space" />
            </xsd:complexType>
          </xsd:element>
          <xsd:element name="assembly">
            <xsd:complexType>
              <xsd:attribute name="alias" type="xsd:string" />
              <xsd:attribute name="name" type="xsd:string" />
            </xsd:complexType>
          </xsd:element>
          <xsd:element name="data">
            <xsd:complexType>
              <xsd:sequence>
                <xsd:element name="value" type="xsd:string" minOccurs="0" msdata:Ordinal="1" />
                <xsd:element name="comment" type="xsd:string" minOccurs="0" msdata:Ordinal="2" />
              </xsd:sequence>
              <xsd:attribute name="name" type="xsd:string" use="required" msdata:Ordinal="1" />
              <xsd:attribute name="type" type="xsd:string" msdata:Ordinal="3" />
              <xsd:attribute name="mimetype" type="xsd:string" msdata:Ordinal="4" />
              <xsd:attribute ref="xml:space" />
            </xsd:complexType>
          </xsd:element>
          <xsd:element name="resheader">
            <xsd:complexType>
              <xsd:sequence>
                <xsd:element name="value" type="xsd:string" minOccurs="0" msdata:Ordinal="1" />
              </xsd:sequence>
              <xsd:attribute name="name" type="xsd:string" use="required" />
            </xsd:complexType>
          </xsd:element>
        </xsd:choice>
      </xsd:complexType>
    </xsd:element>
  </xsd:schema>
  <resheader name="resmimetype">
    <value>text/microsoft-resx</value>
  </resheader>
  <resheader name="version">
    <value>2.0</value>
  </resheader>
  <resheader name="reader">
    <value>System.Resources.ResXResourceReader, System.Windows.Forms, Version=4.0.0.0, Culture=neutral, PublicKeyToken=b77a5c561934e089</value>
  </resheader>
  <resheader name="writer">
    <value>System.Resources.ResXResourceWriter, System.Windows.Forms, Version=4.0.0.0, Culture=neutral, PublicKeyToken=b77a5c561934e089</value>
  </resheader>
  <data name="AtLeastOneTargetFrameworkMustBeSpecified" xml:space="preserve">
    <value>NETSDK1001: At least one possible target framework must be specified.</value>
    <comment>{StrBegin="NETSDK1001: "}</comment>
  </data>
  <data name="NoCompatibleTargetFramework" xml:space="preserve">
    <value>NETSDK1002: Project '{0}' targets '{2}'. It cannot be referenced by a project that targets '{1}'.</value>
    <comment>{StrBegin="NETSDK1002: "}</comment>
  </data>
  <data name="InvalidFrameworkName" xml:space="preserve">
    <value>NETSDK1003: Invalid framework name: '{0}'.</value>
    <comment>{StrBegin="NETSDK1003: "}</comment>
  </data>
  <data name="AssetsFileNotFound" xml:space="preserve">
    <value>NETSDK1004: Assets file '{0}' not found. Run a NuGet package restore to generate this file.</value>
    <comment>{StrBegin="NETSDK1004: "}</comment>
  </data>
  <data name="AssetsFileMissingTarget" xml:space="preserve">
    <value>NETSDK1005: Assets file '{0}' doesn't have a target for '{1}'. Ensure that restore has run and that you have included '{2}' in the TargetFrameworks for your project.</value>
    <comment>{StrBegin="NETSDK1005: "}</comment>
  </data>
  <data name="AssetsFilePathNotRooted" xml:space="preserve">
    <value>NETSDK1006: Assets file path '{0}' is not rooted. Only full paths are supported.</value>
    <comment>{StrBegin="NETSDK1006: "}</comment>
  </data>
  <data name="CannotFindProjectInfo" xml:space="preserve">
    <value>NETSDK1007: Cannot find project info for '{0}'. This can indicate a missing project reference.</value>
    <comment>{StrBegin="NETSDK1007: "}</comment>
  </data>
  <data name="MissingItemMetadata" xml:space="preserve">
    <value>NETSDK1008: Missing '{0}' metadata on '{1}' item '{2}'.</value>
    <comment>{StrBegin="NETSDK1008: "}</comment>
  </data>
  <data name="UnrecognizedPreprocessorToken" xml:space="preserve">
    <value>NETSDK1009: Unrecognized preprocessor token '{0}' in '{1}'.</value>
    <comment>{StrBegin="NETSDK1009: "}</comment>
  </data>
  <data name="ContentPreproccessorParameterRequired" xml:space="preserve">
    <value>NETSDK1010: The '{0}' task must be given a value for parameter '{1}' in order to consume preprocessed content.</value>
    <comment>{StrBegin="NETSDK1010: "}</comment>
  </data>
  <data name="ProjectAssetsConsumedWithoutMSBuildProjectPath" xml:space="preserve">
    <value>NETSDK1011: Assets are consumed from project '{0}', but no corresponding MSBuild project path was  found in '{1}'.</value>
    <comment>{StrBegin="NETSDK1011: "}</comment>
  </data>
  <data name="UnexpectedFileType" xml:space="preserve">
    <value>NETSDK1012: Unexpected file type for '{0}'. Type is both '{1}' and '{2}'.</value>
    <comment>{StrBegin="NETSDK1012: "}</comment>
  </data>
  <data name="CannotInferTargetFrameworkIdentifierAndVersion" xml:space="preserve">
    <value>NETSDK1013: The TargetFramework value '{0}' was not recognized. It may be misspelled. If not, then the TargetFrameworkIdentifier and/or TargetFrameworkVersion properties must be specified explicitly.</value>
    <comment>{StrBegin="NETSDK1013: "}</comment>
  </data>
  <data name="ContentItemDoesNotProvideOutputPath" xml:space="preserve">
    <value>NETSDK1014: Content item for '{0}' sets '{1}', but does not provide  '{2}' or '{3}'.</value>
    <comment>{StrBegin="NETSDK1014: "}</comment>
  </data>
  <data name="DuplicatePreprocessorToken" xml:space="preserve">
    <value>NETSDK1015: The preprocessor token '{0}' has been given more than one value. Choosing '{1}' as the value.</value>
    <comment>{StrBegin="NETSDK1015: "}</comment>
  </data>
  <data name="UnableToFindResolvedPath" xml:space="preserve">
    <value>NETSDK1016: Unable to find resolved path for '{0}'.</value>
    <comment>{StrBegin="NETSDK1016: "}</comment>
  </data>
  <data name="AssetPreprocessorMustBeConfigured" xml:space="preserve">
    <value>NETSDK1017: Asset preprocessor must be configured before assets are processed.</value>
    <comment>{StrBegin="NETSDK1017: "}</comment>
  </data>
  <data name="InvalidNuGetVersionString" xml:space="preserve">
    <value>NETSDK1018: Invalid NuGet version string: '{0}'.</value>
    <comment>{StrBegin="NETSDK1018: "}</comment>
  </data>
  <data name="UnsupportedFramework" xml:space="preserve">
    <value>NETSDK1019: {0} is an unsupported framework.</value>
    <comment>{StrBegin="NETSDK1019: "}</comment>
  </data>
  <data name="IncorrectPackageRoot" xml:space="preserve">
    <value>NETSDK1020: Package Root {0} was incorrectly given for Resolved library {1}</value>
    <comment>{StrBegin="NETSDK1020: "}</comment>
  </data>
  <data name="MultipleFilesResolved" xml:space="preserve">
    <value>NETSDK1021: More than one file found for {0}</value>
    <comment>{StrBegin="NETSDK1021: "}</comment>
  </data>
  <data name="DuplicateItemsError" xml:space="preserve">
    <value>NETSDK1022: Duplicate '{0}' items were included. The .NET SDK includes '{0}' items from your project directory by default. You can either remove these items from your project file, or set the '{1}' property to '{2}' if you want to explicitly include them in your project file. For more information, see {4}. The duplicate items were: {3}</value>
    <comment>{StrBegin="NETSDK1022: "}</comment>
  </data>
  <data name="PackageReferenceOverrideWarning" xml:space="preserve">
    <value>NETSDK1023: A PackageReference for '{0}' was included in your project. This package is implicitly referenced by the .NET SDK and you do not typically need to reference it from your project. For more information, see {1}</value>
    <comment>{StrBegin="NETSDK1023: "}</comment>
  </data>
  <data name="FolderAlreadyExists" xml:space="preserve">
    <value>NETSDK1024: Folder '{0}' already exists either delete it or provide a different ComposeWorkingDir</value>
    <comment>{StrBegin="NETSDK1024: "}</comment>
  </data>
  <data name="IncorrectTargetFormat" xml:space="preserve">
    <value>NETSDK1025: The target manifest {0} provided is of not the correct format</value>
    <comment>{StrBegin="NETSDK1025: "}</comment>
  </data>
  <data name="RuntimeIdentifierWasNotSpecified" xml:space="preserve">
    <value>NETSDK1028: Specify a RuntimeIdentifier</value>
    <comment>{StrBegin="NETSDK1028: "}</comment>
  </data>
  <data name="AppHostHasBeenModified" xml:space="preserve">
    <value>NETSDK1029: Unable to use '{0}' as application host executable as it does not contain the expected placeholder byte sequence '{1}' that would mark where the application name would be written.</value>
    <comment>{StrBegin="NETSDK1029: "}</comment>
  </data>
  <data name="FileNameIsTooLong" xml:space="preserve">
    <value>NETSDK1030: Given file name '{0}' is longer than 1024 bytes</value>
    <comment>{StrBegin="NETSDK1030: "}</comment>
  </data>
  <data name="CannotHaveSelfContainedWithoutRuntimeIdentifier" xml:space="preserve">
    <value>NETSDK1031: It is not supported to build or publish a self-contained application without specifying a RuntimeIdentifier. You must either specify a RuntimeIdentifier or set SelfContained to false.</value>
    <comment>{StrBegin="NETSDK1031: "}</comment>
  </data>
  <data name="CannotHaveRuntimeIdentifierPlatformMismatchPlatformTarget" xml:space="preserve">
    <value>NETSDK1032: The RuntimeIdentifier platform '{0}' and the PlatformTarget '{1}' must be compatible.</value>
    <comment>{StrBegin="NETSDK1032: "}</comment>
  </data>
  <data name="ChoosingAssemblyVersion_Info" xml:space="preserve">
    <value>Choosing '{0}' because AssemblyVersion '{1}' is greater than '{2}'.</value>
  </data>
  <data name="ChoosingFileVersion_Info" xml:space="preserve">
    <value>Choosing '{0}' because file version '{1}' is greater than '{2}'.</value>
  </data>
  <data name="ChoosingPlatformItem_Info" xml:space="preserve">
    <value>Choosing '{0}' because it is a platform item.</value>
  </data>
  <data name="ChoosingPreferredPackage_Info" xml:space="preserve">
    <value>Choosing '{0}' because it comes from a package that is preferred.</value>
  </data>
  <data name="ChoosingCopyLocalArbitrarily_Info" xml:space="preserve">
    <value>Choosing '{0}' arbitrarily as both items are copy-local and have equal file and assembly versions.</value>
  </data>
  <data name="CouldNotDetermineWinner_EqualVersions_Info" xml:space="preserve">
    <value>Could not determine winner due to equal file and assembly versions.</value>
  </data>
  <data name="CouldNotDetermineWinner_DoesNotExist_Info" xml:space="preserve">
    <value>Could not determine winner because '{0}' does not exist.</value>
  </data>
  <data name="CouldNotDetermineWinner_NoFileVersion_Info" xml:space="preserve">
    <value>Could not determine a winner because '{0}' has no file version.</value>
  </data>
  <data name="CouldNotDetermineWinner_NotAnAssembly_Info" xml:space="preserve">
    <value>Could not determine a winner because '{0}' is not an assembly.</value>
  </data>
  <data name="EncounteredConflict_Info" xml:space="preserve">
    <value>Encountered conflict between '{0}' and '{1}'.</value>
  </data>
  <data name="CouldNotLoadPlatformManifest" xml:space="preserve">
    <value>NETSDK1042: Could not load PlatformManifest from '{0}' because it did not exist.</value>
    <comment>{StrBegin="NETSDK1042: "}</comment>
  </data>
  <data name="ErrorParsingPlatformManifest" xml:space="preserve">
    <value>NETSDK1043: Error parsing PlatformManifest from '{0}' line {1}.  Lines must have the format {2}.</value>
    <comment>{StrBegin="NETSDK1043: "}</comment>
  </data>
  <data name="ErrorParsingPlatformManifestInvalidValue" xml:space="preserve">
    <value>NETSDK1044: Error parsing PlatformManifest from '{0}' line {1}.  {2} '{3}' was invalid.</value>
    <comment>{StrBegin="NETSDK1044: "}</comment>
  </data>
  <data name="UnsupportedTargetFrameworkVersion" xml:space="preserve">
    <value>NETSDK1045: The current .NET SDK does not support targeting {0} {1}.  Either target {0} {2} or lower, or use a version of the .NET SDK that supports {0} {1}. Download the .NET SDK from https://aka.ms/dotnet/download</value>
    <comment>{StrBegin="NETSDK1045: "}</comment>
  </data>
  <data name="TargetFrameworkWithSemicolon" xml:space="preserve">
    <value>NETSDK1046: The TargetFramework value '{0}' is not valid. To multi-target, use the 'TargetFrameworks' property instead.</value>
    <comment>{StrBegin="NETSDK1046: "}</comment>
  </data>
  <data name="AssetsFileMissingRuntimeIdentifier" xml:space="preserve">
    <value>NETSDK1047: Assets file '{0}' doesn't have a target for '{1}'. Ensure that restore has run and that you have included '{2}' in the TargetFrameworks for your project. You may also need to include '{3}' in your project's RuntimeIdentifiers.</value>
    <comment>{StrBegin="NETSDK1047: "}</comment>
  </data>
  <data name="SkippingAdditionalProbingPaths" xml:space="preserve">
    <value>NETSDK1048: 'AdditionalProbingPaths' were specified for GenerateRuntimeConfigurationFiles, but are being skipped because 'RuntimeConfigDevPath' is empty.</value>
    <comment>{StrBegin="NETSDK1048: "}</comment>
  </data>
  <data name="GetDependsOnNETStandardFailedWithException" xml:space="preserve">
    <value>NETSDK1049: Resolved file has a bad image, no metadata, or is otherwise inaccessible. {0} {1}</value>
    <comment>{StrBegin="NETSDK1049: "}</comment>
  </data>
  <data name="UnsupportedSDKVersionForNetStandard20" xml:space="preserve">
    <value>NETSDK1050: The version of Microsoft.NET.Sdk used by this project is insufficient to support references to libraries targeting .NET Standard 1.5 or higher.  Please install version 2.0 or higher of the .NET Core SDK.</value>
    <comment>{StrBegin="NETSDK1050: "}</comment>
  </data>
  <data name="ErrorParsingFrameworkListInvalidValue" xml:space="preserve">
    <value>NETSDK1051: Error parsing FrameworkList from '{0}'.  {1} '{2}' was invalid.</value>
    <comment>{StrBegin="NETSDK1051: "}</comment>
  </data>
  <data name="FrameworkListPathNotRooted" xml:space="preserve">
    <value>NETSDK1052: Framework list file path '{0}' is not rooted. Only full paths are supported.</value>
    <comment>{StrBegin="NETSDK1052: "}</comment>
  </data>
  <data name="PackAsToolCannotSupportSelfContained" xml:space="preserve">
    <value>NETSDK1053: Pack as tool does not support self contained.</value>
    <comment>{StrBegin="NETSDK1053: "}</comment>
  </data>
  <data name="DotnetToolOnlySupportNetcoreapp" xml:space="preserve">
    <value>NETSDK1054: only supports .NET Core.</value>
    <comment>{StrBegin="NETSDK1054: "}</comment>
  </data>
  <data name="DotnetToolDoesNotSupportTFMLowerThanNetcoreapp21" xml:space="preserve">
    <value>NETSDK1055: DotnetTool does not support target framework lower than netcoreapp2.1.</value>
    <comment>{StrBegin="NETSDK1055: "}</comment>
  </data>
  <data name="UnsupportedRuntimeIdentifier" xml:space="preserve">
    <value>NETSDK1056: Project is targeting runtime '{0}' but did not resolve any runtime-specific packages. This runtime may not be supported by the target framework.</value>
    <comment>{StrBegin="NETSDK1056: "}</comment>
  </data>
  <data name="UsingPreviewSdk" xml:space="preserve">
    <value>NETSDK1057: You are using a preview version of .NET. See: https://aka.ms/dotnet-support-policy</value>
    <comment>{StrBegin="NETSDK1057: "}</comment>
  </data>
  <data name="InvalidItemSpecToUse" xml:space="preserve">
    <value>NETSDK1058: Invalid value for ItemSpecToUse parameter: '{0}'.  This property must be blank or set to 'Left' or 'Right'</value>
    <comment>{StrBegin="NETSDK1058: "}
The following are names of parameters or literal values and should not be translated: ItemSpecToUse, Left, Right</comment>
  </data>
  <data name="ProjectContainsObsoleteDotNetCliTool" xml:space="preserve">
    <value>NETSDK1059: The tool '{0}' is now included in the .NET SDK. Information on resolving this warning is available at (https://aka.ms/dotnetclitools-in-box).</value>
    <comment>{StrBegin="NETSDK1059: "}</comment>
  </data>
  <data name="ErrorReadingAssetsFile" xml:space="preserve">
    <value>NETSDK1060: Error reading assets file: {0}</value>
    <comment>{StrBegin="NETSDK1060: "}</comment>
  </data>
  <data name="MismatchedPlatformPackageVersion" xml:space="preserve">
    <value>NETSDK1061: The project was restored using {0} version {1}, but with current settings, version {2} would be used instead. To resolve this issue, make sure the same settings are used for restore and for subsequent operations such as build or publish. Typically this issue can occur if the RuntimeIdentifier property is set during build or publish but not during restore. For more information, see https://aka.ms/dotnet-runtime-patch-selection.</value>
    <comment>{StrBegin="NETSDK1061: "}
{0} - Package Identifier for platform package
{1} - Restored version of platform package
{2} - Current version of platform package</comment>
  </data>
  <data name="UnableToUsePackageAssetsCache_Info" xml:space="preserve">
    <value>Unable to use package assets cache due to I/O error. This can occur when the same project is built more than once in parallel. Performance may be degraded, but the build result will not be impacted.</value>
  </data>
  <data name="AssetsFileNotSet" xml:space="preserve">
    <value>NETSDK1063: The path to the project assets file was not set. Run a NuGet package restore to generate this file.</value>
    <comment>{StrBegin="NETSDK1063: "}</comment>
  </data>
  <data name="PackageNotFound" xml:space="preserve">
    <value>NETSDK1064: Package {0}, version {1} was not found. It might have been deleted since NuGet restore. Otherwise, NuGet restore might have only partially completed, which might have been due to maximum path length restrictions.</value>
    <comment>{StrBegin="NETSDK1064: "}</comment>
  </data>
  <data name="CannotFindApphostForRid" xml:space="preserve">
    <value>NETSDK1065: Cannot find app host for {0}. {0} could be an invalid runtime identifier (RID). For more information about RID, see https://aka.ms/rid-catalog.</value>
    <comment>{StrBegin="NETSDK1065: "}</comment>
  </data>
  <data name="CannotUseSelfContainedWithoutAppHost" xml:space="preserve">
    <value>NETSDK1067: Self-contained applications are required to use the application host. Either set SelfContained to false or set UseAppHost to true.</value>
    <comment>{StrBegin="NETSDK1067: "}</comment>
  </data>
  <data name="FrameworkDependentAppHostRequiresVersion21" xml:space="preserve">
    <value>NETSDK1068: The framework-dependent application host requires a target framework of at least 'netcoreapp2.1'.</value>
    <comment>{StrBegin="NETSDK1068: "}</comment>
  </data>
  <data name="NETFrameworkToNonBuiltInNETStandard" xml:space="preserve">
    <value>NETSDK1069: This project uses a library that targets .NET Standard 1.5 or higher, and the project targets a version of .NET Framework that doesn't have built-in support for that version of .NET Standard. Visit https://aka.ms/net-standard-known-issues for a set of known issues. Consider retargeting to .NET Framework 4.7.2.</value>
    <comment>{StrBegin="NETSDK1069: "}</comment>
  </data>
  <data name="AppConfigRequiresRootConfiguration" xml:space="preserve">
    <value>NETSDK1070: The application configuration file must have root configuration element.</value>
    <comment>{StrBegin="NETSDK1070: "}</comment>
  </data>
  <data name="PackageReferenceVersionNotRecommended" xml:space="preserve">
    <value>NETSDK1071: A PackageReference to '{0}' specified a Version of `{1}`. Specifying the version of this package is not recommended. For more information, see https://aka.ms/sdkimplicitrefs</value>
    <comment>{StrBegin="NETSDK1071: "}</comment>
  </data>
  <data name="AppHostNotWindowsCLI" xml:space="preserve">
    <value>NETSDK1072: Unable to use '{0}' as application host executable because it's not a Windows executable for the CUI (Console) subsystem.</value>
    <comment>{StrBegin="NETSDK1072: "}</comment>
  </data>
  <data name="UnknownFrameworkReference" xml:space="preserve">
    <value>NETSDK1073: The FrameworkReference '{0}' was not recognized</value>
    <comment>{StrBegin="NETSDK1073: "}</comment>
  </data>
  <data name="AppHostCustomizationRequiresWindowsHostWarning" xml:space="preserve">
    <value>NETSDK1074: The application host executable will not be customized because adding resources requires that the build be performed on Windows (excluding Nano Server).</value>
    <comment>{StrBegin="NETSDK1074: "}</comment>
  </data>
  <data name="InvalidResourceUpdate" xml:space="preserve">
    <value>NETSDK1075: Update handle is invalid. This instance may not be used for further updates.</value>
    <comment>{StrBegin="NETSDK1075: "}</comment>
  </data>
  <data name="AddResourceWithNonIntegerResource" xml:space="preserve">
    <value>NETSDK1076: AddResource can only be used with integer resource types.</value>
    <comment>{StrBegin="NETSDK1076: "}</comment>
  </data>
  <data name="FailedToLockResource" xml:space="preserve">
    <value>NETSDK1077: Failed to lock resource.</value>
    <comment>{StrBegin="NETSDK1077: "}</comment>
  </data>
  <data name="AppHostNotWindows" xml:space="preserve">
    <value>NETSDK1078: Unable to use '{0}' as application host executable because it's not a Windows PE file.</value>
    <comment>{StrBegin="NETSDK1078: "}</comment>
  </data>
  <data name="AspNetCoreAllNotSupported" xml:space="preserve">
    <value>NETSDK1079: The Microsoft.AspNetCore.All package is not supported when targeting .NET Core 3.0 or higher.  A FrameworkReference to Microsoft.AspNetCore.App should be used instead, and will be implicitly included by Microsoft.NET.Sdk.Web.</value>
    <comment>{StrBegin="NETSDK1079: "}</comment>
  </data>
  <data name="AspNetCoreUsesFrameworkReference" xml:space="preserve">
    <value>NETSDK1080: A PackageReference to Microsoft.AspNetCore.App is not necessary when targeting .NET Core 3.0 or higher. If Microsoft.NET.Sdk.Web is used, the shared framework will be referenced automatically. Otherwise, the PackageReference should be replaced with a FrameworkReference.</value>
    <comment>{StrBegin="NETSDK1080: "}</comment>
  </data>
  <data name="UnresolvedTargetingPack" xml:space="preserve">
    <value>NETSDK1081: The targeting pack for {0} was not found. You may be able to resolve this by running a NuGet restore on the project.</value>
    <comment>{StrBegin="NETSDK1081: "}</comment>
  </data>
  <data name="NoRuntimePackAvailable" xml:space="preserve">
    <value>NETSDK1082: There was no runtime pack for {0} available for the specified RuntimeIdentifier '{1}'.</value>
    <comment>{StrBegin="NETSDK1082: "}</comment>
  </data>
  <data name="RuntimeIdentifierNotRecognized" xml:space="preserve">
    <value>NETSDK1083: The specified RuntimeIdentifier '{0}' is not recognized. See https://aka.ms/netsdk1083 for more information.</value>
    <comment>{StrBegin="NETSDK1083: "}</comment>
  </data>
  <data name="NoAppHostAvailable" xml:space="preserve">
    <value>NETSDK1084: There is no application host available for the specified RuntimeIdentifier '{0}'.</value>
    <comment>{StrBegin="NETSDK1084: "}</comment>
  </data>
  <data name="NoBuildRequested" xml:space="preserve">
    <value>NETSDK1085: The 'NoBuild' property was set to true but the 'Build' target was invoked.</value>
    <comment>{StrBegin="NETSDK1085: "}</comment>
  </data>
  <data name="FrameworkReferenceOverrideWarning" xml:space="preserve">
    <value>NETSDK1086: A FrameworkReference for '{0}' was included in the project. This is implicitly referenced by the .NET SDK and you do not typically need to reference it from your project. For more information, see {1}</value>
    <comment>{StrBegin="NETSDK1086: "}</comment>
  </data>
  <data name="FrameworkReferenceDuplicateError" xml:space="preserve">
    <value>NETSDK1087: Multiple FrameworkReference items for '{0}' were included in the project.</value>
    <comment>{StrBegin="NETSDK1087: "}</comment>
  </data>
  <data name="ClsidMapExportedTypesRequireExplicitGuid" xml:space="preserve">
    <value>NETSDK1088: The COMVisible class '{0}' must have a GuidAttribute with the CLSID of the class to be made visible to COM in .NET Core.</value>
    <comment>{StrBegin="NETSDK1088: "}
{0} - The ComVisible class that doesn't have a GuidAttribute on it.</comment>
  </data>
  <data name="ClsidMapConflictingGuids" xml:space="preserve">
    <value>NETSDK1089: The '{0}' and '{1}' types have the same CLSID '{2}' set in their GuidAttribute. Each COMVisible class needs to have a distinct guid for their CLSID.</value>
    <comment>{StrBegin="NETSDK1089: "}
{0} - The first type with the conflicting guid.
{1} - The second type with the conflicting guid.
{2} - The guid the two types have.</comment>
  </data>
  <data name="ClsidMapInvalidAssembly" xml:space="preserve">
    <value>NETSDK1090: The supplied assembly '{0}' is not valid. Cannot generate a CLSIDMap from it.</value>
    <comment>{StrBegin="NETSDK1090: "}
{0} - The path to the invalid assembly.</comment>
  </data>
  <data name="CannotFindComhost" xml:space="preserve">
    <value>NETSDK1091: Unable to find a .NET Core COM host. The .NET Core COM host is only available on .NET Core 3.0 or higher when targeting Windows.</value>
    <comment>{StrBegin="NETSDK1091: "}</comment>
  </data>
  <data name="ProjectToolOnlySupportTFMLowerThanNetcoreapp22" xml:space="preserve">
    <value>NETSDK1093: Project tools (DotnetCliTool) only support targeting .NET Core 2.2 and lower.</value>
    <comment>{StrBegin="NETSDK1093: "}</comment>
  </data>
  <data name="ReadyToRunNoValidRuntimePackageError" xml:space="preserve">
    <value>NETSDK1094: Unable to optimize assemblies for performance: a valid runtime package was not found. Either set the PublishReadyToRun property to false, or use a supported runtime identifier when publishing. When targeting .NET 6 or higher, make sure to restore packages with the PublishReadyToRun property set to true.</value>
    <comment>{StrBegin="NETSDK1094: "}</comment>
  </data>
  <data name="ReadyToRunTargetNotSupportedError" xml:space="preserve">
    <value>NETSDK1095: Optimizing assemblies for performance is not supported for the selected target platform or architecture. Please verify you are using a supported runtime identifier, or set the PublishReadyToRun property to false.</value>
    <comment>{StrBegin="NETSDK1095: "}</comment>
  </data>
  <data name="ReadyToRunCompilationFailed" xml:space="preserve">
    <value>NETSDK1096: Optimizing assemblies for performance failed. You can either exclude the failing assemblies from being optimized, or set the PublishReadyToRun property to false.</value>
    <comment>{StrBegin="NETSDK1096: "}</comment>
  </data>
  <data name="CannotHaveSingleFileWithoutRuntimeIdentifier" xml:space="preserve">
    <value>NETSDK1097: It is not supported to publish an application to a single-file without specifying a RuntimeIdentifier. You must either specify a RuntimeIdentifier or set PublishSingleFile to false.</value>
    <comment>{StrBegin="NETSDK1097: "}</comment>
  </data>
  <data name="CannotHaveSingleFileWithoutAppHost" xml:space="preserve">
    <value>NETSDK1098: Applications published to a single-file are required to use the application host. You must either set PublishSingleFile to false or set UseAppHost to true.</value>
    <comment>{StrBegin="NETSDK1098: "}</comment>
  </data>
  <data name="CannotHaveSingleFileWithoutExecutable" xml:space="preserve">
    <value>NETSDK1099: Publishing to a single-file is only supported for executable applications.</value>
    <comment>{StrBegin="NETSDK1099: "}</comment>
  </data>
  <data name="WindowsDesktopFrameworkRequiresWindows" xml:space="preserve">
    <value>NETSDK1100: To build a project targeting Windows on this operating system, set the EnableWindowsTargeting property to true.</value>
    <comment>{StrBegin="NETSDK1100: "}</comment>
  </data>
  <data name="ILLinkRunning" xml:space="preserve">
    <value>Optimizing assemblies for size. This process might take a while.</value>
  </data>
  <data name="ILLinkOptimizedAssemblies" xml:space="preserve">
    <value>Optimizing assemblies for size may change the behavior of the app. Be sure to test after publishing. See: https://aka.ms/dotnet-illink</value>
  </data>
  <data name="ILLinkNotSupportedError" xml:space="preserve">
    <value>NETSDK1102: Optimizing assemblies for size is not supported for the selected publish configuration. Please ensure that you are publishing a self-contained app.</value>
    <comment>{StrBegin="NETSDK1102: "}</comment>
  </data>
  <data name="RollForwardRequiresVersion30" xml:space="preserve">
    <value>NETSDK1103: RollForward setting is only supported on .NET Core 3.0 or higher.</value>
    <comment>{StrBegin="NETSDK1103: "}</comment>
  </data>
  <data name="InvalidRollForwardValue" xml:space="preserve">
    <value>NETSDK1104: RollForward value '{0}' is invalid. Allowed values are {1}.</value>
    <comment>{StrBegin="NETSDK1104: "}</comment>
  </data>
  <data name="WindowsDesktopFrameworkRequiresVersion30" xml:space="preserve">
    <value>NETSDK1105: Windows desktop applications are only supported on .NET Core 3.0 or higher.</value>
    <comment>{StrBegin="NETSDK1105: "}</comment>
  </data>
  <data name="WindowsDesktopFrameworkRequiresUseWpfOrUseWindowsForms" xml:space="preserve">
    <value>NETSDK1106: Microsoft.NET.Sdk.WindowsDesktop requires 'UseWpf' or 'UseWindowsForms' to be set to 'true'</value>
    <comment>{StrBegin="NETSDK1106: "}</comment>
  </data>
  <data name="UseWpfOrUseWindowsFormsRequiresWindowsDesktopFramework" xml:space="preserve">
    <value>NETSDK1107: Microsoft.NET.Sdk.WindowsDesktop is required to build Windows desktop applications. 'UseWpf' and 'UseWindowsForms' are not supported by the current SDK.</value>
    <comment>{StrBegin="NETSDK1107: "}</comment>
  </data>
  <data name="ReadyToRunCompilationHasWarnings_Info" xml:space="preserve">
    <value>Some ReadyToRun compilations emitted warnings, indicating potential missing dependencies. Missing dependencies could potentially cause runtime failures. To show the warnings, set the PublishReadyToRunShowWarnings property to true.</value>
  </data>
  <data name="RuntimeListNotFound" xml:space="preserve">
    <value>NETSDK1109: Runtime list file '{0}' was not found. Report this error to the .NET team here: https://aka.ms/dotnet-sdk-issue.</value>
    <comment>{StrBegin="NETSDK1109: "}</comment>
  </data>
  <data name="DuplicateRuntimePackAsset" xml:space="preserve">
    <value>NETSDK1110: More than one asset in the runtime pack has the same destination sub-path of '{0}'. Report this error to the .NET team here: https://aka.ms/dotnet-sdk-issue.</value>
    <comment>{StrBegin="NETSDK1110: "}</comment>
  </data>
  <data name="FailedToDeleteApphost" xml:space="preserve">
    <value>NETSDK1111: Failed to delete output apphost: {0}</value>
    <comment>{StrBegin="NETSDK1111: "}</comment>
  </data>
  <data name="RuntimePackNotDownloaded" xml:space="preserve">
    <value>NETSDK1112: The runtime pack for {0} was not downloaded. Try running a NuGet restore with the RuntimeIdentifier '{1}'.</value>
    <comment>{StrBegin="NETSDK1112: "}</comment>
  </data>
  <data name="AppHostCreationFailedWithRetry" xml:space="preserve">
    <value>NETSDK1113: Failed to create apphost (attempt {0} out of {1}): {2}</value>
    <comment>{StrBegin="NETSDK1113: "}</comment>
  </data>
  <data name="CannotFindIjwhost" xml:space="preserve">
    <value>NETSDK1114: Unable to find a .NET Core IJW host. The .NET Core IJW host is only available on .NET Core 3.1 or higher when targeting Windows.</value>
    <comment>{StrBegin="NETSDK1114: "}</comment>
  </data>
  <data name="NETFrameworkWithoutUsingNETSdkDefaults" xml:space="preserve">
    <value>NETSDK1115: The current .NET SDK does not support .NET Framework without using .NET SDK Defaults. It is likely due to a mismatch between C++/CLI project CLRSupport property and TargetFramework.</value>
    <comment>{StrBegin="NETSDK1115: "}</comment>
  </data>
  <data name="NoSupportCppNonDynamicLibraryDotnetCore" xml:space="preserve">
    <value>NETSDK1116: C++/CLI projects targeting .NET Core must be dynamic libraries.</value>
    <comment>{StrBegin="NETSDK1116: "}</comment>
  </data>
  <data name="NoSupportCppPublishDotnetCore" xml:space="preserve">
    <value>NETSDK1117: Does not support publish of C++/CLI project targeting dotnet core.</value>
    <comment>{StrBegin="NETSDK1117: "}</comment>
  </data>
  <data name="NoSupportCppPackDotnetCore" xml:space="preserve">
    <value>NETSDK1118: C++/CLI projects targeting .NET Core cannot be packed.</value>
    <comment>{StrBegin="NETSDK1118: "}</comment>
  </data>
  <data name="NoSupportCppEnableComHosting" xml:space="preserve">
    <value>NETSDK1119: C++/CLI projects targeting .NET Core cannot use EnableComHosting=true.</value>
    <comment>{StrBegin="NETSDK1119: "}</comment>
  </data>
  <data name="CppRequiresTFMVersion31" xml:space="preserve">
    <value>NETSDK1120: C++/CLI projects targeting .NET Core require a target framework of at least 'netcoreapp3.1'.</value>
    <comment>{StrBegin="NETSDK1120: "}</comment>
  </data>
  <data name="NoSupportCppSelfContained" xml:space="preserve">
    <value>NETSDK1121: C++/CLI projects targeting .NET Core cannot use SelfContained=true.</value>
    <comment>{StrBegin="NETSDK1121: "}</comment>
  </data>
  <data name="PublishReadyToRunRequiresVersion30" xml:space="preserve">
    <value>NETSDK1122: ReadyToRun compilation will be skipped because it is only supported for .NET Core 3.0 or higher.</value>
    <comment>{StrBegin="NETSDK1122: "}</comment>
  </data>
  <data name="PublishSingleFileRequiresVersion30" xml:space="preserve">
    <value>NETSDK1123: Publishing an application to a single-file requires .NET Core 3.0 or higher.</value>
    <comment>{StrBegin="NETSDK1123: "}</comment>
  </data>
  <data name="PublishTrimmedRequiresVersion30" xml:space="preserve">
    <value>NETSDK1124: Trimming assemblies requires .NET Core 3.0 or higher.</value>
    <comment>{StrBegin="NETSDK1124: "}</comment>
  </data>
  <data name="CanOnlyHaveSingleFileWithNetCoreApp" xml:space="preserve">
    <value>NETSDK1125: Publishing to a single-file is only supported for netcoreapp target.</value>
    <comment>{StrBegin="NETSDK1125: "}</comment>
  </data>
  <data name="Crossgen2RequiresSelfContained" xml:space="preserve">
    <value>NETSDK1126: Publishing ReadyToRun using Crossgen2 is only supported for self-contained applications.</value>
    <comment>{StrBegin="NETSDK1126: "}</comment>
  </data>
  <data name="TargetingPackNeedsRestore" xml:space="preserve">
    <value>NETSDK1127: The targeting pack {0} is not installed. Please restore and try again.</value>
    <comment>{StrBegin="NETSDK1127: "}</comment>
  </data>
  <data name="NoSupportComSelfContained" xml:space="preserve">
    <value>NETSDK1128: COM hosting does not support self-contained deployments.</value>
    <comment>{StrBegin="NETSDK1128: "}</comment>
  </data>
  <data name="PublishUnsupportedWithoutTargetFramework" xml:space="preserve">
    <value>NETSDK1129: The 'Publish' target is not supported without specifying a target framework. The current project targets multiple frameworks, you must specify one of the following frameworks in order to publish: {0}</value>
    <comment>{StrBegin="NETSDK1129: "}</comment>
  </data>
  <data name="WinMDReferenceNotSupportedOnTargetFramework" xml:space="preserve">
    <value>NETSDK1130: {1} cannot be referenced. Referencing a Windows Metadata component directly when targeting .NET 5 or higher is not supported. For more information, see https://aka.ms/netsdk1130</value>
    <comment>{StrBegin="NETSDK1130: "}</comment>
  </data>
  <data name="WinMDObjNotSupportedOnTargetFramework" xml:space="preserve">
    <value>NETSDK1131: Producing a managed Windows Metadata component with WinMDExp is not supported when targeting {0}.</value>
    <comment>{StrBegin="NETSDK1131: "}</comment>
  </data>
  <data name="NoRuntimePackInformation" xml:space="preserve">
    <value>NETSDK1132: No runtime pack information was available for {0}.</value>
    <comment>{StrBegin="NETSDK1132: "}</comment>
  </data>
  <data name="ConflictingRuntimePackInformation" xml:space="preserve">
    <value>NETSDK1133: There was conflicting information about runtime packs available for {0}:
{1}</value>
    <comment>{StrBegin="NETSDK1133: "}</comment>
  </data>
  <data name="CannotHaveSolutionLevelRuntimeIdentifier" xml:space="preserve">
    <value>NETSDK1134: Building a solution with a specific RuntimeIdentifier is not supported. If you would like to publish for a single RID, specify the RID at the individual project level instead.</value>
    <comment>{StrBegin="NETSDK1134: "}</comment>
  </data>
  <data name="CannotHaveSupportedOSPlatformVersionHigherThanTargetPlatformVersion" xml:space="preserve">
    <value>NETSDK1135: SupportedOSPlatformVersion {0} cannot be higher than TargetPlatformVersion {1}.</value>
    <comment>{StrBegin="NETSDK1135: "}</comment>
  </data>
  <data name="WindowsDesktopTargetPlatformMustBeWindows" xml:space="preserve">
    <value>NETSDK1136: The target platform must be set to Windows (usually by including '-windows' in the TargetFramework property) when using Windows Forms or WPF, or referencing projects or packages that do so.</value>
    <comment>{StrBegin="NETSDK1136: "}</comment>
  </data>
  <data name="UnnecessaryWindowsDesktopSDK" xml:space="preserve">
    <value>NETSDK1137: It is no longer necessary to use the Microsoft.NET.Sdk.WindowsDesktop SDK. Consider changing the Sdk attribute of the root Project element to 'Microsoft.NET.Sdk'.</value>
    <comment>{StrBegin="NETSDK1137: "}</comment>
  </data>
  <data name="TargetFrameworkIsEol" xml:space="preserve">
    <value>NETSDK1138: The target framework '{0}' is out of support and will not receive security updates in the future. Please refer to {1} for more information about the support policy.</value>
    <comment>{StrBegin="NETSDK1138: "}</comment>
  </data>
  <data name="UnsupportedTargetPlatformIdentifier" xml:space="preserve">
    <value>NETSDK1139: The target platform identifier {0} was not recognized.</value>
    <comment>{StrBegin="NETSDK1139: "}</comment>
  </data>
  <data name="InvalidTargetPlatformVersion" xml:space="preserve">
    <value>NETSDK1140: {0} is not a valid TargetPlatformVersion for {1}. Valid versions include:
{2}</value>
    <comment>{StrBegin="NETSDK1140: "}</comment>
  </data>
  <data name="GlobalJsonSDKResolutionFailed" xml:space="preserve">
    <value>NETSDK1141: Unable to resolve the .NET SDK version as specified in the global.json located at {0}.</value>
    <comment>{StrBegin="NETSDK1141: "}</comment>
  </data>
  <data name="CannotIncludeSymbolsInSingleFile" xml:space="preserve">
    <value>NETSDK1142: Including symbols in a single file bundle is not supported when publishing for .NET5 or higher.</value>
    <comment>{StrBegin="NETSDK1142: "}</comment>
  </data>
  <data name="CannotIncludeAllContentButNotNativeLibrariesInSingleFile" xml:space="preserve">
    <value>NETSDK1143: Including all content in a single file bundle also includes native libraries. If IncludeAllContentForSelfExtract is true, IncludeNativeLibrariesForSelfExtract must not be false.</value>
    <comment>{StrBegin="NETSDK1143: "}</comment>
  </data>
  <data name="ILLinkFailed" xml:space="preserve">
    <value>NETSDK1144: Optimizing assemblies for size failed.</value>
    <comment>{StrBegin="NETSDK1144: "}</comment>
  </data>
  <data name="TargetingApphostPackMissingCannotRestore" xml:space="preserve">
    <value>NETSDK1145: The {0} pack is not installed and NuGet package restore is not supported. Upgrade Visual Studio, remove global.json if it specifies a certain SDK version, and uninstall the newer SDK. For more options visit   https://aka.ms/targeting-apphost-pack-missing  Pack Type:{0}, Pack directory: {1}, targetframework: {2}, Pack PackageId: {3}, Pack Package Version: {4}</value>
    <comment>{StrBegin="NETSDK1145: "}</comment>
  </data>
  <data name="PackAsToolCannotSupportTargetPlatformIdentifier" xml:space="preserve">
    <value>NETSDK1146: PackAsTool does not support TargetPlatformIdentifier being set. For example, TargetFramework cannot be net5.0-windows, only net5.0. PackAsTool also does not support UseWPF or UseWindowsForms when targeting .NET 5 and higher.</value>
    <comment>{StrBegin="NETSDK1146: "}</comment>
  </data>
  <data name="WorkloadNotInstalled" xml:space="preserve">
    <value>NETSDK1147: To build this project, the following workloads must be installed: {0}
To install these workloads, run the following command: dotnet workload restore</value>
    <comment>{StrBegin="NETSDK1147: "} LOCALIZATION: Do not localize "dotnet workload restore"</comment>
  </data>
  <data name="WindowsSDKVersionConflicts" xml:space="preserve">
    <value>NETSDK1148: A referenced assembly was compiled using a newer version of Microsoft.Windows.SDK.NET.dll. Please update to a newer .NET SDK in order to reference this assembly.</value>
    <comment>{StrBegin="NETSDK1148: "}</comment>
  </data>
  <data name="WinMDTransitiveReferenceNotSupported" xml:space="preserve">
    <value>NETSDK1149: {0} cannot be referenced because it uses built-in support for WinRT, which is no longer supported in .NET 5 and higher.  An updated version of the component supporting .NET 5 is needed. For more information, see https://aka.ms/netsdk1149</value>
    <comment>{StrBegin="NETSDK1149: "}</comment>
  </data>
  <data name="SelfContainedExeCannotReferenceNonSelfContained" xml:space="preserve">
    <value>NETSDK1150: The referenced project '{0}' is a non self-contained executable.  A non self-contained executable cannot be referenced by a self-contained executable.  For more information, see https://aka.ms/netsdk1150</value>
    <comment>{StrBegin="NETSDK1150: "}</comment>
  </data>
  <data name="NonSelfContainedExeCannotReferenceSelfContained" xml:space="preserve">
    <value>NETSDK1151: The referenced project '{0}' is a self-contained executable.  A self-contained executable cannot be referenced by a non self-contained executable.  For more information, see https://aka.ms/netsdk1151</value>
    <comment>{StrBegin="NETSDK1151: "}</comment>
  </data>
  <data name="DuplicatePublishOutputFiles" xml:space="preserve">
    <value>NETSDK1152: Found multiple publish output files with the same relative path: {0}.</value>
    <comment>{StrBegin="NETSDK1152: "}</comment>
  </data>
  <data name="CrossgenToolMissingInPDBCompilationMode" xml:space="preserve">
    <value>NETSDK1153: CrossgenTool not specified in PDB compilation mode.</value>
    <comment>{StrBegin="NETSDK1153: "}</comment>
  </data>
  <data name="Crossgen2ToolMissingWhenUseCrossgen2IsSet" xml:space="preserve">
    <value>NETSDK1154: Crossgen2Tool must be specified when UseCrossgen2 is set to true.</value>
    <comment>{StrBegin="NETSDK1154: "}</comment>
  </data>
  <data name="Crossgen2ToolExecutableNotFound" xml:space="preserve">
    <value>NETSDK1155: Crossgen2Tool executable '{0}' not found.</value>
    <comment>{StrBegin="NETSDK1155: "}</comment>
  </data>
  <data name="DotNetHostExecutableNotFound" xml:space="preserve">
    <value>NETSDK1156: .NET host executable '{0}' not found.</value>
    <comment>{StrBegin="NETSDK1156: "}</comment>
  </data>
  <data name="JitLibraryNotFound" xml:space="preserve">
    <value>NETSDK1157: JIT library '{0}' not found.</value>
    <comment>{StrBegin="NETSDK1157: "}</comment>
  </data>
  <data name="Crossgen2MissingRequiredMetadata" xml:space="preserve">
    <value>NETSDK1158: Required '{0}' metadata missing on Crossgen2Tool item.</value>
    <comment>{StrBegin="NETSDK1158: "}</comment>
  </data>
  <data name="CrossgenToolMissingWhenUseCrossgen2IsNotSet" xml:space="preserve">
    <value>NETSDK1159: CrossgenTool must be specified when UseCrossgen2 is set to false.</value>
    <comment>{StrBegin="NETSDK1159: "}</comment>
  </data>
  <data name="CrossgenToolExecutableNotFound" xml:space="preserve">
    <value>NETSDK1160: CrossgenTool executable '{0}' not found.</value>
    <comment>{StrBegin="NETSDK1160: "}</comment>
  </data>
  <data name="DiaSymReaderLibraryNotFound" xml:space="preserve">
    <value>NETSDK1161: DiaSymReader library '{0}' not found.</value>
    <comment>{StrBegin="NETSDK1161: "}</comment>
  </data>
  <data name="PDBGeneratorInputExecutableNotFound" xml:space="preserve">
    <value>NETSDK1162: PDB generation: R2R executable '{0}' not found.</value>
    <comment>{StrBegin="NETSDK1162: "}</comment>
  </data>
  <data name="InputAssemblyNotFound" xml:space="preserve">
    <value>NETSDK1163: Input assembly '{0}' not found.</value>
    <comment>{StrBegin="NETSDK1163: "}</comment>
  </data>
  <data name="MissingOutputPDBImagePath" xml:space="preserve">
    <value>NETSDK1164: Missing output PDB path in PDB generation mode (OutputPDBImage metadata).</value>
    <comment>{StrBegin="NETSDK1164: "}</comment>
  </data>
  <data name="MissingOutputR2RImageFileName" xml:space="preserve">
    <value>NETSDK1165: Missing output R2R image path (OutputR2RImage metadata).</value>
    <comment>{StrBegin="NETSDK1165: "}</comment>
  </data>
  <data name="Crossgen5CannotEmitSymbolsInCompositeMode" xml:space="preserve">
    <value>NETSDK1166: Cannot emit symbols when publishing for .NET 5 with Crossgen2 using composite mode.</value>
    <comment>{StrBegin="NETSDK1166: "}</comment>
  </data>
  <data name="CompressionInSingleFileRequires60" xml:space="preserve">
    <value>NETSDK1167: Compression in a single file bundle is only supported when publishing for .NET6 or higher.</value>
    <comment>{StrBegin="NETSDK1167: "}</comment>
  </data>
  <data name="TrimmingWpfIsNotSupported" xml:space="preserve">
    <value>NETSDK1168: WPF is not supported or recommended with trimming enabled. Please go to https://aka.ms/dotnet-illink/wpf for more details.</value>
    <comment>{StrBegin="NETSDK1168: "}</comment>
  </data>
  <data name="DuplicateTypeLibraryIds" xml:space="preserve">
    <value>NETSDK1169: The same resource ID {0} was specified for two type libraries '{1}' and '{2}'. Duplicate type library IDs are not allowed.</value>
    <comment>{StrBegin="NETSDK1169: "}</comment>
  </data>
  <data name="InvalidTypeLibraryId" xml:space="preserve">
    <value>NETSDK1170: The provided type library ID '{0}' for type library '{1}' is invalid. The ID must be a positive integer less than 65536.</value>
    <comment>{StrBegin="NETSDK1170: "}</comment>
  </data>
  <data name="MissingTypeLibraryId" xml:space="preserve">
    <value>NETSDK1171: An integer ID less than 65536 must be provided for type library '{0}' because more than one type library is specified.</value>
    <comment>{StrBegin="NETSDK1171: "}</comment>
  </data>
  <data name="TypeLibraryDoesNotExist" xml:space="preserve">
    <value>NETSDK1172: The provided type library '{0}' does not exist.</value>
    <comment>{StrBegin="NETSDK1172: "}</comment>
  </data>
  <data name="InvalidTypeLibrary" xml:space="preserve">
    <value>NETSDK1173: The provided type library '{0}' is in an invalid format.</value>
    <comment>{StrBegin="NETSDK1173: "}</comment>
  </data>
  <data name="PlaceholderRunCommandProjectAbbreviationDeprecated" xml:space="preserve">
    <value>NETSDK1174: Placeholder</value>
    <comment>{StrBegin="NETSDK1174: "} - This string is not used here, but is a placeholder for the error code, which is used by the "dotnet run" command.</comment>
  </data>
  <data name="TrimmingWindowsFormsIsNotSupported" xml:space="preserve">
    <value>NETSDK1175: Windows Forms is not supported or recommended with trimming enabled. Please go to https://aka.ms/dotnet-illink/windows-forms for more details.</value>
    <comment>{StrBegin="NETSDK1175: "}</comment>
  </data>
  <data name="CompressionInSingleFileRequiresSelfContained" xml:space="preserve">
    <value>NETSDK1176: Compression in a single file bundle is only supported when publishing a self-contained application.</value>
    <comment>{StrBegin="NETSDK1176: "}</comment>
  </data>
  <data name="AppHostSigningFailed" xml:space="preserve">
    <value>NETSDK1177: Failed to sign apphost with error code {1}: {0}</value>
    <comment>{StrBegin="NETSDK1177: "}</comment>
  </data>
  <data name="WorkloadNotAvailable" xml:space="preserve">
    <value>NETSDK1178: The project depends on the following workload packs that do not exist in any of the workloads available in this installation: {0}
You may need to build the project on another operating system or architecture, or update the .NET SDK.</value>
    <comment>{StrBegin="NETSDK1178: "}</comment>
  </data>
  <data name="SelfContainedOptionShouldBeUsedWithRuntime" xml:space="preserve">
    <value>NETSDK1179: One of '--self-contained' or '--no-self-contained' options are required when '--runtime' is used.</value>
    <comment>{StrBegin="NETSDK1179: "}{Locked="--self-contained"}{Locked="--no-self-contained"}{Locked="--runtime"}</comment>
  </data>
  <data name="CouldNotGetPackVersionFromWorkloadManifests" xml:space="preserve">
    <value>NETSDK1181: Error getting pack version: Pack '{0}' was not present in workload manifests.</value>
    <comment>{StrBegin="NETSDK1181: "}</comment>
  </data>
  <data name="TargetingPackNotRestored_TransitiveDisabled" xml:space="preserve">
    <value>NETSDK1184: The Targeting Pack for FrameworkReference '{0}' was not available. This may be because DisableTransitiveFrameworkReferenceDownloads was set to true.</value>
    <comment>{StrBegin="NETSDK1184: "}</comment>
  </data>
  <data name="RuntimePackNotRestored_TransitiveDisabled" xml:space="preserve">
    <value>NETSDK1185: The Runtime Pack for FrameworkReference '{0}' was not available. This may be because DisableTransitiveFrameworkReferenceDownloads was set to true.</value>
    <comment>{StrBegin="NETSDK1185: "}</comment>
  </data>
  <data name="UnknownFrameworkReference_MauiEssentials" xml:space="preserve">
    <value>NETSDK1186: This project depends on Maui Essentials through a project or NuGet package reference, but doesn't declare that dependency explicitly. To build this project, you must set the UseMauiEssentials property to true (and install the Maui workload if necessary).</value>
    <comment>{StrBegin="NETSDK1186: "}</comment>
  </data>
  <data name="PackageContainsIncorrectlyCasedLocale" xml:space="preserve">
    <value>NETSDK1187: Package {0} {1} has a resource with the locale '{2}'. This locale has been normalized to the standard format '{3}' to prevent casing issues in the build. Consider notifying the package author about this casing issue.</value>
    <comment>{StrBegin="NETSDK1187: "} 0 is a package name, 1 is a package version, 2 is the incorrect locale string, and 3 is the correct locale string.</comment>
  </data>
  <data name="PackageContainsUnknownLocale" xml:space="preserve">
    <value>NETSDK1188: Package {0} {1} has a resource with the locale '{2}'. This locale is not recognized by .NET. Consider notifying the package author that it appears to be using an invalid locale.</value>
    <comment>{StrBegin="NETSDK1188: "} 0 is a package name, 1 is a package version, and 2 is the incorrect locale string</comment>
  </data>
  <data name="Prefer32BitIgnoredForNetCoreApp" xml:space="preserve">
    <value>NETSDK1189: Prefer32Bit is not supported and has no effect for netcoreapp target.</value>
    <comment>{StrBegin="NETSDK1189: "}</comment>
  </data>
  <data name="ImplicitRuntimeIdentifierResolutionForPublishPropertyFailed" xml:space="preserve">
    <value>NETSDK1191: A runtime identifier for the property '{0}' couldn't be inferred. Specify a rid explicitly.</value>
    <comment>{StrBegin="NETSDK1191: "}</comment>
  </data>
  <data name="PublishSelfContainedMustBeBool" xml:space="preserve">
    <value>NETSDK1193: If PublishSelfContained is set, it must be either true or false. The value given was '{0}'.</value>
    <comment>{StrBegin="NETSDK1193: "}</comment>
  </data>
  <data name="CannotHaveSolutionLevelOutputPath" xml:space="preserve">
    <value>NETSDK1194: The "--output" option isn't supported when building a solution. Specifying a solution-level output path results in all projects copying outputs to the same directory, which can lead to inconsistent builds.</value>
    <comment>{StrBegin="NETSDK1194: "}{Locked="--output"}</comment>
  </data>
  <data name="ILLinkNoValidRuntimePackageError" xml:space="preserve">
    <value>NETSDK1195: Trimming, or code compatibility analysis for trimming, single-file deployment, or ahead-of-time compilation is not supported for the target framework. For more information, see https://aka.ms/netsdk1195</value>
    <comment>{StrBegin="NETSDK1195: "}</comment>
  </data>
  <data name="AotNotSupported" xml:space="preserve">
    <value>NETSDK1196: The SDK does not support ahead-of-time compilation. Set the PublishAot property to false.</value>
    <comment>{StrBegin="NETSDK1196: "}</comment>
  </data>
  <data name="SolutionProjectConfigurationsConflict" xml:space="preserve">
    <value>NETSDK1197: Multiple solution project(s) contain conflicting '{0}' values; ensure the values match. Consider using a Directory.build.props file to set the property for all projects. Conflicting projects:
{1}</value>
  <comment>{StrBegin="NETSDK1197: "}</comment>
  </data>
  <data name="PublishProfileNotPresent" xml:space="preserve">
    <value>NETSDK1198: A publish profile with the name '{0}' was not found in the project. Set the PublishProfile property to a valid file name.</value>
    <comment>{StrBegin="NETSDK1198: "}</comment>
  </data>
  <data name="ArtifactsPathCannotBeSetInProject" xml:space="preserve">
    <value>NETSDK1199: The ArtifactsPath and UseArtifactsOutput properties cannot be set in a project file, due to MSBuild ordering constraints. They must be set in a Directory.Build.props file or from the command line. See https://aka.ms/netsdk1199 for more information.</value>
    <comment>{StrBegin="NETSDK1199: "}</comment>
  </data>
  <data name="UseArtifactsOutputRequiresDirectoryBuildProps" xml:space="preserve">
    <value>NETSDK1200: If UseArtifactsPath is set to true and ArtifactsPath is not set, there must be a Directory.Build.props file in order to determine where the artifacts folder should be located.</value>
    <comment>{StrBegin="NETSDK1200: "}</comment>
  </data>
  <data name="RuntimeIdentifierWillNoLongerImplySelfContained" xml:space="preserve">
    <value>NETSDK1201: For projects targeting .NET 8.0 and higher, specifying a RuntimeIdentifier will no longer produce a self contained app by default. To continue building self-contained apps, set the SelfContained property to true or use the --self-contained argument.</value>
    <comment>{StrBegin="NETSDK1201: "}</comment>
  </data>
  <data name="WorkloadIsEol" xml:space="preserve">
    <value>NETSDK1202: The workload '{0}' is out of support and will not receive security updates in the future. Please refer to {1} for more information about the support policy.</value>
    <comment>{StrBegin="NETSDK1202: "}</comment>
  </data>
  <data name="AotUnsupportedTargetRuntimeIdentifier" xml:space="preserve">
    <value>NETSDK1203: Ahead-of-time compilation is not supported for the target runtime identifier '{0}'.</value>
    <comment>{StrBegin="NETSDK1203: "}</comment>
  </data>
  <data name="AotUnsupportedHostRuntimeIdentifier" xml:space="preserve">
    <value>NETSDK1204: Ahead-of-time compilation is not supported on the current platform '{0}'.</value>
    <comment>{StrBegin="NETSDK1204: "}</comment>
  </data>
  <data name="CannotDirectlyReferenceMicrosoftNetCompilersToolsetFramework" xml:space="preserve">
    <value>NETSDK1205: The Microsoft.Net.Compilers.Toolset.Framework package should not be set directly. Set the property 'BuildWithNetFrameworkHostedCompiler' to 'true' instead if you need it.</value>
    <comment>{StrBegin="NETSDK1205: "}{Locked="Microsoft.Net.Compilers.Toolset.Framework"}{Locked="BuildWithNetFrameworkHostedCompiler"}</comment>
  </data>
  <data name="NonPortableRuntimeIdentifierDetected" xml:space="preserve">
    <value>NETSDK1206: Found version-specific or distribution-specific runtime identifier(s): {0}. Affected libraries: {1}. In .NET 8.0 and higher, assets for version-specific and distribution-specific runtime identifiers will not be found by default. See https://aka.ms/dotnet/rid-usage for details.</value>
    <comment>{StrBegin="NETSDK1206: "}</comment>
  </data>
  <data name="AotUnsupportedTargetFramework" xml:space="preserve">
    <value>NETSDK1207: Ahead-of-time compilation is not supported for the target framework.</value>
    <comment>{StrBegin="NETSDK1207: "}</comment>
  </data>
  <data name="UnsupportedTargetPlatformIdentifierWithWorkloadsDisabled" xml:space="preserve">
    <value>NETSDK1208: The target platform identifier {0} was not recognized. This is because MSBuildEnableWorkloadResolver is set to false which disables .NET SDK Workloads which is required for this identifer. Unset this environment variable or MSBuild property to enable workloads.</value>
    <comment>{StrBegin="NETSDK1208: "}</comment>
  </data>
  <data name="UnsupportedVisualStudioVersion" xml:space="preserve">
    <value>NETSDK1209: The current Visual Studio version does not support targeting {0} {1}.  Either target {0} {2} or lower, or use Visual Studio version {3} or higher</value>
    <comment>{StrBegin="NETSDK1209: "}</comment>
  </data>
  <data name="IsAotCompatibleUnsupported" xml:space="preserve">
    <value>NETSDK1210: IsAotCompatible and EnableAotAnalyzer are not supported for the target framework. Consider multi-targeting to a supported framework to enable ahead-of-time compilation analysis, and set IsAotCompatible only for the supported frameworks. For example:
&lt;IsAotCompatible Condition="$([MSBuild]::IsTargetFrameworkCompatible('$(TargetFramework)', '{0}'))"&gt;true&lt;/IsAotCompatible&gt;</value>
    <comment>{StrBegin="NETSDK1210: "}</comment>
  </data>
  <data name="EnableSingleFileAnalyzerUnsupported" xml:space="preserve">
    <value>NETSDK1211: EnableSingleFileAnalyzer is not supported for the target framework. Consider multi-targeting to a supported framework to enable single-file analysis, and set EnableSingleFileAnalyzer only for the supported frameworks. For example:
&lt;EnableSingleFileAnalyzer Condition="$([MSBuild]::IsTargetFrameworkCompatible('$(TargetFramework)', '{0}'))"&gt;true&lt;/EnableSingleFileAnalyzer&gt;</value>
    <comment>{StrBegin="NETSDK1211: "}</comment>
  </data>
  <data name="IsTrimmableUnsupported" xml:space="preserve">
    <value>NETSDK1212: IsTrimmable and EnableTrimAnalyzer are not supported for the target framework. Consider multi-targeting to a supported framework to enable trimming, and set IsTrimmable only for the supported frameworks. For example:
&lt;IsTrimmable Condition="$([MSBuild]::IsTargetFrameworkCompatible('$(TargetFramework)', '{0}'))"&gt;true&lt;/IsTrimmable&gt;</value>
    <comment>{StrBegin="NETSDK1212: "}</comment>
  </data>
  <data name="PreferNativeArm64IgnoredForNetCoreApp" xml:space="preserve">
    <value>NETSDK1214: PreferNativeArm64 applies only to .NET Framework targets. It is not supported and has no effect for when targeting .NET Core.</value>
    <comment>{StrBegin="NETSDK1214: "}</comment>
  </data>
  <data name="TargetFrameworkIsNotRecommended" xml:space="preserve">
    <value>NETSDK1215: Targeting .NET Standard prior to 2.0 is no longer recommended. See {0} for more details.</value>
    <comment>{StrBegin="NETSDK1215: "}</comment>
  </data>
  <data name="MicrosoftNetSdkCompilersToolsetNotFound" xml:space="preserve">
    <value>NETSDK1216: Package Microsoft.Net.Sdk.Compilers.Toolset is not downloaded but it is needed because your MSBuild and SDK versions are mismatched. Ensure version {0} of the package is available in your NuGet source feeds and then run NuGet package restore from Visual Studio or MSBuild.</value>
    <comment>{StrBegin="NETSDK1216: "}{Locked="Microsoft.Net.Sdk.Compilers.Toolset"} {0} is a NuGet package version and should not be translated.</comment>
  </data>
  <data name="InvalidAppHostDotNetSearch" xml:space="preserve">
    <value>NETSDK1217: Invalid value in AppHostDotNetSearch: '{0}'.</value>
    <comment>{StrBegin="NETSDK1217: "}</comment>
  </data>
  <data name="WindowsSDKXamlMissingUseUwpProperty" xml:space="preserve">
    <value>NETSDK1218: This project has a transitive dependency on the full Windows SDK projections (including Windows.UI.Xaml.* types), but does not specify the UseUwp property. That must be enabled to ensure that .NET types are projected and marshalled correctly for interop scenarios with these XAML types.</value>
    <comment>{StrBegin="NETSDK1218: "}</comment>
  </data>
  <data name="UsingPreviewUseUwpFeature" xml:space="preserve">
    <value>NETSDK1219: UseUwp and all associated functionality are currently experimental and not officially supported.</value>
    <comment>{StrBegin="NETSDK1219: "}</comment>
  </data>
  <data name="WindowsSDKXamlInvalidTfm" xml:space="preserve">
    <value>NETSDK1220: UseUwp and all associated functionality require using a TFM of 'net8.0-windows' or greater.</value>
    <comment>{StrBegin="NETSDK1220: "}</comment>
  </data>
<<<<<<< HEAD
  <data name="Net9NotCompatibleWithDev1711" xml:space="preserve">
    <value>NETSDK1221: Targeting .NET 9.0 or higher in Visual Studio 2022 17.11 is not supported.</value>
    <comment>{StrBegin="NETSDK1221: "}</comment>
  </data>
  <!-- The latest message added is Net9NotCompatibleWithDev1711. Please update this value with each PR to catch parallel PRs both adding a new message -->
=======
  <data name="MicrosoftNetSdkCompilersToolsetRootEmpty" xml:space="preserve">
    <value>NETSDK1221: NuGetPackageRoot property is empty so package Microsoft.Net.Sdk.Compilers.Toolset cannot be used but it is recommended because your MSBuild and SDK versions are mismatched. Ensure you are building with '/restore /t:Build' and not '/t:Restore;Build'.</value>
    <comment>{StrBegin="NETSDK1221: "}{Locked="NuGetPackageRoot"}{Locked="Microsoft.Net.Sdk.Compilers.Toolset"}{Locked="'/restore /t:Build'"}{Locked="'/t:Restore;Build'"}</comment>
  </data>
  <!-- The latest message added is MicrosoftNetSdkCompilersToolsetRootEmpty. Please update this value with each PR to catch parallel PRs both adding a new message -->
>>>>>>> d3e74996
</root><|MERGE_RESOLUTION|>--- conflicted
+++ resolved
@@ -968,17 +968,13 @@
     <value>NETSDK1220: UseUwp and all associated functionality require using a TFM of 'net8.0-windows' or greater.</value>
     <comment>{StrBegin="NETSDK1220: "}</comment>
   </data>
-<<<<<<< HEAD
-  <data name="Net9NotCompatibleWithDev1711" xml:space="preserve">
-    <value>NETSDK1221: Targeting .NET 9.0 or higher in Visual Studio 2022 17.11 is not supported.</value>
-    <comment>{StrBegin="NETSDK1221: "}</comment>
-  </data>
-  <!-- The latest message added is Net9NotCompatibleWithDev1711. Please update this value with each PR to catch parallel PRs both adding a new message -->
-=======
   <data name="MicrosoftNetSdkCompilersToolsetRootEmpty" xml:space="preserve">
     <value>NETSDK1221: NuGetPackageRoot property is empty so package Microsoft.Net.Sdk.Compilers.Toolset cannot be used but it is recommended because your MSBuild and SDK versions are mismatched. Ensure you are building with '/restore /t:Build' and not '/t:Restore;Build'.</value>
     <comment>{StrBegin="NETSDK1221: "}{Locked="NuGetPackageRoot"}{Locked="Microsoft.Net.Sdk.Compilers.Toolset"}{Locked="'/restore /t:Build'"}{Locked="'/t:Restore;Build'"}</comment>
   </data>
-  <!-- The latest message added is MicrosoftNetSdkCompilersToolsetRootEmpty. Please update this value with each PR to catch parallel PRs both adding a new message -->
->>>>>>> d3e74996
+  <data name="Net9NotCompatibleWithDev1711" xml:space="preserve">
+    <value>NETSDK1222: Targeting .NET 9.0 or higher in Visual Studio 2022 17.11 is not supported.</value>
+    <comment>{StrBegin="NETSDK1222: "}</comment>
+  </data>
+  <!-- The latest message added is Net9NotCompatibleWithDev1711. Please update this value with each PR to catch parallel PRs both adding a new message -->
 </root>