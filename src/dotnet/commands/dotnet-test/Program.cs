﻿// Copyright(c) .NET Foundation and contributors.All rights reserved.
// Licensed under the MIT license. See LICENSE file in the project root for full license information.

using System;
using System.Collections.Generic;
using System.IO;
using System.Linq;
using System.Text.RegularExpressions;
using Microsoft.DotNet.Cli;
using Microsoft.DotNet.Cli.CommandLine;
using Microsoft.DotNet.Cli.Utils;
using Microsoft.DotNet.Tools.MSBuild;
using Parser = Microsoft.DotNet.Cli.Parser;

namespace Microsoft.DotNet.Tools.Test
{
    public class TestCommand : MSBuildForwardingApp
    {
        public TestCommand(IEnumerable<string> msbuildArgs, string msbuildPath = null)
            : base(msbuildArgs, msbuildPath)
        {
<<<<<<< HEAD
            DebugHelper.HandleDebugSwitch(ref args);

            var cmd = new CommandLineApplication(throwOnUnexpectedArg: false)
            {
                Name = "dotnet test",
                FullName = LocalizableStrings.AppFullName,
                Description = LocalizableStrings.AppDescription,
                HandleRemainingArguments = true,
                ArgumentSeparatorHelpText = LocalizableStrings.RunSettingsArgsHelpText
            };

            cmd.HelpOption("-h|--help");

            var argRoot = cmd.Argument(
                $"<{LocalizableStrings.CmdArgProject}>",
                LocalizableStrings.CmdArgDescription,
                multipleValues: false);

            var settingOption = cmd.Option(
                $"-s|--settings <{LocalizableStrings.CmdSettingsFile}>",
                LocalizableStrings.CmdSettingsDescription,
                CommandOptionType.SingleValue);

            var listTestsOption = cmd.Option(
                "-t|--list-tests",
                LocalizableStrings.CmdListTestsDescription,
                CommandOptionType.NoValue);

            var testCaseFilterOption = cmd.Option(
                $"--filter <{LocalizableStrings.CmdTestCaseFilterExpression}>",
                LocalizableStrings.CmdTestCaseFilterDescription,
                CommandOptionType.SingleValue);

            var testAdapterPathOption = cmd.Option(
                "-a|--test-adapter-path",
                LocalizableStrings.CmdTestAdapterPathDescription,
                CommandOptionType.SingleValue);

            var loggerOption = cmd.Option(
                $"-l|--logger <{LocalizableStrings.CmdLoggerOption}>",
                LocalizableStrings.CmdLoggerDescription,
                CommandOptionType.SingleValue);

            var configurationOption = cmd.Option(
                $"-c|--configuration <{LocalizableStrings.CmdConfiguration}>",
                LocalizableStrings.CmdConfigDescription,
                CommandOptionType.SingleValue);

            var frameworkOption = cmd.Option(
                $"-f|--framework <{LocalizableStrings.CmdFramework}>",
                LocalizableStrings.CmdFrameworkDescription,
                CommandOptionType.SingleValue);

            var outputOption = cmd.Option(
                $"-o|--output <{LocalizableStrings.CmdOutputDir}>",
                LocalizableStrings.CmdOutputDescription,
                CommandOptionType.SingleValue);

            var diagOption = cmd.Option(
                $"-d|--diag <{LocalizableStrings.CmdPathToLogFile}>",
                LocalizableStrings.CmdPathTologFileDescription,
                CommandOptionType.SingleValue);

            var noBuildtOption = cmd.Option(
                "--no-build",
                LocalizableStrings.CmdNoBuildDescription,
                CommandOptionType.NoValue);

            var resultsDirectoryOption = cmd.Option(
                "-r|--results-directory",
                LocalizableStrings.CmdResultsDirectoryDescription,
                CommandOptionType.SingleValue);

            CommandOption verbosityOption = MSBuildForwardingApp.AddVerbosityOption(cmd);

            cmd.OnExecute(() =>
            {
                var msbuildArgs = new List<string>()
                {
                    "/t:VSTest"
                };

                msbuildArgs.Add("/nologo");

                if (settingOption.HasValue())
                {
                    msbuildArgs.Add($"/p:VSTestSetting={settingOption.Value()}");
                }

                if (listTestsOption.HasValue())
                {
                    msbuildArgs.Add($"/p:VSTestListTests=true");
                }

                if (testCaseFilterOption.HasValue())
                {
                    msbuildArgs.Add($"/p:VSTestTestCaseFilter={testCaseFilterOption.Value()}");
                }

                if (testAdapterPathOption.HasValue())
                {
                    msbuildArgs.Add($"/p:VSTestTestAdapterPath={testAdapterPathOption.Value()}");
                }

                if (loggerOption.HasValue())
                {
                    msbuildArgs.Add($"/p:VSTestLogger={string.Join(";", GetSemiColonEscapedArgs(loggerOption.Values))}");
                }

                if (configurationOption.HasValue())
                {
                    msbuildArgs.Add($"/p:Configuration={configurationOption.Value()}");
                }

                if (frameworkOption.HasValue())
                {
                    msbuildArgs.Add($"/p:TargetFramework={frameworkOption.Value()}");
                }

                if (outputOption.HasValue())
                {
                    msbuildArgs.Add($"/p:OutputPath={outputOption.Value()}");
                }

                if (diagOption.HasValue())
                {
                    msbuildArgs.Add($"/p:VSTestDiag={diagOption.Value()}");
                }

                if (noBuildtOption.HasValue())
                {
                    msbuildArgs.Add($"/p:VSTestNoBuild=true");
                }

                if (resultsDirectoryOption.HasValue())
                {
                    msbuildArgs.Add($"/p:VSTestResultsDirectory={resultsDirectoryOption.Value()}");
                }

                if (verbosityOption.HasValue())
                {
                    msbuildArgs.Add($"/verbosity:{verbosityOption.Value()}");
                }
                else
                {
                    msbuildArgs.Add("/verbosity:quiet");
                }

                string defaultproject = GetSingleTestProjectToRunTestIfNotProvided(argRoot.Value, cmd.RemainingArguments);

                if (!string.IsNullOrEmpty(defaultproject))
                {
                    msbuildArgs.Add(defaultproject);
                }

                if (!string.IsNullOrEmpty(argRoot.Value))
                {
                    msbuildArgs.Add(argRoot.Value);
                }

                // Get runsetings options specified after -- 
                if (cmd.RemainingArguments != null && cmd.RemainingArguments.Count > 0)
                {
                    var runSettingsOptions = GetRunSettingsOptions(cmd.RemainingArguments);
                    msbuildArgs.Add(string.Format("/p:VSTestCLIRunSettings=\"{0}\"", string.Join(";", runSettingsOptions)));
                }

                // Add remaining arguments that the parser did not understand,
                msbuildArgs.AddRange(cmd.RemainingArguments);

                return new MSBuildForwardingApp(msbuildArgs).Execute();
            });

            return cmd.Execute(args);
=======
>>>>>>> ef3f8e51
        }

        public static TestCommand FromArgs(string[] args, string msbuildPath=null)
        {
            var msbuildArgs = new List<string>()
            {
                "/t:VSTest",
                "/v:quiet",
                "/nologo"
            };

            var parser = Parser.Instance;

            var result = parser.ParseFrom("dotnet test", args);

            result.ShowHelpOrErrorIfAppropriate();

            var parsedTest = result["dotnet"]["test"];

            msbuildArgs.AddRange(parsedTest.OptionValuesToBeForwarded());

            msbuildArgs.AddRange(parsedTest.Arguments);

            var runSettingsOptions = 
                result.UnparsedTokens
                    .Select(GetSemiColonEscapedString);

            if (runSettingsOptions.Any())
            {
                var runSettingsArg = string.Join(";", runSettingsOptions);

                msbuildArgs.Add($"/p:VSTestCLIRunSettings=\"{runSettingsArg}\"");
            }

            return new TestCommand(msbuildArgs, msbuildPath);
        }

        public static int Run(string[] args)
        {
            DebugHelper.HandleDebugSwitch(ref args);

            TestCommand cmd;
            
            try
            {
                cmd = FromArgs(args);
            }
            catch (CommandCreationException e)
            {
                return e.ExitCode;
            }

            return cmd.Execute();
        }

        private static string GetSemiColonEscapedString(string arg)
        {
            if (arg.IndexOf(";") != -1)
            {
                return arg.Replace(";", "%3b");
            }

            return arg;
        }

        private static string[] GetSemiColonEscapedArgs(List<string> args)
        {
            int counter = 0;
            string[] array = new string[args.Count];

            foreach (string arg in args)
            {
                array[counter++] = GetSemiColonEscapedString(arg);
            }

            return array;
        }
    }
}<|MERGE_RESOLUTION|>--- conflicted
+++ resolved
@@ -19,183 +19,6 @@
         public TestCommand(IEnumerable<string> msbuildArgs, string msbuildPath = null)
             : base(msbuildArgs, msbuildPath)
         {
-<<<<<<< HEAD
-            DebugHelper.HandleDebugSwitch(ref args);
-
-            var cmd = new CommandLineApplication(throwOnUnexpectedArg: false)
-            {
-                Name = "dotnet test",
-                FullName = LocalizableStrings.AppFullName,
-                Description = LocalizableStrings.AppDescription,
-                HandleRemainingArguments = true,
-                ArgumentSeparatorHelpText = LocalizableStrings.RunSettingsArgsHelpText
-            };
-
-            cmd.HelpOption("-h|--help");
-
-            var argRoot = cmd.Argument(
-                $"<{LocalizableStrings.CmdArgProject}>",
-                LocalizableStrings.CmdArgDescription,
-                multipleValues: false);
-
-            var settingOption = cmd.Option(
-                $"-s|--settings <{LocalizableStrings.CmdSettingsFile}>",
-                LocalizableStrings.CmdSettingsDescription,
-                CommandOptionType.SingleValue);
-
-            var listTestsOption = cmd.Option(
-                "-t|--list-tests",
-                LocalizableStrings.CmdListTestsDescription,
-                CommandOptionType.NoValue);
-
-            var testCaseFilterOption = cmd.Option(
-                $"--filter <{LocalizableStrings.CmdTestCaseFilterExpression}>",
-                LocalizableStrings.CmdTestCaseFilterDescription,
-                CommandOptionType.SingleValue);
-
-            var testAdapterPathOption = cmd.Option(
-                "-a|--test-adapter-path",
-                LocalizableStrings.CmdTestAdapterPathDescription,
-                CommandOptionType.SingleValue);
-
-            var loggerOption = cmd.Option(
-                $"-l|--logger <{LocalizableStrings.CmdLoggerOption}>",
-                LocalizableStrings.CmdLoggerDescription,
-                CommandOptionType.SingleValue);
-
-            var configurationOption = cmd.Option(
-                $"-c|--configuration <{LocalizableStrings.CmdConfiguration}>",
-                LocalizableStrings.CmdConfigDescription,
-                CommandOptionType.SingleValue);
-
-            var frameworkOption = cmd.Option(
-                $"-f|--framework <{LocalizableStrings.CmdFramework}>",
-                LocalizableStrings.CmdFrameworkDescription,
-                CommandOptionType.SingleValue);
-
-            var outputOption = cmd.Option(
-                $"-o|--output <{LocalizableStrings.CmdOutputDir}>",
-                LocalizableStrings.CmdOutputDescription,
-                CommandOptionType.SingleValue);
-
-            var diagOption = cmd.Option(
-                $"-d|--diag <{LocalizableStrings.CmdPathToLogFile}>",
-                LocalizableStrings.CmdPathTologFileDescription,
-                CommandOptionType.SingleValue);
-
-            var noBuildtOption = cmd.Option(
-                "--no-build",
-                LocalizableStrings.CmdNoBuildDescription,
-                CommandOptionType.NoValue);
-
-            var resultsDirectoryOption = cmd.Option(
-                "-r|--results-directory",
-                LocalizableStrings.CmdResultsDirectoryDescription,
-                CommandOptionType.SingleValue);
-
-            CommandOption verbosityOption = MSBuildForwardingApp.AddVerbosityOption(cmd);
-
-            cmd.OnExecute(() =>
-            {
-                var msbuildArgs = new List<string>()
-                {
-                    "/t:VSTest"
-                };
-
-                msbuildArgs.Add("/nologo");
-
-                if (settingOption.HasValue())
-                {
-                    msbuildArgs.Add($"/p:VSTestSetting={settingOption.Value()}");
-                }
-
-                if (listTestsOption.HasValue())
-                {
-                    msbuildArgs.Add($"/p:VSTestListTests=true");
-                }
-
-                if (testCaseFilterOption.HasValue())
-                {
-                    msbuildArgs.Add($"/p:VSTestTestCaseFilter={testCaseFilterOption.Value()}");
-                }
-
-                if (testAdapterPathOption.HasValue())
-                {
-                    msbuildArgs.Add($"/p:VSTestTestAdapterPath={testAdapterPathOption.Value()}");
-                }
-
-                if (loggerOption.HasValue())
-                {
-                    msbuildArgs.Add($"/p:VSTestLogger={string.Join(";", GetSemiColonEscapedArgs(loggerOption.Values))}");
-                }
-
-                if (configurationOption.HasValue())
-                {
-                    msbuildArgs.Add($"/p:Configuration={configurationOption.Value()}");
-                }
-
-                if (frameworkOption.HasValue())
-                {
-                    msbuildArgs.Add($"/p:TargetFramework={frameworkOption.Value()}");
-                }
-
-                if (outputOption.HasValue())
-                {
-                    msbuildArgs.Add($"/p:OutputPath={outputOption.Value()}");
-                }
-
-                if (diagOption.HasValue())
-                {
-                    msbuildArgs.Add($"/p:VSTestDiag={diagOption.Value()}");
-                }
-
-                if (noBuildtOption.HasValue())
-                {
-                    msbuildArgs.Add($"/p:VSTestNoBuild=true");
-                }
-
-                if (resultsDirectoryOption.HasValue())
-                {
-                    msbuildArgs.Add($"/p:VSTestResultsDirectory={resultsDirectoryOption.Value()}");
-                }
-
-                if (verbosityOption.HasValue())
-                {
-                    msbuildArgs.Add($"/verbosity:{verbosityOption.Value()}");
-                }
-                else
-                {
-                    msbuildArgs.Add("/verbosity:quiet");
-                }
-
-                string defaultproject = GetSingleTestProjectToRunTestIfNotProvided(argRoot.Value, cmd.RemainingArguments);
-
-                if (!string.IsNullOrEmpty(defaultproject))
-                {
-                    msbuildArgs.Add(defaultproject);
-                }
-
-                if (!string.IsNullOrEmpty(argRoot.Value))
-                {
-                    msbuildArgs.Add(argRoot.Value);
-                }
-
-                // Get runsetings options specified after -- 
-                if (cmd.RemainingArguments != null && cmd.RemainingArguments.Count > 0)
-                {
-                    var runSettingsOptions = GetRunSettingsOptions(cmd.RemainingArguments);
-                    msbuildArgs.Add(string.Format("/p:VSTestCLIRunSettings=\"{0}\"", string.Join(";", runSettingsOptions)));
-                }
-
-                // Add remaining arguments that the parser did not understand,
-                msbuildArgs.AddRange(cmd.RemainingArguments);
-
-                return new MSBuildForwardingApp(msbuildArgs).Execute();
-            });
-
-            return cmd.Execute(args);
-=======
->>>>>>> ef3f8e51
         }
 
         public static TestCommand FromArgs(string[] args, string msbuildPath=null)
