<?xml version="1.0" encoding="utf-8"?>
<Dependencies>
  <ProductDependencies>
<<<<<<< HEAD
    <Dependency Name="Microsoft.NETCore.Compilers" Version="4.2.0-4.23062.4">
      <Uri>https://github.com/dotnet/roslyn</Uri>
      <Sha>0a5520ad440eb696177aebaf4471673760724c1c</Sha>
=======
    <Dependency Name="Microsoft.Net.Compilers.Toolset" Version="4.3.1-3.22526.13">
      <Uri>https://github.com/dotnet/roslyn</Uri>
      <Sha>41a5af9d2c459a06c0795bf21a1c046200f375bf</Sha>
>>>>>>> 0e379b6c
    </Dependency>
    <Dependency Name="System.CommandLine" Version="2.0.0-beta4.22504.1">
      <Uri>https://github.com/dotnet/command-line-api</Uri>
      <Sha>c776cd4e906b669b9cce1017fee7d0ba9845d163</Sha>
    </Dependency>
    <Dependency Name="System.CommandLine.Rendering" Version="0.4.0-alpha.22504.1">
      <Uri>https://github.com/dotnet/command-line-api</Uri>
      <Sha>c776cd4e906b669b9cce1017fee7d0ba9845d163</Sha>
    </Dependency>
  </ProductDependencies>
  <ToolsetDependencies>
    <Dependency Name="Microsoft.DotNet.Arcade.Sdk" Version="6.0.0-beta.23254.1">
      <Uri>https://github.com/dotnet/arcade</Uri>
      <Sha>eeb78d042d8f2bef222c83790fa253c5a22675ce</Sha>
    </Dependency>
  </ToolsetDependencies>
</Dependencies><|MERGE_RESOLUTION|>--- conflicted
+++ resolved
@@ -1,15 +1,9 @@
 <?xml version="1.0" encoding="utf-8"?>
 <Dependencies>
   <ProductDependencies>
-<<<<<<< HEAD
-    <Dependency Name="Microsoft.NETCore.Compilers" Version="4.2.0-4.23062.4">
-      <Uri>https://github.com/dotnet/roslyn</Uri>
-      <Sha>0a5520ad440eb696177aebaf4471673760724c1c</Sha>
-=======
     <Dependency Name="Microsoft.Net.Compilers.Toolset" Version="4.3.1-3.22526.13">
       <Uri>https://github.com/dotnet/roslyn</Uri>
       <Sha>41a5af9d2c459a06c0795bf21a1c046200f375bf</Sha>
->>>>>>> 0e379b6c
     </Dependency>
     <Dependency Name="System.CommandLine" Version="2.0.0-beta4.22504.1">
       <Uri>https://github.com/dotnet/command-line-api</Uri>
