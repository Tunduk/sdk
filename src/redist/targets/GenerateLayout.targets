--- conflicted
+++ resolved
@@ -13,11 +13,12 @@
     <!-- Blob storage directories are not stabilized, so these must refer to a package that does not stabilize -->
     <AspNetCoreBlobVersion>$(MicrosoftAspNetCoreDeveloperCertificatesXPlatPackageVersion)</AspNetCoreBlobVersion>
     <CoreSetupBlobVersion>$(MicrosoftNETCoreAppInternalPackageVersion)</CoreSetupBlobVersion>
+    <WindowsDesktopBlobVersion>$(MicrosoftWindowsDesktopAppPackageVersion)</WindowsDesktopBlobVersion>
 
     <!-- Change these individually to or $(CoreSetupBlobVersion), $(AspNetCoreBlobVersion), or appropriate fixed version depending if corresponding .Ref packages are unpinned. -->
     <NETCoreAppTargetingPackBlobVersion>$(CoreSetupBlobVersion)</NETCoreAppTargetingPackBlobVersion>
     <AspNetCoreTargetingPackBlobVersion>$(AspNetCoreBlobVersion)</AspNetCoreTargetingPackBlobVersion>
-    <WindowsDesktopTargetingPackBlobVersion>$(CoreSetupBlobVersion)</WindowsDesktopTargetingPackBlobVersion>
+    <WindowsDesktopTargetingPackBlobVersion>$(WindowsDesktopBlobVersion)</WindowsDesktopTargetingPackBlobVersion>
     <NETStandardTargetingPackBlobVersion>3.0.0</NETStandardTargetingPackBlobVersion>
   </PropertyGroup>
  
@@ -97,13 +98,8 @@
     <PropertyGroup>
       <CoreSetupRootUrl>$(CoreSetupBlobRootUrl)Runtime/</CoreSetupRootUrl>
       <AspNetCoreSharedFxRootUrl>$(CoreSetupBlobRootUrl)aspnetcore/Runtime/</AspNetCoreSharedFxRootUrl>
-<<<<<<< HEAD
-      <WinFormsAndWpfSharedFxRootUrl>$(CoreSetupRootUrl)</WinFormsAndWpfSharedFxRootUrl>
+      <WinFormsAndWpfSharedFxRootUrl>$(CoreSetupBlobRootUrl)WindowsDesktop/</WinFormsAndWpfSharedFxRootUrl>
       <CoreSetupDownloadDirectory>$(IntermediateDirectory)/coreSetupDownload/$(MicrosoftNETCoreAppRuntimePackageVersion)</CoreSetupDownloadDirectory>
-=======
-      <WinFormsAndWpfSharedFxRootUrl>$(CoreSetupBlobRootUrl)WindowsDesktop/</WinFormsAndWpfSharedFxRootUrl>
-      <CoreSetupDownloadDirectory>$(IntermediateDirectory)/coreSetupDownload/$(MicrosoftNETCoreAppRuntimewinx64PackageVersion)</CoreSetupDownloadDirectory>
->>>>>>> e354019f
       <CombinedSharedHostAndFrameworkArchive>$(CoreSetupDownloadDirectory)/combinedSharedHostAndFrameworkArchive$(ArchiveExtension)</CombinedSharedHostAndFrameworkArchive>
     </PropertyGroup>
 
@@ -115,7 +111,7 @@
 
     <ItemGroup>
       <BundledLayoutComponent Include="CombinedSharedHostAndFrameworkArchive">
-        <BaseUrl>$(CoreSetupRootUrl)$(MicrosoftNETCoreAppRuntimePackageVersion)</BaseUrl>
+        <BaseUrl>$(CoreSetupRootUrl)$(CoreSetupBlobVersion)</BaseUrl>
         <DownloadFileName>$(CombinedFrameworkHostArchiveFileName)</DownloadFileName>
         <AccessToken>$(CoreSetupBlobAccessTokenParam)</AccessToken>
         <RelativeLayoutPath></RelativeLayoutPath>
@@ -207,7 +203,7 @@
 
       <BundledInstallerComponent Include="DownloadedNetStandardTargetingPackInstallerFile"
                            Condition="'$(SkipBuildingInstallers)' != 'true' And '$(InstallerExtension)' != '' And !$(Architecture.StartsWith('arm'))">
-        <BaseUrl>$(CoreSetupRootUrl)$(MicrosoftNETCoreAppRuntimewinx64PackageVersion)</BaseUrl>
+        <BaseUrl>$(CoreSetupRootUrl)$(NETCoreAppTargetingPackBlobVersion)</BaseUrl>
         <BaseUrl>$(CoreSetupRootUrl)3.0.0</BaseUrl>
         <DownloadFileName>$(DownloadedNetStandardTargetingPackInstallerFileName)</DownloadFileName>
         <AccessToken>$(CoreSetupBlobAccessTokenParam)</AccessToken>
@@ -243,11 +239,7 @@
 
       <BundledInstallerComponent Include="DownloadedWindowsDesktopTargetingPackInstallerFile"
                                  Condition="'$(InstallerExtension)' == '.msi' And '$(SkipBuildingInstallers)' != 'true' And !$(Architecture.StartsWith('arm'))">
-<<<<<<< HEAD
-        <BaseUrl>$(CoreSetupRootUrl)$(WindowsDesktopTargetingPackBlobVersion)</BaseUrl>
-=======
-        <BaseUrl>$(WinFormsAndWpfSharedFxRootUrl)$(WindowsDesktopTargetingPackVersion)</BaseUrl>
->>>>>>> e354019f
+        <BaseUrl>$(WinFormsAndWpfSharedFxRootUrl)$(WindowsDesktopTargetingPackBlobVersion)</BaseUrl>
         <DownloadFileName>$(DownloadedWindowsDesktopTargetingPackInstallerFileName)</DownloadFileName>
         <AccessToken>$(CoreSetupBlobAccessTokenParam)</AccessToken>
       </BundledInstallerComponent>
@@ -330,14 +322,14 @@
       </BundledLayoutPackage>
 
       <BundledLayoutComponent Include="WinFormsAndWpfSharedFxArchiveFile">
-        <BaseUrl>$(WinFormsAndWpfSharedFxRootUrl)$(CoreSetupBlobVersion)</BaseUrl>
+        <BaseUrl>$(WinFormsAndWpfSharedFxRootUrl)$(WindowsDesktopTargetingPackBlobVersion)</BaseUrl>
         <DownloadFileName>$(WinFormsAndWpfSharedFxArchiveFileName)</DownloadFileName>
         <AccessToken>$(CoreSetupBlobAccessTokenParam)</AccessToken>
       </BundledLayoutComponent>
 
       <BundledInstallerComponent Include="DownloadedWinFormsAndWpfSharedFrameworkInstallerFile"
                                  Condition="'$(SkipBuildingInstallers)' != 'true' And '$(InstallerExtension)' != '' And !$(Architecture.StartsWith('arm'))">
-        <BaseUrl>$(WinFormsAndWpfSharedFxRootUrl)$(CoreSetupBlobVersion)</BaseUrl>
+        <BaseUrl>$(WinFormsAndWpfSharedFxRootUrl)$(WindowsDesktopBlobVersion)</BaseUrl>
         <DownloadFileName>$(DownloadedWinFormsAndWpfSharedFrameworkInstallerFileName)</DownloadFileName>
         <AccessToken>$(CoreSetupBlobAccessTokenParam)</AccessToken>
       </BundledInstallerComponent>
