--- conflicted
+++ resolved
@@ -61,15 +61,9 @@
 
   <PropertyGroup>
       <VersionFeature21>30</VersionFeature21>
-<<<<<<< HEAD
-      <VersionFeature31>$([MSBuild]::Add($(VersionFeature), 30))</VersionFeature31>
-      <VersionFeature50>17</VersionFeature50>
-      <VersionFeature60>$([MSBuild]::Add($(VersionFeature), 10))</VersionFeature60>
-=======
       <VersionFeature31>29</VersionFeature31>
       <VersionFeature50>17</VersionFeature50>
       <VersionFeature60>9</VersionFeature60>
->>>>>>> e796a709
   </PropertyGroup>
 
   <Target Name="GenerateBundledVersionsProps" DependsOnTargets="SetupBundledComponents">
