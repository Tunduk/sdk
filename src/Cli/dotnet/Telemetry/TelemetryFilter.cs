--- conflicted
+++ resolved
@@ -24,13 +24,7 @@
         {
             var result = new List<ApplicationInsightsEntryFormat>();
             Dictionary<string,double> measurements = null;
-            if (objectToFilter is Tuple<TopLevelCommandParserResult, Dictionary<string,double>> topLevelCommandWithMeasurements)
-            {
-                objectToFilter = topLevelCommandWithMeasurements.Item1;
-                measurements = topLevelCommandWithMeasurements.Item2;
-                measurements = RemoveZeroTimes(measurements);
-            }
-            else if (objectToFilter is Tuple<ParseResult, Dictionary<string,double>> parseResultWithMeasurements)
+             if (objectToFilter is Tuple<ParseResult, Dictionary<string,double>> parseResultWithMeasurements)
             {
                 objectToFilter = parseResultWithMeasurements.Item1;
                 measurements = parseResultWithMeasurements.Item2;
@@ -42,17 +36,14 @@
                 var topLevelCommandName = parseResult.RootSubCommandResult();
                 if (topLevelCommandName != null)
                 {
-<<<<<<< HEAD
                     result.Add(new ApplicationInsightsEntryFormat(
                         "toplevelparser/command",
                         new Dictionary<string, string>()
                         {{ "verb", topLevelCommandName }}
+                        , measurements
                         ));
 
-                    LogVerbosityForAllTopLevelCommand(result, parseResult, topLevelCommandName);
-=======
                     LogVerbosityForAllTopLevelCommand(result, parseResult, topLevelCommandName, measurements);
->>>>>>> 584400a1
 
                     foreach (IParseResultLogRule rule in ParseResultLogRules)
                     {
@@ -60,19 +51,6 @@
                     }
                 }
             }
-<<<<<<< HEAD
-=======
-            else if (objectToFilter is TopLevelCommandParserResult topLevelCommandParserResult)
-            {
-                result.Add(new ApplicationInsightsEntryFormat(
-                            "toplevelparser/command",
-                            new Dictionary<string, string>()
-                        {{ "verb", topLevelCommandParserResult.Command}}
-                            ,measurements
-                ));
-
-            }
->>>>>>> 584400a1
             else if (objectToFilter is InstallerSuccessReport installerSuccessReport)
             {
                 result.Add(new ApplicationInsightsEntryFormat(
@@ -155,14 +133,9 @@
                     new Dictionary<string, string>()
                     {
                         { "verb", topLevelCommandName},
-<<<<<<< HEAD
                         {"verbosity", Enum.GetName(parseResult.ValueForOption<VerbosityOptions>("--verbosity"))}
-                    }));
-=======
-                        {"verbosity", appliedOptions.Arguments.ElementAt(0)}
                     },
                     measurements));
->>>>>>> 584400a1
             }
         }
 
