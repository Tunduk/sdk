--- conflicted
+++ resolved
@@ -3,17 +3,6 @@
   <ProductDependencies>
     <Dependency Name="Microsoft.TemplateEngine.Abstractions" Version="8.0.305">
       <Uri>https://github.com/dotnet/templating</Uri>
-<<<<<<< HEAD
-      <Sha>4a85a62de10b701a26b9393b2249ffd9ad85a23f</Sha>
-    </Dependency>
-    <Dependency Name="Microsoft.TemplateEngine.Mocks" Version="8.0.109-servicing.24407.3">
-      <Uri>https://github.com/dotnet/templating</Uri>
-      <Sha>4a85a62de10b701a26b9393b2249ffd9ad85a23f</Sha>
-    </Dependency>
-    <Dependency Name="Microsoft.SourceBuild.Intermediate.templating" Version="8.0.109-servicing.24407.3">
-      <Uri>https://github.com/dotnet/templating</Uri>
-      <Sha>4a85a62de10b701a26b9393b2249ffd9ad85a23f</Sha>
-=======
       <Sha>ae5b7a1a02dc08d70375003f529ff5b8a354d0cb</Sha>
     </Dependency>
     <Dependency Name="Microsoft.TemplateEngine.Mocks" Version="8.0.305-servicing.24406.14">
@@ -23,7 +12,6 @@
     <Dependency Name="Microsoft.SourceBuild.Intermediate.templating" Version="8.0.305-servicing.24406.14">
       <Uri>https://github.com/dotnet/templating</Uri>
       <Sha>ae5b7a1a02dc08d70375003f529ff5b8a354d0cb</Sha>
->>>>>>> cbd8de33
       <SourceBuild RepoName="templating" ManagedOnly="true" />
     </Dependency>
     <Dependency Name="Microsoft.NETCore.App.Ref" Version="8.0.7">
