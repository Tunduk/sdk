--- conflicted
+++ resolved
@@ -1,19 +1,8 @@
 <?xml version="1.0" encoding="utf-8"?>
-<<<<<<< HEAD
 <Project ToolsVersion="14.0" xmlns="http://schemas.microsoft.com/developer/msbuild/2003">  
   <PropertyGroup>
     <OverwriteOnPublish Condition="'$(OverwriteOnPublish)' == ''">false</OverwriteOnPublish>
   </PropertyGroup>
-=======
-<Project ToolsVersion="14.0" xmlns="http://schemas.microsoft.com/developer/msbuild/2003">
-  <Import Project="$(MSBuildThisFileDirectory)/publish/FinishBuild.targets" />
-  <Import Project="$(MSBuildThisFileDirectory)/publish/PublishContent.targets" />
-  <Import Project="$(MSBuildThisFileDirectory)/publish/PublishDebian.targets" />
-  <Import Project="$(MSBuildThisFileDirectory)/publish/PublishNupkgToBlobFeed.targets" />
-  <Import Project="$(MSBuildThisFileDirectory)/publish/Badge.targets" />
-  <Import Project="$(MSBuildThisFileDirectory)/publish/Checksum.targets" />
-  <Import Project="$(MSBuildThisFileDirectory)/publish/RuntimeCoherence.targets" />
->>>>>>> f4a07755
   
   <!-- PUBLISH_TO_AZURE_BLOB env variable set by CI -->
   <Target Name="Publish"
@@ -25,7 +14,6 @@
 
   <!-- UploadToAzure target comes from Build Tools -->
   <Target Name="PublishArtifacts"
-<<<<<<< HEAD
            DependsOnTargets="GatherItemsForPattern;
                              UploadArtifactsToAzure;" />
 
@@ -34,30 +22,6 @@
       <ForPublishing Include="%(GenerateArchivesInputsOutputs.Outputs)" />
       <ForPublishing Include="$(PackagesDirectory)/Microsoft*.nupkg"
                      Condition=" '$(PUBLISH_NUPKG_TO_AZURE_BLOB)' != '' AND '$(OS)' == 'Windows_NT' And '$(Architecture)' == 'x64' "/>
-=======
-           DependsOnTargets="GenerateVersionBadge;
-                             GenerateCoherentBadge;
-                             GatherItemsForPattern;
-                             GenerateChecksums;
-                             UploadArtifactsToAzure;
-                             UploadChecksumsToAzure;
-                             PublishNupkgToBlobFeed;
-                             PublishDebFilesToDebianRepo;
-                             PublishCliVersionBadge" />
-
-  <Target Name="GatherItemsForPattern">
-    <ItemGroup>
-      <ForPublishing Include="@(GeneratedInstallers)"
-                     Condition=" '$(IslinuxPortable)' != 'true' "/>
-      <ForPublishing Include="%(GenerateArchivesInputsOutputs.Outputs)"
-                     Condition=" '$(IsLinuxDistroSpecific)' != 'true' "/>
-      <ForPublishing Include="@(NupkgsForPublishing)"
-                     Condition=" '$(PUBLISH_NUPKG_TO_AZURE_BLOB)' == 'true' AND '$(OS)' == 'Windows_NT' And '$(Architecture)' == 'x64' "/>
-      <ForPublishing Include="$(PackagesDirectory)/VS.Redist.Common.Net.Core.SDK.$(Architecture).*.nupkg"
-                     Condition=" '$(PUBLISH_NUPKG_TO_AZURE_BLOB)' == 'true' AND '$(OS)' == 'Windows_NT' "/>
-      <ForPublishing Include="$(PackagesDirectory)/VS.Redist.Common.Net.Core.SDK.MSBuildExtensions.*.nupkg"
-                     Condition=" '$(PUBLISH_NUPKG_TO_AZURE_BLOB)' == 'true' AND '$(OS)' == 'Windows_NT' And '$(Architecture)' == 'x64' "/>
->>>>>>> f4a07755
     </ItemGroup>
 
     <ItemGroup>
