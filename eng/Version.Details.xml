<?xml version="1.0" encoding="utf-8"?>
<Dependencies>
  <ProductDependencies>
    <Dependency Name="Microsoft.TemplateEngine.Abstractions" Version="8.0.100-preview.2.23108.2">
      <Uri>https://github.com/dotnet/templating</Uri>
      <Sha>2fdab60c4f40b27f94269e47406cafb514009192</Sha>
      <SourceBuild RepoName="templating" ManagedOnly="true" />
    </Dependency>
    <Dependency Name="Microsoft.NETCore.App.Ref" Version="8.0.0-preview.2.23107.10">
      <Uri>https://github.com/dotnet/runtime</Uri>
      <Sha>d913b94d041e192ab2f389ecae6b972da2094560</Sha>
    </Dependency>
    <Dependency Name="VS.Redist.Common.NetCore.SharedFramework.x64.8.0" Version="8.0.0-preview.2.23107.10">
      <Uri>https://github.com/dotnet/runtime</Uri>
      <Sha>d913b94d041e192ab2f389ecae6b972da2094560</Sha>
    </Dependency>
    <Dependency Name="VS.Redist.Common.NetCore.TargetingPack.x64.8.0" Version="8.0.0-preview.2.23107.10">
      <Uri>https://github.com/dotnet/runtime</Uri>
      <Sha>d913b94d041e192ab2f389ecae6b972da2094560</Sha>
    </Dependency>
    <Dependency Name="Microsoft.NETCore.App.Runtime.win-x64" Version="8.0.0-preview.2.23107.10">
      <Uri>https://github.com/dotnet/runtime</Uri>
      <Sha>d913b94d041e192ab2f389ecae6b972da2094560</Sha>
    </Dependency>
    <Dependency Name="Microsoft.NETCore.App.Host.win-x64" Version="8.0.0-preview.2.23107.10">
      <Uri>https://github.com/dotnet/runtime</Uri>
      <Sha>d913b94d041e192ab2f389ecae6b972da2094560</Sha>
    </Dependency>
    <Dependency Name="Microsoft.NETCore.Platforms" Version="8.0.0-preview.2.23107.10">
      <Uri>https://github.com/dotnet/runtime</Uri>
      <Sha>d913b94d041e192ab2f389ecae6b972da2094560</Sha>
    </Dependency>
    <Dependency Name="Microsoft.NET.HostModel" Version="8.0.0-preview.2.23107.10">
      <Uri>https://github.com/dotnet/runtime</Uri>
      <Sha>d913b94d041e192ab2f389ecae6b972da2094560</Sha>
    </Dependency>
    <Dependency Name="Microsoft.Extensions.DependencyModel" Version="8.0.0-preview.2.23107.10">
      <Uri>https://github.com/dotnet/runtime</Uri>
      <Sha>d913b94d041e192ab2f389ecae6b972da2094560</Sha>
    </Dependency>
    <Dependency Name="Microsoft.NETCore.DotNetHostResolver" Version="8.0.0-preview.2.23107.10">
      <Uri>https://github.com/dotnet/runtime</Uri>
      <Sha>d913b94d041e192ab2f389ecae6b972da2094560</Sha>
    </Dependency>
    <Dependency Name="Microsoft.Build" Version="17.6.0-preview-23108-10">
      <Uri>https://github.com/dotnet/msbuild</Uri>
      <Sha>51df47643a8ee2715ac67fab8d652b25be070cd2</Sha>
    </Dependency>
    <Dependency Name="Microsoft.Build.Localization" Version="17.6.0-preview-23108-10">
      <Uri>https://github.com/dotnet/msbuild</Uri>
      <Sha>51df47643a8ee2715ac67fab8d652b25be070cd2</Sha>
    </Dependency>
    <Dependency Name="Microsoft.FSharp.Compiler" Version="12.5.0-beta.23106.7">
      <Uri>https://github.com/dotnet/fsharp</Uri>
      <Sha>6e280448367a288c6d28d9c0a446302c4fb90e3f</Sha>
    </Dependency>
    <Dependency Name="Microsoft.SourceBuild.Intermediate.fsharp" Version="7.0.300-beta.23106.7">
      <Uri>https://github.com/dotnet/fsharp</Uri>
      <Sha>6e280448367a288c6d28d9c0a446302c4fb90e3f</Sha>
      <SourceBuild RepoName="fsharp" ManagedOnly="true" />
    </Dependency>
    <Dependency Name="dotnet-format" Version="8.0.405501">
      <Uri>https://github.com/dotnet/format</Uri>
      <Sha>2cb3e68c6b9a966114572fd63f2a20d2cb54a288</Sha>
      <SourceBuildTarball RepoName="format" ManagedOnly="true" />
    </Dependency>
    <Dependency Name="Microsoft.Net.Compilers.Toolset" Version="4.6.0-1.23107.10">
      <Uri>https://github.com/dotnet/roslyn</Uri>
      <Sha>50bd09a9eefdf9bc3653dbf6d9624b31a023c7c0</Sha>
      <SourceBuild RepoName="roslyn" ManagedOnly="true" />
    </Dependency>
    <Dependency Name="Microsoft.CodeAnalysis" Version="4.6.0-1.23107.10">
      <Uri>https://github.com/dotnet/roslyn</Uri>
      <Sha>50bd09a9eefdf9bc3653dbf6d9624b31a023c7c0</Sha>
    </Dependency>
    <Dependency Name="Microsoft.CodeAnalysis.CSharp" Version="4.6.0-1.23107.10">
      <Uri>https://github.com/dotnet/roslyn</Uri>
      <Sha>50bd09a9eefdf9bc3653dbf6d9624b31a023c7c0</Sha>
    </Dependency>
    <Dependency Name="Microsoft.CodeAnalysis.CSharp.CodeStyle" Version="4.6.0-1.23107.10">
      <Uri>https://github.com/dotnet/roslyn</Uri>
      <Sha>50bd09a9eefdf9bc3653dbf6d9624b31a023c7c0</Sha>
    </Dependency>
    <Dependency Name="Microsoft.CodeAnalysis.CSharp.Features" Version="4.6.0-1.23107.10">
      <Uri>https://github.com/dotnet/roslyn</Uri>
      <Sha>50bd09a9eefdf9bc3653dbf6d9624b31a023c7c0</Sha>
    </Dependency>
    <Dependency Name="Microsoft.CodeAnalysis.CSharp.Workspaces" Version="4.6.0-1.23107.10">
      <Uri>https://github.com/dotnet/roslyn</Uri>
      <Sha>50bd09a9eefdf9bc3653dbf6d9624b31a023c7c0</Sha>
    </Dependency>
    <Dependency Name="Microsoft.CodeAnalysis.Workspaces.MSBuild" Version="4.6.0-1.23107.10">
      <Uri>https://github.com/dotnet/roslyn</Uri>
      <Sha>50bd09a9eefdf9bc3653dbf6d9624b31a023c7c0</Sha>
    </Dependency>
    <Dependency Name="Microsoft.AspNetCore.DeveloperCertificates.XPlat" Version="8.0.0-preview.2.23108.7">
      <Uri>https://github.com/dotnet/aspnetcore</Uri>
      <Sha>f58f9546be23e6480569b2143e7aec168f666b2a</Sha>
    </Dependency>
    <Dependency Name="Microsoft.AspNetCore.TestHost" Version="8.0.0-preview.2.23108.7">
      <Uri>https://github.com/dotnet/aspnetcore</Uri>
      <Sha>f58f9546be23e6480569b2143e7aec168f666b2a</Sha>
    </Dependency>
    <Dependency Name="NuGet.Build.Tasks" Version="6.6.0-preview.2.19">
      <Uri>https://github.com/nuget/nuget.client</Uri>
      <Sha>8dec976a1ae4f80c82b3007cd8a5c80bdc8f3b22</Sha>
    </Dependency>
<<<<<<< HEAD
    <Dependency Name="Microsoft.NET.Test.Sdk" Version="17.6.0-preview-20230208-02">
      <Uri>https://github.com/microsoft/vstest</Uri>
      <Sha>f119868280da3cea22db8e6f85d24252f605db4c</Sha>
=======
    <Dependency Name="Microsoft.NET.Test.Sdk" Version="17.6.0-preview-20230206-01">
      <Uri>https://github.com/microsoft/vstest</Uri>
      <Sha>85d67695a7a01397501216d54eec979d7d296bdb</Sha>
>>>>>>> f187e15f
    </Dependency>
    <Dependency Name="Microsoft.NET.ILLink.Tasks" Version="8.0.0-preview.2.23107.10">
      <Uri>https://github.com/dotnet/runtime</Uri>
      <Sha>d913b94d041e192ab2f389ecae6b972da2094560</Sha>
    </Dependency>
    <Dependency Name="Microsoft.NET.ILLink.Analyzers" Version="8.0.100-1.23067.1">
      <Uri>https://github.com/dotnet/linker</Uri>
      <Sha>c790896f128957acd2999208f44f09ae1e826c8c</Sha>
    </Dependency>
    <Dependency Name="System.CodeDom" Version="8.0.0-preview.2.23107.10">
      <Uri>https://github.com/dotnet/runtime</Uri>
      <Sha>d913b94d041e192ab2f389ecae6b972da2094560</Sha>
    </Dependency>
    <Dependency Name="System.Security.Cryptography.ProtectedData" Version="8.0.0-preview.2.23107.10">
      <Uri>https://github.com/dotnet/runtime</Uri>
      <Sha>d913b94d041e192ab2f389ecae6b972da2094560</Sha>
    </Dependency>
    <Dependency Name="System.Text.Encoding.CodePages" Version="8.0.0-preview.2.23107.10">
      <Uri>https://github.com/dotnet/runtime</Uri>
      <Sha>d913b94d041e192ab2f389ecae6b972da2094560</Sha>
    </Dependency>
    <Dependency Name="System.Resources.Extensions" Version="8.0.0-preview.2.23107.10">
      <Uri>https://github.com/dotnet/runtime</Uri>
      <Sha>d913b94d041e192ab2f389ecae6b972da2094560</Sha>
    </Dependency>
    <Dependency Name="Microsoft.WindowsDesktop.App.Runtime.win-x64" Version="8.0.0-preview.2.23107.4">
      <Uri>https://github.com/dotnet/windowsdesktop</Uri>
      <Sha>86658db8f41fa45ce139019c1e39edd3c5d3c82a</Sha>
    </Dependency>
    <Dependency Name="VS.Redist.Common.WindowsDesktop.SharedFramework.x64.8.0" Version="8.0.0-preview.2.23107.4">
      <Uri>https://github.com/dotnet/windowsdesktop</Uri>
      <Sha>86658db8f41fa45ce139019c1e39edd3c5d3c82a</Sha>
    </Dependency>
    <Dependency Name="Microsoft.WindowsDesktop.App.Ref" Version="8.0.0-preview.2.23107.4">
      <Uri>https://github.com/dotnet/windowsdesktop</Uri>
      <Sha>86658db8f41fa45ce139019c1e39edd3c5d3c82a</Sha>
    </Dependency>
    <Dependency Name="VS.Redist.Common.WindowsDesktop.TargetingPack.x64.8.0" Version="8.0.0-preview.2.23107.4">
      <Uri>https://github.com/dotnet/windowsdesktop</Uri>
      <Sha>86658db8f41fa45ce139019c1e39edd3c5d3c82a</Sha>
    </Dependency>
    <Dependency Name="Microsoft.NET.Sdk.WindowsDesktop" Version="8.0.0-preview.2.23107.1" CoherentParentDependency="Microsoft.WindowsDesktop.App.Ref">
      <Uri>https://github.com/dotnet/wpf</Uri>
      <Sha>e3a290b3a8d313b98e18e4c8e4fb99b198f17adb</Sha>
    </Dependency>
    <Dependency Name="Microsoft.AspNetCore.App.Ref" Version="8.0.0-preview.2.23108.7">
      <Uri>https://github.com/dotnet/aspnetcore</Uri>
      <Sha>f58f9546be23e6480569b2143e7aec168f666b2a</Sha>
    </Dependency>
    <Dependency Name="Microsoft.AspNetCore.App.Ref.Internal" Version="8.0.0-preview.2.23108.7">
      <Uri>https://github.com/dotnet/aspnetcore</Uri>
      <Sha>f58f9546be23e6480569b2143e7aec168f666b2a</Sha>
    </Dependency>
    <Dependency Name="Microsoft.AspNetCore.App.Runtime.win-x64" Version="8.0.0-preview.2.23108.7">
      <Uri>https://github.com/dotnet/aspnetcore</Uri>
      <Sha>f58f9546be23e6480569b2143e7aec168f666b2a</Sha>
    </Dependency>
    <Dependency Name="VS.Redist.Common.AspNetCore.SharedFramework.x64.8.0" Version="8.0.0-preview.2.23108.7">
      <Uri>https://github.com/dotnet/aspnetcore</Uri>
      <Sha>f58f9546be23e6480569b2143e7aec168f666b2a</Sha>
      <SourceBuild RepoName="aspnetcore" ManagedOnly="true" />
    </Dependency>
    <Dependency Name="dotnet-dev-certs" Version="8.0.0-preview.2.23108.7">
      <Uri>https://github.com/dotnet/aspnetcore</Uri>
      <Sha>f58f9546be23e6480569b2143e7aec168f666b2a</Sha>
    </Dependency>
    <Dependency Name="dotnet-user-jwts" Version="8.0.0-preview.2.23108.7">
      <Uri>https://github.com/dotnet/aspnetcore</Uri>
      <Sha>f58f9546be23e6480569b2143e7aec168f666b2a</Sha>
    </Dependency>
    <Dependency Name="dotnet-user-secrets" Version="8.0.0-preview.2.23108.7">
      <Uri>https://github.com/dotnet/aspnetcore</Uri>
      <Sha>f58f9546be23e6480569b2143e7aec168f666b2a</Sha>
    </Dependency>
    <Dependency Name="Microsoft.AspNetCore.Analyzers" Version="8.0.0-preview.2.23108.7">
      <Uri>https://github.com/dotnet/aspnetcore</Uri>
      <Sha>f58f9546be23e6480569b2143e7aec168f666b2a</Sha>
    </Dependency>
    <Dependency Name="Microsoft.AspNetCore.Components.SdkAnalyzers" Version="8.0.0-preview.2.23108.7">
      <Uri>https://github.com/dotnet/aspnetcore</Uri>
      <Sha>f58f9546be23e6480569b2143e7aec168f666b2a</Sha>
    </Dependency>
    <Dependency Name="Microsoft.AspNetCore.Mvc.Analyzers" Version="8.0.0-preview.2.23108.7">
      <Uri>https://github.com/dotnet/aspnetcore</Uri>
      <Sha>f58f9546be23e6480569b2143e7aec168f666b2a</Sha>
    </Dependency>
    <Dependency Name="Microsoft.AspNetCore.Mvc.Api.Analyzers" Version="8.0.0-preview.2.23108.7">
      <Uri>https://github.com/dotnet/aspnetcore</Uri>
      <Sha>f58f9546be23e6480569b2143e7aec168f666b2a</Sha>
    </Dependency>
    <Dependency Name="Microsoft.CodeAnalysis.Razor.Tooling.Internal" Version="7.0.0-preview.23107.1">
      <Uri>https://github.com/dotnet/razor</Uri>
      <Sha>23245e6bf9f65ef800009909a5de3e3ebb3f075e</Sha>
      <SourceBuild RepoName="razor" ManagedOnly="true" />
    </Dependency>
    <Dependency Name="Microsoft.AspNetCore.Mvc.Razor.Extensions.Tooling.Internal" Version="7.0.0-preview.23107.1">
      <Uri>https://github.com/dotnet/razor</Uri>
      <Sha>23245e6bf9f65ef800009909a5de3e3ebb3f075e</Sha>
    </Dependency>
    <Dependency Name="Microsoft.AspNetCore.Razor.SourceGenerator.Tooling.Internal" Version="7.0.0-preview.23107.1">
      <Uri>https://github.com/dotnet/razor</Uri>
      <Sha>23245e6bf9f65ef800009909a5de3e3ebb3f075e</Sha>
    </Dependency>
    <Dependency Name="Microsoft.NET.Sdk.Razor.SourceGenerators.Transport" Version="7.0.0-preview.23107.1">
      <Uri>https://github.com/dotnet/razor</Uri>
      <Sha>23245e6bf9f65ef800009909a5de3e3ebb3f075e</Sha>
    </Dependency>
    <Dependency Name="Microsoft.Extensions.FileProviders.Embedded" Version="8.0.0-preview.2.23108.7">
      <Uri>https://github.com/dotnet/aspnetcore</Uri>
      <Sha>f58f9546be23e6480569b2143e7aec168f666b2a</Sha>
    </Dependency>
    <Dependency Name="Microsoft.AspNetCore.Authorization" Version="8.0.0-preview.2.23108.7">
      <Uri>https://github.com/dotnet/aspnetcore</Uri>
      <Sha>f58f9546be23e6480569b2143e7aec168f666b2a</Sha>
    </Dependency>
    <Dependency Name="Microsoft.AspNetCore.Components.Web" Version="8.0.0-preview.2.23108.7">
      <Uri>https://github.com/dotnet/aspnetcore</Uri>
      <Sha>f58f9546be23e6480569b2143e7aec168f666b2a</Sha>
    </Dependency>
    <Dependency Name="Microsoft.JSInterop" Version="8.0.0-preview.2.23108.7">
      <Uri>https://github.com/dotnet/aspnetcore</Uri>
      <Sha>f58f9546be23e6480569b2143e7aec168f666b2a</Sha>
    </Dependency>
    <Dependency Name="Microsoft.Web.Xdt" Version="7.0.0-preview.22423.2" Pinned="true">
      <Uri>https://github.com/dotnet/xdt</Uri>
      <Sha>9a1c3e1b7f0c8763d4c96e593961a61a72679a7b</Sha>
      <SourceBuild RepoName="xdt" ManagedOnly="true" />
    </Dependency>
    <Dependency Name="Microsoft.CodeAnalysis.NetAnalyzers" Version="8.0.0-preview1.23104.1">
      <Uri>https://github.com/dotnet/roslyn-analyzers</Uri>
      <Sha>1dc431ec828e9cc816fc69f89ad9b8286e74d707</Sha>
    </Dependency>
    <Dependency Name="Microsoft.SourceBuild.Intermediate.roslyn-analyzers" Version="3.3.5-beta1.23104.1">
      <Uri>https://github.com/dotnet/roslyn-analyzers</Uri>
      <Sha>1dc431ec828e9cc816fc69f89ad9b8286e74d707</Sha>
      <SourceBuild RepoName="roslyn-analyzers" ManagedOnly="true" />
    </Dependency>
    <Dependency Name="System.CommandLine" Version="2.0.0-beta4.22564.1">
      <Uri>https://github.com/dotnet/command-line-api</Uri>
      <Sha>8374d5fca634a93458c84414b1604c12f765d1ab</Sha>
    </Dependency>
    <Dependency Name="Microsoft.SourceBuild.Intermediate.command-line-api" Version="0.1.356401">
      <Uri>https://github.com/dotnet/command-line-api</Uri>
      <Sha>8374d5fca634a93458c84414b1604c12f765d1ab</Sha>
      <SourceBuild RepoName="command-line-api" ManagedOnly="true" />
    </Dependency>
    <Dependency Name="Microsoft.SourceBuild.Intermediate.source-build-externals" Version="8.0.0-alpha.1.23106.1">
      <Uri>https://github.com/dotnet/source-build-externals</Uri>
      <Sha>46f5e8e5419df6689022dccf5ed5a7fd153cb601</Sha>
      <SourceBuild RepoName="source-build-externals" ManagedOnly="true" />
    </Dependency>
  </ProductDependencies>
  <ToolsetDependencies>
    <Dependency Name="Microsoft.DotNet.Arcade.Sdk" Version="8.0.0-beta.23107.1">
      <Uri>https://github.com/dotnet/arcade</Uri>
      <Sha>b31c4466a49800c2f019690e81182c7ffd584dda</Sha>
      <SourceBuild RepoName="arcade" ManagedOnly="true" />
    </Dependency>
    <Dependency Name="Microsoft.DotNet.Helix.Sdk" Version="8.0.0-beta.23107.1">
      <Uri>https://github.com/dotnet/arcade</Uri>
      <Sha>b31c4466a49800c2f019690e81182c7ffd584dda</Sha>
    </Dependency>
    <Dependency Name="Microsoft.DotNet.SignTool" Version="8.0.0-beta.23107.1">
      <Uri>https://github.com/dotnet/arcade</Uri>
      <Sha>b31c4466a49800c2f019690e81182c7ffd584dda</Sha>
    </Dependency>
    <Dependency Name="Microsoft.DotNet.XUnitExtensions" Version="8.0.0-beta.23107.1">
      <Uri>https://github.com/dotnet/arcade</Uri>
      <Sha>b31c4466a49800c2f019690e81182c7ffd584dda</Sha>
    </Dependency>
    <Dependency Name="System.Reflection.MetadataLoadContext" Version="8.0.0-preview.2.23107.10">
      <Uri>https://github.com/dotnet/runtime</Uri>
      <Sha>d913b94d041e192ab2f389ecae6b972da2094560</Sha>
    </Dependency>
    <Dependency Name="Microsoft.DotNet.XliffTasks" Version="1.0.0-beta.23104.1" CoherentParentDependency="Microsoft.DotNet.Arcade.Sdk">
      <Uri>https://github.com/dotnet/xliff-tasks</Uri>
      <Sha>3cb4fa02ba389a7f070a16c50227cba2e610b48d</Sha>
      <SourceBuild RepoName="xliff-tasks" ManagedOnly="true" />
    </Dependency>
  </ToolsetDependencies>
</Dependencies><|MERGE_RESOLUTION|>--- conflicted
+++ resolved
@@ -105,15 +105,9 @@
       <Uri>https://github.com/nuget/nuget.client</Uri>
       <Sha>8dec976a1ae4f80c82b3007cd8a5c80bdc8f3b22</Sha>
     </Dependency>
-<<<<<<< HEAD
     <Dependency Name="Microsoft.NET.Test.Sdk" Version="17.6.0-preview-20230208-02">
       <Uri>https://github.com/microsoft/vstest</Uri>
       <Sha>f119868280da3cea22db8e6f85d24252f605db4c</Sha>
-=======
-    <Dependency Name="Microsoft.NET.Test.Sdk" Version="17.6.0-preview-20230206-01">
-      <Uri>https://github.com/microsoft/vstest</Uri>
-      <Sha>85d67695a7a01397501216d54eec979d7d296bdb</Sha>
->>>>>>> f187e15f
     </Dependency>
     <Dependency Name="Microsoft.NET.ILLink.Tasks" Version="8.0.0-preview.2.23107.10">
       <Uri>https://github.com/dotnet/runtime</Uri>
