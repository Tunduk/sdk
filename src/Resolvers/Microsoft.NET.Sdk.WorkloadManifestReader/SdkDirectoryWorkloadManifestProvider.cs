﻿// Licensed to the .NET Foundation under one or more agreements.
// The .NET Foundation licenses this file to you under the MIT license.

using System.Security.Cryptography;
using Microsoft.Deployment.DotNet.Releases;
using Microsoft.DotNet.Cli;
using Microsoft.DotNet.Workloads.Workload;
using Microsoft.NET.Sdk.Localization;

namespace Microsoft.NET.Sdk.WorkloadManifestReader
{
    public partial class SdkDirectoryWorkloadManifestProvider : IWorkloadManifestProvider
    {
        public const string WorkloadSetsFolderName = "workloadsets";

        private readonly string _sdkRootPath;
        private readonly SdkFeatureBand _sdkVersionBand;
        private readonly string[] _manifestRoots;
        private static HashSet<string> _outdatedManifestIds = new(StringComparer.OrdinalIgnoreCase) { "microsoft.net.workload.android", "microsoft.net.workload.blazorwebassembly", "microsoft.net.workload.ios",
            "microsoft.net.workload.maccatalyst", "microsoft.net.workload.macos", "microsoft.net.workload.tvos", "microsoft.net.workload.mono.toolchain" };
        private readonly Dictionary<string, int>? _knownManifestIdsAndOrder;

        private readonly string? _workloadSetVersionFromConstructor;
        private readonly string? _globalJsonPathFromConstructor;

        private WorkloadSet? _workloadSet;
        private WorkloadSet? _manifestsFromInstallState;
        private string? _installStateFilePath;

        //  This will be non-null if there is an error loading manifests that should be thrown when they need to be accessed.
        //  We delay throwing the error so that in the case where global.json specifies a workload set that isn't installed,
        //  we can successfully construct a resolver and install that workload set
        private Exception? _exceptionToThrow = null;
        string? _globalJsonWorkloadSetVersion;

        public SdkDirectoryWorkloadManifestProvider(string sdkRootPath, string sdkVersion, string? userProfileDir, string? globalJsonPath)
            : this(sdkRootPath, sdkVersion, Environment.GetEnvironmentVariable, userProfileDir, globalJsonPath)
        {
        }

        public static SdkDirectoryWorkloadManifestProvider ForWorkloadSet(string sdkRootPath, string sdkVersion, string? userProfileDir, string workloadSetVersion)
        {
            return new SdkDirectoryWorkloadManifestProvider(sdkRootPath, sdkVersion, Environment.GetEnvironmentVariable, userProfileDir, globalJsonPath: null, workloadSetVersion);
        }

        internal SdkDirectoryWorkloadManifestProvider(string sdkRootPath, string sdkVersion, Func<string, string?> getEnvironmentVariable, string? userProfileDir, string? globalJsonPath = null, string? workloadSetVersion = null)
        {
            if (string.IsNullOrWhiteSpace(sdkVersion))
            {
                throw new ArgumentException($"'{nameof(sdkVersion)}' cannot be null or whitespace", nameof(sdkVersion));
            }

            if (string.IsNullOrWhiteSpace(sdkRootPath))
            {
                throw new ArgumentException($"'{nameof(sdkRootPath)}' cannot be null or whitespace",
                    nameof(sdkRootPath));
            }

            if (globalJsonPath != null && workloadSetVersion != null)
            {
                throw new ArgumentException($"Cannot specify both {nameof(globalJsonPath)} and {nameof(workloadSetVersion)}");
            }

            _sdkRootPath = sdkRootPath;
            _sdkVersionBand = new SdkFeatureBand(sdkVersion);
            _workloadSetVersionFromConstructor = workloadSetVersion;
            _globalJsonPathFromConstructor = globalJsonPath;

            var knownManifestIdsFilePath = Path.Combine(_sdkRootPath, "sdk", sdkVersion, "KnownWorkloadManifests.txt");
            if (!File.Exists(knownManifestIdsFilePath))
            {
                knownManifestIdsFilePath = Path.Combine(_sdkRootPath, "sdk", sdkVersion, "IncludedWorkloadManifests.txt");
            }

            if (File.Exists(knownManifestIdsFilePath))
            {
                int lineNumber = 0;
                _knownManifestIdsAndOrder = new Dictionary<string, int>();
                foreach (var manifestId in File.ReadAllLines(knownManifestIdsFilePath).Where(l => !string.IsNullOrEmpty(l)))
                {
                    _knownManifestIdsAndOrder[manifestId] = lineNumber++;
                }
            }

            if (getEnvironmentVariable(EnvironmentVariableNames.WORKLOAD_MANIFEST_IGNORE_DEFAULT_ROOTS) == null)
            {
                string? userManifestsRoot = userProfileDir is null ? null : Path.Combine(userProfileDir, "sdk-manifests");
                string dotnetManifestRoot = Path.Combine(_sdkRootPath, "sdk-manifests");
                if (userManifestsRoot != null && WorkloadFileBasedInstall.IsUserLocal(_sdkRootPath, _sdkVersionBand.ToString()) && Directory.Exists(userManifestsRoot))
                {
                    _manifestRoots = new[] { userManifestsRoot, dotnetManifestRoot };
                }
                else
                {
                    _manifestRoots = new[] { dotnetManifestRoot };
                }
            }

            var manifestDirectoryEnvironmentVariable = getEnvironmentVariable(EnvironmentVariableNames.WORKLOAD_MANIFEST_ROOTS);
            if (manifestDirectoryEnvironmentVariable != null)
            {
                //  Append the SDK version band to each manifest root specified via the environment variable.  This allows the same
                //  environment variable settings to be shared by multiple SDKs.
                _manifestRoots = manifestDirectoryEnvironmentVariable.Split(Path.PathSeparator)
                                    .Concat(_manifestRoots ?? Array.Empty<string>()).ToArray();

            }

            _manifestRoots ??= Array.Empty<string>();

            RefreshWorkloadManifests();
        }

        public void RefreshWorkloadManifests()
        {
            //  Reset exception state, we may be refreshing manifests after a missing workload set was installed
            _exceptionToThrow = null;
            _globalJsonWorkloadSetVersion = null;

            _workloadSet = null;
            _manifestsFromInstallState = null;
            _installStateFilePath = null;
            var availableWorkloadSets = GetAvailableWorkloadSets();

            if (_workloadSetVersionFromConstructor != null)
            {
                if (!availableWorkloadSets.TryGetValue(_workloadSetVersionFromConstructor, out _workloadSet))
                {
                    throw new FileNotFoundException(string.Format(Strings.WorkloadVersionNotFound, _workloadSetVersionFromConstructor));
                }
            }

            if (_workloadSet is null)
            {
                _globalJsonWorkloadSetVersion = GlobalJsonReader.GetWorkloadVersionFromGlobalJson(_globalJsonPathFromConstructor);
                if (_globalJsonWorkloadSetVersion != null)
                {
                    if (!availableWorkloadSets.TryGetValue(_globalJsonWorkloadSetVersion, out _workloadSet))
                    {
                        _exceptionToThrow = new FileNotFoundException(string.Format(Strings.WorkloadVersionFromGlobalJsonNotFound, _globalJsonWorkloadSetVersion, _globalJsonPathFromConstructor));
                        return;
                    }
                }
            }

            if (_workloadSet is null)
            {
                var installStateFilePath = Path.Combine(WorkloadInstallType.GetInstallStateFolder(_sdkVersionBand, _sdkRootPath), "default.json");
                if (File.Exists(installStateFilePath))
                {
                    var installState = InstallStateContents.FromPath(installStateFilePath);
                    if (!string.IsNullOrEmpty(installState.WorkloadVersion))
                    {
                        if (!availableWorkloadSets.TryGetValue(installState.WorkloadVersion!, out _workloadSet))
                        {
                            throw new FileNotFoundException(string.Format(Strings.WorkloadVersionFromInstallStateNotFound, installState.WorkloadVersion, installStateFilePath));
                        }
<<<<<<< HEAD
                        _manifestsFromInstallState = installState.Manifests is null ? new WorkloadSet() : WorkloadSet.FromDictionaryForJson(installState.Manifests!, _sdkVersionBand);
                        _installStateFilePath = installStateFilePath;
=======
>>>>>>> 09d0181e
                    }

                    //  Note: It is possible here to have both a workload set and loose manifests listed in the install state.  This might happen if there is a
                    //  third-party workload manifest installed that's not part of the workload set
                    _manifestsFromInstallState = installState.Manifests is null ? null : WorkloadSet.FromDictionaryForJson(installState.Manifests, _sdkVersionBand);
                    _installStateFilePath = installStateFilePath;
                }
            }

            if (_workloadSet == null && availableWorkloadSets.Any())
            {
                var maxWorkloadSetVersion = availableWorkloadSets.Keys.Select(k => new ReleaseVersion(k)).Max()!;
                _workloadSet = availableWorkloadSets[maxWorkloadSetVersion.ToString()];
            }
        }

        void ThrowExceptionIfManifestsNotAvailable()
        {
            if (_exceptionToThrow != null)
            {
                throw _exceptionToThrow;
            }
        }

        public string? GetWorkloadVersion()
        {
            if (_globalJsonWorkloadSetVersion != null)
            {
                return _globalJsonWorkloadSetVersion;
            }

            ThrowExceptionIfManifestsNotAvailable();

            if (_workloadSet?.Version is not null)
            {
                return _workloadSet?.Version!;
            }

            using (SHA256 sha256Hash = SHA256.Create())
            {
                byte[] bytes = sha256Hash.ComputeHash(Encoding.UTF8.GetBytes(string.Join(";",
                            GetManifests().OrderBy(m => m.ManifestId).Select(m => $"{m.ManifestId}.{m.ManifestFeatureBand}.{m.ManifestVersion}").ToArray()
                        )));

                // Only append the first four bytes to the version hash.
                // We want the versions outputted here to be unique but ideally not too long.
                StringBuilder sb = new();
                for (int b = 0; b < 4 && b < bytes.Length; b++)
                {
                    sb.Append(bytes[b].ToString("x2"));
                }

                return $"{_sdkVersionBand.ToStringWithoutPrerelease()}-manifests.{sb}";
            }
        }

        public IEnumerable<ReadableWorkloadManifest> GetManifests()
        {
            ThrowExceptionIfManifestsNotAvailable();

            //  Scan manifest directories
            var manifestIdsToManifests = new Dictionary<string, ReadableWorkloadManifest>(StringComparer.OrdinalIgnoreCase);

            void AddManifest(string manifestId, string manifestDirectory, string featureBand, string manifestVersion)
            {
                var workloadManifestPath = Path.Combine(manifestDirectory, "WorkloadManifest.json");

                var readableManifest = new ReadableWorkloadManifest(
                    manifestId,
                    manifestDirectory,
                    workloadManifestPath,
                    featureBand,
                    manifestVersion,
                    () => File.OpenRead(workloadManifestPath),
                    () => WorkloadManifestReader.TryOpenLocalizationCatalogForManifest(workloadManifestPath));

                manifestIdsToManifests[manifestId] = readableManifest;
            }

            void ProbeDirectory(string manifestDirectory, string featureBand)
            {
                (string? id, string? finalManifestDirectory, ReleaseVersion? version) = ResolveManifestDirectory(manifestDirectory);
                if (id != null && finalManifestDirectory != null)
                {
                    AddManifest(id, finalManifestDirectory, featureBand, version?.ToString() ?? Path.GetFileName(manifestDirectory));
                }
            }

            if (_manifestRoots.Length == 1)
            {
                //  Optimization for common case where test hook to add additional directories isn't being used
                var manifestVersionBandDirectory = Path.Combine(_manifestRoots[0], _sdkVersionBand.ToString());
                if (Directory.Exists(manifestVersionBandDirectory))
                {
                    foreach (var workloadManifestDirectory in Directory.EnumerateDirectories(manifestVersionBandDirectory))
                    {
                        ProbeDirectory(workloadManifestDirectory, _sdkVersionBand.ToString());
                    }
                }
            }
            else
            {
                //  If the same folder name is in multiple of the workload manifest directories, take the first one
                Dictionary<string, string> directoriesWithManifests = new(StringComparer.OrdinalIgnoreCase);
                foreach (var manifestRoot in _manifestRoots.Reverse())
                {
                    var manifestVersionBandDirectory = Path.Combine(manifestRoot, _sdkVersionBand.ToString());
                    if (Directory.Exists(manifestVersionBandDirectory))
                    {
                        foreach (var workloadManifestDirectory in Directory.EnumerateDirectories(manifestVersionBandDirectory))
                        {
                            directoriesWithManifests[Path.GetFileName(workloadManifestDirectory)] = workloadManifestDirectory;
                        }
                    }
                }

                foreach (var workloadManifestDirectory in directoriesWithManifests.Values)
                {
                    ProbeDirectory(workloadManifestDirectory, _sdkVersionBand.ToString());
                }
            }

            //  Load manifests from workload set, if any.  This will override any manifests for the same IDs that were loaded previously in this method
            if (_workloadSet != null)
            {
                foreach (var kvp in _workloadSet.ManifestVersions)
                {
                    var manifestSpecifier = new ManifestSpecifier(kvp.Key, kvp.Value.Version, kvp.Value.FeatureBand);
                    var manifestDirectory = GetManifestDirectoryFromSpecifier(manifestSpecifier);
                    if (manifestDirectory == null)
                    {
                        throw new FileNotFoundException(string.Format(Strings.ManifestFromWorkloadSetNotFound, manifestSpecifier.ToString(), _workloadSet.Version));
                    }
                    AddManifest(manifestSpecifier.Id.ToString(), manifestDirectory, manifestSpecifier.FeatureBand.ToString(), kvp.Value.Version.ToString());
                }
            }

            //  Load manifests from install state
            if (_manifestsFromInstallState != null)
            {
                foreach (var kvp in _manifestsFromInstallState.ManifestVersions)
                {
                    var manifestSpecifier = new ManifestSpecifier(kvp.Key, kvp.Value.Version, kvp.Value.FeatureBand);
                    var manifestDirectory = GetManifestDirectoryFromSpecifier(manifestSpecifier);
                    if (manifestDirectory == null)
                    {
                        throw new FileNotFoundException(string.Format(Strings.ManifestFromInstallStateNotFound, manifestSpecifier.ToString(), _installStateFilePath));
                    }
                    AddManifest(manifestSpecifier.Id.ToString(), manifestDirectory, manifestSpecifier.FeatureBand.ToString(), kvp.Value.Version.ToString());
                }
            }

            if (_knownManifestIdsAndOrder != null && _knownManifestIdsAndOrder.Keys.Any(id => !manifestIdsToManifests.ContainsKey(id)))
            {
                var missingManifestIds = _knownManifestIdsAndOrder.Keys.Where(id => !manifestIdsToManifests.ContainsKey(id));
                foreach (var missingManifestId in missingManifestIds)
                {
                    var (manifestDir, featureBand) = FallbackForMissingManifest(missingManifestId);
                    if (!string.IsNullOrEmpty(manifestDir))
                    {
                        AddManifest(missingManifestId, manifestDir, featureBand, Path.GetFileName(manifestDir));
                    }
                }
            }

            //  Return manifests in a stable order.  Manifests in the KnownWorkloadManifests.txt file will be first, and in the same order they appear in that file.
            //  Then the rest of the manifests (if any) will be returned in (ordinal case-insensitive) alphabetical order.
            return manifestIdsToManifests
                .OrderBy(kvp =>
                {
                    if (_knownManifestIdsAndOrder != null &&
                        _knownManifestIdsAndOrder.TryGetValue(kvp.Key, out var order))
                    {
                        return order;
                    }
                    return int.MaxValue;
                })
                .ThenBy(kvp => kvp.Key, StringComparer.OrdinalIgnoreCase)
                .Select(kvp => kvp.Value)
                .ToList();
        }

        /// <summary>
        /// Given a folder that may directly include a WorkloadManifest.json file, or may have the workload manifests in version subfolders, choose the directory
        /// with the latest workload manifest.
        /// </summary>
        private (string? id, string? manifestDirectory, ReleaseVersion? version) ResolveManifestDirectory(string manifestDirectory)
        {
            string manifestId = Path.GetFileName(manifestDirectory);
            if (_outdatedManifestIds.Contains(manifestId) ||
                manifestId.Equals(WorkloadSetsFolderName, StringComparison.OrdinalIgnoreCase))
            {
                return (null, null, null);
            }

            var manifestVersionDirectories = Directory.GetDirectories(manifestDirectory)
                    .Where(dir => File.Exists(Path.Combine(dir, "WorkloadManifest.json")))
                    .Select(dir =>
                    {
                        ReleaseVersion? releaseVersion = null;
                        ReleaseVersion.TryParse(Path.GetFileName(dir), out releaseVersion);
                        return (directory: dir, version: releaseVersion);
                    })
                    .Where(t => t.version != null)
                    .OrderByDescending(t => t.version)
                    .ToList();

            //  Assume that if there are any versioned subfolders, they are higher manifest versions than a workload manifest directly in the specified folder, if it exists
            if (manifestVersionDirectories.Any())
            {
                return (manifestId, manifestVersionDirectories.First().directory, manifestVersionDirectories.First().version);
            }
            else if (File.Exists(Path.Combine(manifestDirectory, "WorkloadManifest.json")))
            {
                var manifestPath = Path.Combine(manifestDirectory, "WorkloadManifest.json");
                try
                {
                    var manifestContents = WorkloadManifestReader.ReadWorkloadManifest(manifestId, File.OpenRead(manifestPath), manifestPath);
                    return (manifestId, manifestDirectory, new ReleaseVersion(manifestContents.Version));
                }
                catch
                { }

                return (manifestId, manifestDirectory, null);
            }
            return (null, null, null);
        }

        private (string manifestDirectory, string manifestFeatureBand) FallbackForMissingManifest(string manifestId)
        {
            //  Only use the last manifest root (usually the dotnet folder itself) for fallback
            var sdkManifestPath = _manifestRoots.Last();
            if (!Directory.Exists(sdkManifestPath))
            {
                return (string.Empty, string.Empty);
            }

            var candidateFeatureBands = Directory.GetDirectories(sdkManifestPath)
                .Select(dir => Path.GetFileName(dir))
                .Select(featureBand => new SdkFeatureBand(featureBand))
                .Where(featureBand => featureBand < _sdkVersionBand || _sdkVersionBand.ToStringWithoutPrerelease().Equals(featureBand.ToString(), StringComparison.Ordinal));

            var matchingManifestFeatureBandsAndResolvedManifestDirectories = candidateFeatureBands
                //  Calculate path to <FeatureBand>\<ManifestID>
                .Select(featureBand => (featureBand, manifestDirectory: Path.Combine(sdkManifestPath, featureBand.ToString(), manifestId)))
                //  Filter out directories that don't exist
                .Where(t => Directory.Exists(t.manifestDirectory))
                //  Inside directory, resolve where to find WorkloadManifest.json
                .Select(t => (t.featureBand, res: ResolveManifestDirectory(t.manifestDirectory)))
                //  Filter out directories where no WorkloadManifest.json was resolved
                .Where(t => t.res.id != null && t.res.manifestDirectory != null)
                .ToList();

            if (matchingManifestFeatureBandsAndResolvedManifestDirectories.Any())
            {
                var selectedFeatureBandAndManifestDirectory = matchingManifestFeatureBandsAndResolvedManifestDirectories.OrderByDescending(t => t.featureBand).First();
                return (selectedFeatureBandAndManifestDirectory.res.manifestDirectory!, selectedFeatureBandAndManifestDirectory.featureBand.ToString());
            }
            else
            {
                // Manifest does not exist
                return (string.Empty, string.Empty);
            }
        }

        private string? GetManifestDirectoryFromSpecifier(ManifestSpecifier manifestSpecifier)
        {
            foreach (var manifestDirectory in _manifestRoots)
            {
                var specifiedManifestDirectory = Path.Combine(manifestDirectory, manifestSpecifier.FeatureBand.ToString(), manifestSpecifier.Id.ToString(),
                    manifestSpecifier.Version.ToString());
                if (File.Exists(Path.Combine(specifiedManifestDirectory, "WorkloadManifest.json")))
                {
                    return specifiedManifestDirectory;
                }
            }
            return null;
        }

        /// <summary>
        /// Returns installed workload sets that are available for this SDK (ie are in the same feature band)
        /// </summary>
        public Dictionary<string, WorkloadSet> GetAvailableWorkloadSets()
        {
            Dictionary<string, WorkloadSet> availableWorkloadSets = new();

            foreach (var manifestRoot in _manifestRoots.Reverse())
            {
                //  Workload sets must match the SDK feature band, we don't support any fallback to a previous band
                var workloadSetsRoot = Path.Combine(manifestRoot, _sdkVersionBand.ToString(), WorkloadSetsFolderName);
                if (Directory.Exists(workloadSetsRoot))
                {
                    foreach (var workloadSetDirectory in Directory.GetDirectories(workloadSetsRoot))
                    {
                        WorkloadSet? workloadSet = null;
                        foreach (var jsonFile in Directory.GetFiles(workloadSetDirectory, "*.workloadset.json"))
                        {
                            var newWorkloadSet = WorkloadSet.FromJson(File.ReadAllText(jsonFile), _sdkVersionBand);
                            if (workloadSet == null)
                            {
                                workloadSet = newWorkloadSet;
                            }
                            else
                            {
                                //  If there are multiple workloadset.json files, merge them
                                foreach (var kvp in newWorkloadSet.ManifestVersions)
                                {
                                    workloadSet.ManifestVersions.Add(kvp.Key, kvp.Value);
                                }
                            }
                        }
                        if (workloadSet != null)
                        {
                            if (File.Exists(Path.Combine(workloadSetDirectory, "baseline.workloadset.json")))
                            {
                                workloadSet.IsBaselineWorkloadSet = true;
                            }

                            workloadSet.Version = Path.GetFileName(workloadSetDirectory);
                            availableWorkloadSets[workloadSet.Version] = workloadSet;
                        }
                    }
                }
            }

            return availableWorkloadSets;
        }

        public string GetSdkFeatureBand()
        {
            return _sdkVersionBand.ToString();
        }

        public static string? GetGlobalJsonPath(string? globalJsonStartDir)
        {
            string? directory = globalJsonStartDir;
            while (directory != null)
            {
                string globalJsonPath = Path.Combine(directory, "global.json");
                if (File.Exists(globalJsonPath))
                {
                    return globalJsonPath;
                }
                directory = Path.GetDirectoryName(directory);
            }
            return null;
        }

        public GlobalJsonInformation? GetGlobalJsonInformation()
        {
            return _globalJsonWorkloadSetVersion is null || _globalJsonPathFromConstructor is null ?
                null :
                new GlobalJsonInformation(_globalJsonPathFromConstructor, _globalJsonWorkloadSetVersion, _exceptionToThrow is null);
        }

        public record GlobalJsonInformation
        {
            public string GlobalJsonPath { get; }
            public string GlobalJsonVersion { get; }
            public bool WorkloadVersionInstalled { get; }
            public GlobalJsonInformation(string path, string version, bool installed)
            {
                GlobalJsonPath = path;
                GlobalJsonVersion = version;
                WorkloadVersionInstalled = installed;
            }
        }
    }
}<|MERGE_RESOLUTION|>--- conflicted
+++ resolved
@@ -155,16 +155,11 @@
                         {
                             throw new FileNotFoundException(string.Format(Strings.WorkloadVersionFromInstallStateNotFound, installState.WorkloadVersion, installStateFilePath));
                         }
-<<<<<<< HEAD
-                        _manifestsFromInstallState = installState.Manifests is null ? new WorkloadSet() : WorkloadSet.FromDictionaryForJson(installState.Manifests!, _sdkVersionBand);
-                        _installStateFilePath = installStateFilePath;
-=======
->>>>>>> 09d0181e
                     }
 
                     //  Note: It is possible here to have both a workload set and loose manifests listed in the install state.  This might happen if there is a
                     //  third-party workload manifest installed that's not part of the workload set
-                    _manifestsFromInstallState = installState.Manifests is null ? null : WorkloadSet.FromDictionaryForJson(installState.Manifests, _sdkVersionBand);
+                    _manifestsFromInstallState = installState.Manifests is null ? null : WorkloadSet.FromDictionaryForJson(installState.Manifests!, _sdkVersionBand);
                     _installStateFilePath = installStateFilePath;
                 }
             }
