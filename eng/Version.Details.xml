--- conflicted
+++ resolved
@@ -1,56 +1,6 @@
 <?xml version="1.0" encoding="utf-8"?>
 <Dependencies>
   <ProductDependencies>
-<<<<<<< HEAD
-    <Dependency Name="Microsoft.TemplateEngine.Cli" Version="6.0.424-rtm.24314.8">
-      <Uri>https://dev.azure.com/dnceng/internal/_git/dotnet-templating</Uri>
-      <Sha>89f5155bcd844b1a02d2be6b17caa0fb2dcf17bc</Sha>
-      <SourceBuild RepoName="templating" ManagedOnly="true" />
-    </Dependency>
-    <Dependency Name="Microsoft.TemplateEngine.Abstractions" Version="6.0.424">
-      <Uri>https://dev.azure.com/dnceng/internal/_git/dotnet-templating</Uri>
-      <Sha>89f5155bcd844b1a02d2be6b17caa0fb2dcf17bc</Sha>
-    </Dependency>
-    <Dependency Name="Microsoft.TemplateEngine.Orchestrator.RunnableProjects" Version="6.0.424">
-      <Uri>https://dev.azure.com/dnceng/internal/_git/dotnet-templating</Uri>
-      <Sha>89f5155bcd844b1a02d2be6b17caa0fb2dcf17bc</Sha>
-    </Dependency>
-    <Dependency Name="Microsoft.TemplateEngine.Utils" Version="6.0.424">
-      <Uri>https://dev.azure.com/dnceng/internal/_git/dotnet-templating</Uri>
-      <Sha>89f5155bcd844b1a02d2be6b17caa0fb2dcf17bc</Sha>
-    </Dependency>
-    <Dependency Name="Microsoft.TemplateSearch.Common" Version="6.0.424">
-      <Uri>https://dev.azure.com/dnceng/internal/_git/dotnet-templating</Uri>
-      <Sha>89f5155bcd844b1a02d2be6b17caa0fb2dcf17bc</Sha>
-    </Dependency>
-    <Dependency Name="Microsoft.DotNet.Common.ItemTemplates" Version="6.0.424">
-      <Uri>https://dev.azure.com/dnceng/internal/_git/dotnet-templating</Uri>
-      <Sha>89f5155bcd844b1a02d2be6b17caa0fb2dcf17bc</Sha>
-    </Dependency>
-    <Dependency Name="Microsoft.DotNet.Common.ProjectTemplates.6.0" Version="6.0.424">
-      <Uri>https://dev.azure.com/dnceng/internal/_git/dotnet-templating</Uri>
-      <Sha>89f5155bcd844b1a02d2be6b17caa0fb2dcf17bc</Sha>
-    </Dependency>
-    <Dependency Name="Microsoft.NETCore.App.Ref" Version="6.0.32">
-      <Uri>https://dev.azure.com/dnceng/internal/_git/dotnet-runtime</Uri>
-      <Sha>e77011b31a3e5c47d931248a64b47f9b2d47853d</Sha>
-    </Dependency>
-    <Dependency Name="VS.Redist.Common.NetCore.SharedFramework.x64.6.0" Version="6.0.32-servicing.24314.7">
-      <Uri>https://dev.azure.com/dnceng/internal/_git/dotnet-runtime</Uri>
-      <Sha>e77011b31a3e5c47d931248a64b47f9b2d47853d</Sha>
-    </Dependency>
-    <Dependency Name="VS.Redist.Common.NetCore.TargetingPack.x64.6.0" Version="6.0.32-servicing.24314.7">
-      <Uri>https://dev.azure.com/dnceng/internal/_git/dotnet-runtime</Uri>
-      <Sha>e77011b31a3e5c47d931248a64b47f9b2d47853d</Sha>
-    </Dependency>
-    <Dependency Name="Microsoft.NETCore.App.Runtime.win-x64" Version="6.0.32">
-      <Uri>https://dev.azure.com/dnceng/internal/_git/dotnet-runtime</Uri>
-      <Sha>e77011b31a3e5c47d931248a64b47f9b2d47853d</Sha>
-    </Dependency>
-    <Dependency Name="Microsoft.NETCore.App.Host.win-x64" Version="6.0.32">
-      <Uri>https://dev.azure.com/dnceng/internal/_git/dotnet-runtime</Uri>
-      <Sha>e77011b31a3e5c47d931248a64b47f9b2d47853d</Sha>
-=======
     <Dependency Name="Microsoft.TemplateEngine.Abstractions" Version="8.0.108">
       <Uri>https://github.com/dotnet/templating</Uri>
       <Sha>5cab53780897ef7a8e212e10732af54c0a7e597f</Sha>
@@ -92,35 +42,22 @@
     <Dependency Name="Microsoft.NET.HostModel" Version="8.0.5-servicing.24216.15">
       <Uri>https://dev.azure.com/dnceng/internal/_git/dotnet-runtime</Uri>
       <Sha>087e15321bb712ef6fe8b0ba6f8bd12facf92629</Sha>
->>>>>>> adb5c2cf
     </Dependency>
     <Dependency Name="Microsoft.Extensions.DependencyModel" Version="8.0.0">
       <Uri>https://dev.azure.com/dnceng/internal/_git/dotnet-runtime</Uri>
       <Sha>5535e31a712343a63f5d7d796cd874e563e5ac14</Sha>
     </Dependency>
-<<<<<<< HEAD
-    <Dependency Name="Microsoft.NET.HostModel" Version="6.0.32-servicing.24314.7">
-      <Uri>https://dev.azure.com/dnceng/internal/_git/dotnet-runtime</Uri>
-      <Sha>e77011b31a3e5c47d931248a64b47f9b2d47853d</Sha>
-=======
     <Dependency Name="Microsoft.NETCore.DotNetHostResolver" Version="8.0.5">
       <Uri>https://dev.azure.com/dnceng/internal/_git/dotnet-runtime</Uri>
       <Sha>087e15321bb712ef6fe8b0ba6f8bd12facf92629</Sha>
->>>>>>> adb5c2cf
     </Dependency>
     <Dependency Name="Microsoft.NET.Workload.Emscripten.Current.Manifest-8.0.100" Version="8.0.5" CoherentParentDependency="Microsoft.NETCore.App.Runtime.win-x64">
       <Uri>https://github.com/dotnet/emsdk</Uri>
       <Sha>71359b18c2d83c01a68bf155244a65962a7e8c8e</Sha>
     </Dependency>
-<<<<<<< HEAD
-    <Dependency Name="Microsoft.NETCore.DotNetHostResolver" Version="6.0.32">
-      <Uri>https://dev.azure.com/dnceng/internal/_git/dotnet-runtime</Uri>
-      <Sha>e77011b31a3e5c47d931248a64b47f9b2d47853d</Sha>
-=======
     <Dependency Name="Microsoft.Build" Version="17.8.5">
       <Uri>https://github.com/dotnet/msbuild</Uri>
       <Sha>b5265ef370a651f8c3458110b804e5cbf869eeb5</Sha>
->>>>>>> adb5c2cf
     </Dependency>
     <Dependency Name="Microsoft.Build.Localization" Version="17.8.5-preview-24055-02">
       <Uri>https://github.com/dotnet/msbuild</Uri>
@@ -170,15 +107,6 @@
       <Uri>https://github.com/dotnet/roslyn</Uri>
       <Sha>4f7be70476bfc539fcef6633c2e9d3a9dc530443</Sha>
     </Dependency>
-<<<<<<< HEAD
-    <Dependency Name="Microsoft.AspNetCore.DeveloperCertificates.XPlat" Version="6.0.32-servicing.24314.5">
-      <Uri>https://dev.azure.com/dnceng/internal/_git/dotnet-aspnetcore</Uri>
-      <Sha>fedc545ce86467b7d3413d906f1ab02fb3db12ff</Sha>
-    </Dependency>
-    <Dependency Name="Microsoft.AspNetCore.TestHost" Version="6.0.32">
-      <Uri>https://dev.azure.com/dnceng/internal/_git/dotnet-aspnetcore</Uri>
-      <Sha>fedc545ce86467b7d3413d906f1ab02fb3db12ff</Sha>
-=======
     <Dependency Name="Microsoft.CodeAnalysis.Workspaces.MSBuild" Version="4.8.0-7.24318.1">
       <Uri>https://github.com/dotnet/roslyn</Uri>
       <Sha>4f7be70476bfc539fcef6633c2e9d3a9dc530443</Sha>
@@ -190,7 +118,6 @@
     <Dependency Name="Microsoft.AspNetCore.TestHost" Version="8.0.5">
       <Uri>https://dev.azure.com/dnceng/internal/_git/dotnet-aspnetcore</Uri>
       <Sha>c9e3996173cec136bc2e9f3b4ec45f2a323b1d63</Sha>
->>>>>>> adb5c2cf
     </Dependency>
     <Dependency Name="Microsoft.Build.NuGetSdkResolver" Version="6.8.1-rc.2">
       <Uri>https://dev.azure.com/devdiv/DevDiv/_git/NuGet-NuGet.Client-Trusted</Uri>
@@ -293,68 +220,6 @@
       <Uri>https://dev.azure.com/dnceng/internal/_git/dotnet-runtime</Uri>
       <Sha>5535e31a712343a63f5d7d796cd874e563e5ac14</Sha>
     </Dependency>
-<<<<<<< HEAD
-    <Dependency Name="Microsoft.WindowsDesktop.App.Runtime.win-x64" Version="6.0.32">
-      <Uri>https://dev.azure.com/dnceng/internal/_git/dotnet-windowsdesktop</Uri>
-      <Sha>ef2ca68feb305bd9ebc3934b8488526caee3d118</Sha>
-    </Dependency>
-    <Dependency Name="VS.Redist.Common.WindowsDesktop.SharedFramework.x64.6.0" Version="6.0.32-servicing.24314.6">
-      <Uri>https://dev.azure.com/dnceng/internal/_git/dotnet-windowsdesktop</Uri>
-      <Sha>ef2ca68feb305bd9ebc3934b8488526caee3d118</Sha>
-    </Dependency>
-    <Dependency Name="VS.Redist.Common.WindowsDesktop.TargetingPack.x64.6.0" Version="6.0.32-servicing.24314.6">
-      <Uri>https://dev.azure.com/dnceng/internal/_git/dotnet-windowsdesktop</Uri>
-      <Sha>ef2ca68feb305bd9ebc3934b8488526caee3d118</Sha>
-    </Dependency>
-    <Dependency Name="Microsoft.WindowsDesktop.App.Ref" Version="6.0.32">
-      <Uri>https://dev.azure.com/dnceng/internal/_git/dotnet-windowsdesktop</Uri>
-      <Sha>ef2ca68feb305bd9ebc3934b8488526caee3d118</Sha>
-    </Dependency>
-    <Dependency Name="Microsoft.NET.Sdk.WindowsDesktop" Version="6.0.32-servicing.24314.4" CoherentParentDependency="Microsoft.WindowsDesktop.App.Runtime.win-x64">
-      <Uri>https://dev.azure.com/dnceng/internal/_git/dotnet-wpf</Uri>
-      <Sha>798cc6d4922db482f84fb72a8244f0da898bc5d6</Sha>
-    </Dependency>
-    <Dependency Name="Microsoft.AspNetCore.App.Ref" Version="6.0.32">
-      <Uri>https://dev.azure.com/dnceng/internal/_git/dotnet-aspnetcore</Uri>
-      <Sha>fedc545ce86467b7d3413d906f1ab02fb3db12ff</Sha>
-    </Dependency>
-    <Dependency Name="Microsoft.AspNetCore.App.Ref.Internal" Version="6.0.32-servicing.24314.5">
-      <Uri>https://dev.azure.com/dnceng/internal/_git/dotnet-aspnetcore</Uri>
-      <Sha>fedc545ce86467b7d3413d906f1ab02fb3db12ff</Sha>
-    </Dependency>
-    <Dependency Name="Microsoft.AspNetCore.App.Runtime.win-x64" Version="6.0.32">
-      <Uri>https://dev.azure.com/dnceng/internal/_git/dotnet-aspnetcore</Uri>
-      <Sha>fedc545ce86467b7d3413d906f1ab02fb3db12ff</Sha>
-    </Dependency>
-    <Dependency Name="VS.Redist.Common.AspNetCore.SharedFramework.x64.6.0" Version="6.0.32-servicing.24314.5">
-      <Uri>https://dev.azure.com/dnceng/internal/_git/dotnet-aspnetcore</Uri>
-      <Sha>fedc545ce86467b7d3413d906f1ab02fb3db12ff</Sha>
-      <SourceBuild RepoName="aspnetcore" ManagedOnly="true" />
-    </Dependency>
-    <Dependency Name="dotnet-dev-certs" Version="6.0.32-servicing.24314.5">
-      <Uri>https://dev.azure.com/dnceng/internal/_git/dotnet-aspnetcore</Uri>
-      <Sha>fedc545ce86467b7d3413d906f1ab02fb3db12ff</Sha>
-    </Dependency>
-    <Dependency Name="dotnet-user-secrets" Version="6.0.32-servicing.24314.5">
-      <Uri>https://dev.azure.com/dnceng/internal/_git/dotnet-aspnetcore</Uri>
-      <Sha>fedc545ce86467b7d3413d906f1ab02fb3db12ff</Sha>
-    </Dependency>
-    <Dependency Name="Microsoft.AspNetCore.Analyzers" Version="6.0.32-servicing.24314.5">
-      <Uri>https://dev.azure.com/dnceng/internal/_git/dotnet-aspnetcore</Uri>
-      <Sha>fedc545ce86467b7d3413d906f1ab02fb3db12ff</Sha>
-    </Dependency>
-    <Dependency Name="Microsoft.AspNetCore.Components.Analyzers" Version="6.0.32">
-      <Uri>https://dev.azure.com/dnceng/internal/_git/dotnet-aspnetcore</Uri>
-      <Sha>fedc545ce86467b7d3413d906f1ab02fb3db12ff</Sha>
-    </Dependency>
-    <Dependency Name="Microsoft.AspNetCore.Mvc.Analyzers" Version="6.0.32-servicing.24314.5">
-      <Uri>https://dev.azure.com/dnceng/internal/_git/dotnet-aspnetcore</Uri>
-      <Sha>fedc545ce86467b7d3413d906f1ab02fb3db12ff</Sha>
-    </Dependency>
-    <Dependency Name="Microsoft.AspNetCore.Mvc.Api.Analyzers" Version="6.0.32-servicing.24314.5">
-      <Uri>https://dev.azure.com/dnceng/internal/_git/dotnet-aspnetcore</Uri>
-      <Sha>fedc545ce86467b7d3413d906f1ab02fb3db12ff</Sha>
-=======
     <Dependency Name="Microsoft.WindowsDesktop.App.Runtime.win-x64" Version="8.0.5">
       <Uri>https://dev.azure.com/dnceng/internal/_git/dotnet-windowsdesktop</Uri>
       <Sha>dda23bbe00c4a4bfdd3732783f0cce37c11a4f40</Sha>
@@ -415,7 +280,6 @@
     <Dependency Name="Microsoft.AspNetCore.Mvc.Analyzers" Version="8.0.5-servicing.24224.4">
       <Uri>https://dev.azure.com/dnceng/internal/_git/dotnet-aspnetcore</Uri>
       <Sha>c9e3996173cec136bc2e9f3b4ec45f2a323b1d63</Sha>
->>>>>>> adb5c2cf
     </Dependency>
     <Dependency Name="Microsoft.AspNetCore.Mvc.Api.Analyzers" Version="8.0.5-servicing.24224.4">
       <Uri>https://dev.azure.com/dnceng/internal/_git/dotnet-aspnetcore</Uri>
@@ -434,23 +298,6 @@
       <Uri>https://github.com/dotnet/razor</Uri>
       <Sha>d135dd8d2ec1c2fbdee220e8656b308694e17a4b</Sha>
     </Dependency>
-<<<<<<< HEAD
-    <Dependency Name="Microsoft.Extensions.FileProviders.Embedded" Version="6.0.32">
-      <Uri>https://dev.azure.com/dnceng/internal/_git/dotnet-aspnetcore</Uri>
-      <Sha>fedc545ce86467b7d3413d906f1ab02fb3db12ff</Sha>
-    </Dependency>
-    <Dependency Name="Microsoft.AspNetCore.Authorization" Version="6.0.32">
-      <Uri>https://dev.azure.com/dnceng/internal/_git/dotnet-aspnetcore</Uri>
-      <Sha>fedc545ce86467b7d3413d906f1ab02fb3db12ff</Sha>
-    </Dependency>
-    <Dependency Name="Microsoft.AspNetCore.Components.Web" Version="6.0.32">
-      <Uri>https://dev.azure.com/dnceng/internal/_git/dotnet-aspnetcore</Uri>
-      <Sha>fedc545ce86467b7d3413d906f1ab02fb3db12ff</Sha>
-    </Dependency>
-    <Dependency Name="Microsoft.JSInterop" Version="6.0.32">
-      <Uri>https://dev.azure.com/dnceng/internal/_git/dotnet-aspnetcore</Uri>
-      <Sha>fedc545ce86467b7d3413d906f1ab02fb3db12ff</Sha>
-=======
     <Dependency Name="Microsoft.Extensions.FileProviders.Embedded" Version="8.0.5">
       <Uri>https://dev.azure.com/dnceng/internal/_git/dotnet-aspnetcore</Uri>
       <Sha>c9e3996173cec136bc2e9f3b4ec45f2a323b1d63</Sha>
@@ -471,7 +318,6 @@
       <Uri>https://github.com/dotnet/xdt</Uri>
       <Sha>9a1c3e1b7f0c8763d4c96e593961a61a72679a7b</Sha>
       <SourceBuild RepoName="xdt" ManagedOnly="true" />
->>>>>>> adb5c2cf
     </Dependency>
     <Dependency Name="Microsoft.CodeAnalysis.NetAnalyzers" Version="8.0.0-preview.24303.2">
       <Uri>https://github.com/dotnet/roslyn-analyzers</Uri>
