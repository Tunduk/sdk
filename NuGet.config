--- conflicted
+++ resolved
@@ -4,28 +4,19 @@
     <clear />
     <!--Begin: Package sources managed by Dependency Flow automation. Do not edit the sources below.-->
     <!--  Begin: Package sources from dotnet-aspnetcore -->
-<<<<<<< HEAD
-=======
     <add key="darc-int-dotnet-aspnetcore-5a12919" value="https://pkgs.dev.azure.com/dnceng/internal/_packaging/darc-int-dotnet-aspnetcore-5a129191/nuget/v3/index.json" />
->>>>>>> 1deb2b63
     <!--  End: Package sources from dotnet-aspnetcore -->
     <!--  Begin: Package sources from dotnet-msbuild -->
     <!--  End: Package sources from dotnet-msbuild -->
     <!--  Begin: Package sources from dotnet-roslyn-analyzers -->
     <!--  End: Package sources from dotnet-roslyn-analyzers -->
     <!--  Begin: Package sources from dotnet-runtime -->
-<<<<<<< HEAD
-=======
     <add key="darc-int-dotnet-runtime-1016676" value="https://pkgs.dev.azure.com/dnceng/internal/_packaging/darc-int-dotnet-runtime-10166769/nuget/v3/index.json" />
->>>>>>> 1deb2b63
     <!--  End: Package sources from dotnet-runtime -->
     <!--  Begin: Package sources from dotnet-templating -->
     <!--  End: Package sources from dotnet-templating -->
     <!--  Begin: Package sources from dotnet-windowsdesktop -->
-<<<<<<< HEAD
-=======
     <add key="darc-int-dotnet-windowsdesktop-568ab74" value="https://pkgs.dev.azure.com/dnceng/internal/_packaging/darc-int-dotnet-windowsdesktop-568ab744/nuget/v3/index.json" />
->>>>>>> 1deb2b63
     <!--  End: Package sources from dotnet-windowsdesktop -->
     <!--End: Package sources managed by Dependency Flow automation. Do not edit the sources above.-->
     <add key="dotnet5" value="https://pkgs.dev.azure.com/dnceng/public/_packaging/dotnet5/nuget/v3/index.json" />
@@ -38,12 +29,6 @@
   <disabledPackageSources>
     <!--Begin: Package sources managed by Dependency Flow automation. Do not edit the sources below.-->
     <!--  Begin: Package sources from dotnet-aspnetcore -->
-<<<<<<< HEAD
-    <!--  End: Package sources from dotnet-aspnetcore -->
-    <!--  Begin: Package sources from dotnet-runtime -->
-    <!--  End: Package sources from dotnet-runtime -->
-    <!--  Begin: Package sources from dotnet-windowsdesktop -->
-=======
     <add key="darc-int-dotnet-aspnetcore-5a12919" value="true" />
     <!--  End: Package sources from dotnet-aspnetcore -->
     <!--  Begin: Package sources from dotnet-runtime -->
@@ -51,7 +36,6 @@
     <!--  End: Package sources from dotnet-runtime -->
     <!--  Begin: Package sources from dotnet-windowsdesktop -->
     <add key="darc-int-dotnet-windowsdesktop-568ab74" value="true" />
->>>>>>> 1deb2b63
     <!--  End: Package sources from dotnet-windowsdesktop -->
     <!--End: Package sources managed by Dependency Flow automation. Do not edit the sources above.-->
   </disabledPackageSources>
