--- conflicted
+++ resolved
@@ -121,13 +121,8 @@
                         new DirectoryPath(Path.GetDirectoryName(_nugetConfigUnderSubDir)))
                 });
 
-<<<<<<< HEAD
             ToolRestoreCommand toolRestoreCommand = new(_parseResult,
-                _toolPackageInstallerMock,
-=======
-            ToolRestoreCommand toolRestoreCommand = new ToolRestoreCommand(_parseResult,
                 _toolPackageDownloaderMock,
->>>>>>> 3d3f450a
                 manifestFinder,
                 _localToolsResolverCache,
                 _fileSystem,
@@ -184,4 +179,4 @@
             }
         }
     }
-}
+}