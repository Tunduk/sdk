{
<<<<<<< HEAD
  "tools": {
    "dotnet": "6.0.106"
  },
  "sdk": {
    "version": "6.0.106",
=======
  "sdk": {
    "version": "7.0.100-preview.5.22307.18",
    "allowPrerelease": true,
>>>>>>> c8f24408
    "rollForward": "major"
  },
  "tools": {
    "dotnet": "7.0.100-preview.5.22307.18",
    "runtimes": {
      "dotnet": [
        "6.0.3"
      ]
    }
  },
  "msbuild-sdks": {
<<<<<<< HEAD
    "Microsoft.DotNet.Arcade.Sdk": "6.0.0-beta.22362.2"
=======
    "Microsoft.DotNet.Arcade.Sdk": "7.0.0-beta.22363.1"
>>>>>>> c8f24408
  }
}<|MERGE_RESOLUTION|>--- conflicted
+++ resolved
@@ -1,15 +1,7 @@
 {
-<<<<<<< HEAD
-  "tools": {
-    "dotnet": "6.0.106"
-  },
-  "sdk": {
-    "version": "6.0.106",
-=======
   "sdk": {
     "version": "7.0.100-preview.5.22307.18",
     "allowPrerelease": true,
->>>>>>> c8f24408
     "rollForward": "major"
   },
   "tools": {
@@ -21,10 +13,6 @@
     }
   },
   "msbuild-sdks": {
-<<<<<<< HEAD
-    "Microsoft.DotNet.Arcade.Sdk": "6.0.0-beta.22362.2"
-=======
     "Microsoft.DotNet.Arcade.Sdk": "7.0.0-beta.22363.1"
->>>>>>> c8f24408
   }
 }