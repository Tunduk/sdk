--- conflicted
+++ resolved
@@ -6,15 +6,11 @@
       <Sha>c396f5b47db08395b5c842ec81cf9825433a0b5a</Sha>
       <SourceBuild RepoName="templating" ManagedOnly="true" />
     </Dependency>
-<<<<<<< HEAD
-    <Dependency Name="Microsoft.NETCore.App.Ref" Version="8.0.0-rc.2.23463.10">
-=======
     <Dependency Name="Microsoft.TemplateEngine.Mocks" Version="8.0.100-rc.2.23462.2">
       <Uri>https://github.com/dotnet/templating</Uri>
       <Sha>184a0cf0c6410d3746661072fbc0b4c9e3947cce</Sha>
     </Dependency>
-    <Dependency Name="Microsoft.NETCore.App.Ref" Version="8.0.0-rc.2.23457.7">
->>>>>>> 364f67bf
+    <Dependency Name="Microsoft.NETCore.App.Ref" Version="8.0.0-rc.2.23463.7">
       <Uri>https://github.com/dotnet/runtime</Uri>
       <Sha>f490d66ef5e1b90af1a0fad86702c9c54caaa606</Sha>
     </Dependency>
