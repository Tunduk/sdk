﻿// Copyright (c) .NET Foundation and contributors. All rights reserved.
// Licensed under the MIT license. See LICENSE file in the project root for full license information.

using System;
using System.Collections.Generic;
using System.IO;
using System.Linq;
using System.Runtime.InteropServices;
using System.Xml.Linq;
using FluentAssertions;
using Microsoft.DotNet.TestFramework;
using Microsoft.DotNet.Tools.Test.Utilities;
using Xunit;

namespace EndToEnd.Tests
{
    public class ProjectBuildTests : TestBase
    {
        [Fact]
        public void ItCanNewRestoreBuildRunCleanMSBuildProject()
        {
            var directory = TestAssets.CreateTestDirectory();
            string projectDirectory = directory.FullName;

            string newArgs = "console --no-restore";
            new NewCommandShim()
                .WithWorkingDirectory(projectDirectory)
                .Execute(newArgs)
                .Should().Pass();

            new RestoreCommand()
                .WithWorkingDirectory(projectDirectory)
                .Execute()
                .Should().Pass();

            new BuildCommand()
                .WithWorkingDirectory(projectDirectory)
                .Execute()
                .Should().Pass();

            var runCommand = new RunCommand()
                .WithWorkingDirectory(projectDirectory)
                .ExecuteWithCapturedOutput()
                .Should().Pass().And.HaveStdOutContaining("Hello, World!");

            var binDirectory = new DirectoryInfo(projectDirectory).Sub("bin");
            binDirectory.Should().HaveFilesMatching("*.dll", SearchOption.AllDirectories);

            new CleanCommand()
                .WithWorkingDirectory(projectDirectory)
                .Execute()
                .Should().Pass();

            binDirectory.Should().NotHaveFilesMatching("*.dll", SearchOption.AllDirectories);
        }

        [Fact]
        public void ItCanRunAnAppUsingTheWebSdk()
        {
            var directory = TestAssets.CreateTestDirectory();
            string projectDirectory = directory.FullName;

            string newArgs = "console --no-restore";
            new NewCommandShim()
                .WithWorkingDirectory(projectDirectory)
                .Execute(newArgs)
                .Should().Pass();

            string projectPath = Path.Combine(projectDirectory, directory.Name + ".csproj");

            var project = XDocument.Load(projectPath);
            var ns = project.Root.Name.Namespace;

            project.Root.Attribute("Sdk").Value = "Microsoft.NET.Sdk.Web";
            project.Save(projectPath);

            new BuildCommand()
                .WithWorkingDirectory(projectDirectory)
                .Execute()
                .Should().Pass();

            var runCommand = new RunCommand()
                .WithWorkingDirectory(projectDirectory)
                .ExecuteWithCapturedOutput()
                .Should().Pass().And.HaveStdOutContaining("Hello, World!");
        }

        [WindowsOnlyTheory]
        [InlineData("net5.0")]
        [InlineData("current")]
        public void ItCanPublishArm64Winforms(string TargetFramework)
        {
            DirectoryInfo directory = TestAssets.CreateTestDirectory();
            string projectDirectory = directory.FullName;
            string TargetFrameworkParameter = "";

            if (TargetFramework != "current")
            {
                TargetFrameworkParameter = $"-f {TargetFramework}";
            }
            string newArgs = $"winforms {TargetFrameworkParameter} --no-restore";
            new NewCommandShim()
                .WithWorkingDirectory(projectDirectory)
                .Execute(newArgs)
                .Should().Pass();

            string publishArgs = "-r win-arm64";
            new PublishCommand()
                .WithWorkingDirectory(projectDirectory)
                .Execute(publishArgs)
                .Should().Pass();

            var selfContainedPublishDir = new DirectoryInfo(projectDirectory)
                .Sub("bin").Sub(TargetFramework != "current" ? "Debug" : "Release").GetDirectories().FirstOrDefault()
                .Sub("win-arm64").Sub("publish");

            selfContainedPublishDir.Should().HaveFilesMatching("System.Windows.Forms.dll", SearchOption.TopDirectoryOnly);
            selfContainedPublishDir.Should().HaveFilesMatching($"{directory.Name}.dll", SearchOption.TopDirectoryOnly);
        }

        [WindowsOnlyTheory]
        [InlineData("net5.0")]
        [InlineData("current")]
        public void ItCanPublishArm64Wpf(string TargetFramework)
        {
            DirectoryInfo directory = TestAssets.CreateTestDirectory();
            string projectDirectory = directory.FullName;
            string TargetFrameworkParameter = "";

            if (TargetFramework != "current")
            {
                TargetFrameworkParameter = $"-f {TargetFramework}";
            }

            string newArgs = $"wpf {TargetFrameworkParameter} --no-restore";
            new NewCommandShim()
                .WithWorkingDirectory(projectDirectory)
                .Execute(newArgs)
                .Should().Pass();

            string publishArgs = "-r win-arm64";
            new PublishCommand()
                .WithWorkingDirectory(projectDirectory)
                .Execute(publishArgs)
                .Should().Pass();

            var selfContainedPublishDir = new DirectoryInfo(projectDirectory)
                .Sub("bin").Sub(TargetFramework != "current" ? "Debug" : "Release").GetDirectories().FirstOrDefault()
                .Sub("win-arm64").Sub("publish");

            selfContainedPublishDir.Should().HaveFilesMatching("PresentationCore.dll", SearchOption.TopDirectoryOnly);
            selfContainedPublishDir.Should().HaveFilesMatching("PresentationNative_*.dll", SearchOption.TopDirectoryOnly);
            selfContainedPublishDir.Should().HaveFilesMatching($"{directory.Name}.dll", SearchOption.TopDirectoryOnly);
        }

        [Theory]
        // microsoft.dotnet.common.projectemplates templates
        [InlineData("console")]
        [InlineData("console", "C#")]
        [InlineData("console", "VB")]
        [InlineData("console", "F#")]
        [InlineData("classlib")]
        [InlineData("classlib", "C#")]
        [InlineData("classlib", "VB")]
        [InlineData("classlib", "F#")]

        [InlineData("mstest")]
        [InlineData("nunit")]
        [InlineData("web")]
        [InlineData("mvc")]
        public void ItCanBuildTemplates(string templateName, string language = "")
        {
            TestTemplateCreateAndBuild(templateName, language: language);
        }

        /// <summary>
        /// The test checks if dotnet new shows curated list correctly after the SDK installation and template insertion.
        /// </summary>
        [Fact]
        public void DotnetNewShowsCuratedListCorrectly()
        {
            string locale = System.Threading.Thread.CurrentThread.CurrentUICulture.Name;
            if (!string.IsNullOrWhiteSpace(locale)
                && !locale.StartsWith("en", StringComparison.OrdinalIgnoreCase))
            {
                Console.WriteLine($"[{nameof(DotnetNewShowsCuratedListCorrectly)}] CurrentUICulture: {locale}");
                Console.WriteLine($"[{nameof(DotnetNewShowsCuratedListCorrectly)}] Test is skipped as it supports only 'en' or invariant culture.");
                return;
            }

            string expectedOutput =
@"[\-\s]+
[\w \.]+webapp,razor\s+\[C#\][\w\ \/]+
[\w \.]+blazorserver\s+\[C#\][\w\ \/]+
[\w \.]+classlib\s+\[C#\],F#,VB[\w\ \/]+
[\w \.]+console\s+\[C#\],F#,VB[\w\ \/]+
";

            if (RuntimeInformation.IsOSPlatform(OSPlatform.Windows))
            {
                expectedOutput +=
@"[\w \.]+winforms\s+\[C#\],VB[\w\ \/]+
[\w \.]+\wpf\s+\[C#\],VB[\w\ \/]+
";
            }
            //list should end with new line
            expectedOutput += Environment.NewLine;

            new NewCommandShim()
             .Execute()
             .Should().Pass()
             .And.HaveStdOutMatching(expectedOutput);
        }

        [Theory]
        // microsoft.dotnet.common.itemtemplates templates
        [InlineData("globaljson")]
        [InlineData("nugetconfig")]
        [InlineData("webconfig")]
        [InlineData("gitignore")]
        [InlineData("tool-manifest")]
        [InlineData("sln")]
        public void ItCanCreateItemTemplate(string templateName)
        {
            DirectoryInfo directory = TestAssets.CreateTestDirectory(identifier: templateName);
            string projectDirectory = directory.FullName;

            string newArgs = $"{templateName}";

            new NewCommandShim()
                .WithWorkingDirectory(projectDirectory)
                .Execute(newArgs)
                .Should().Pass();

            //check if the template created files
            Assert.True(directory.Exists);
            Assert.True(directory.EnumerateFileSystemInfos().Any());

            // delete test directory for some tests so we aren't leaving behind non-compliant nuget files
            if (templateName.Equals("nugetconfig"))
            {
                directory.Delete(true);
            }
        }

        [Theory]
        // microsoft.dotnet.common.itemtemplates templates
        [InlineData("class")]
        [InlineData("struct")]
        [InlineData("enum")]
        [InlineData("record")]
        [InlineData("interface")]
        [InlineData("class", "C#")]
        [InlineData("class", "VB")]
        [InlineData("struct", "VB")]
        [InlineData("enum", "VB")]
        [InlineData("interface", "VB")]
        public void ItCanCreateItemTemplateWithProjectRestriction(string templateName, string language = "")
        {
            var languageExtensionMap = new Dictionary<string, string>()
            {
                { "", ".cs" },
                { "C#", ".cs" },
                { "VB", ".vb" }
            };

            DirectoryInfo directory = InstantiateProjectTemplate("classlib", language, withNoRestore: false);
            string projectDirectory = directory.FullName;
            string expectedItemName = $"TestItem_{templateName}";
            string newArgs = $"{templateName} --name {expectedItemName} --debug:ephemeral-hive";
            if (!string.IsNullOrWhiteSpace(language))
            {
                newArgs += $" --language {language}";
            }

            new NewCommandShim()
                .WithWorkingDirectory(projectDirectory)
                .Execute(newArgs)
                .Should().Pass();

            //check if the template created files
            Assert.True(directory.Exists);
            Assert.True(directory.EnumerateFileSystemInfos().Any());
            Assert.True(directory.GetFile($"{expectedItemName}.{languageExtensionMap[language]}") != null);
        }

        [WindowsOnlyTheory]
        [InlineData("wpf")]
        [InlineData("winforms")]
        public void ItCanBuildDesktopTemplates(string templateName)
        {
            TestTemplateCreateAndBuild(templateName);
        }

        [WindowsOnlyTheory]
        [InlineData("wpf")]
        public void ItCanBuildDesktopTemplatesSelfContained(string templateName)
        {
            TestTemplateCreateAndBuild(templateName);
        }

        [Theory]
        [InlineData("web")]
        [InlineData("console")]
        public void ItCanBuildTemplatesSelfContained(string templateName)
        {
            TestTemplateCreateAndBuild(templateName, selfContained: true);
        }

        /// <summary>
        /// The test checks if the template creates the template for correct framework by default.
        /// For .NET 6 the templates should create the projects targeting net6.0
        /// </summary>
        [Theory]
        [InlineData("console")]
        [InlineData("console", "C#")]
        [InlineData("console", "VB")]
        [InlineData("console", "F#")]
        [InlineData("classlib")]
        [InlineData("classlib", "C#")]
        [InlineData("classlib", "VB")]
        [InlineData("classlib", "F#")]
        [InlineData("worker")]
        [InlineData("worker", "C#")]
        [InlineData("worker", "F#")]
        [InlineData("mstest")]
        [InlineData("mstest", "C#")]
        [InlineData("mstest", "VB")]
        [InlineData("mstest", "F#")]
        [InlineData("nunit")]
        [InlineData("nunit", "C#")]
        [InlineData("nunit", "VB")]
        [InlineData("nunit", "F#")]
        [InlineData("xunit")]
        [InlineData("xunit", "C#")]
        [InlineData("xunit", "VB")]
        [InlineData("xunit", "F#")]
        [InlineData("blazorserver")]
        [InlineData("blazorwasm")]
        [InlineData("web")]
        [InlineData("web", "C#")]
        [InlineData("web", "F#")]
        [InlineData("mvc")]
        [InlineData("mvc", "C#")]
        [InlineData("mvc", "F#")]
        [InlineData("webapi")]
        [InlineData("webapi", "C#")]
        [InlineData("webapi", "F#")]
        [InlineData("webapp")]
        [InlineData("razorclasslib")]
        public void ItCanCreateAndBuildTemplatesWithDefaultFramework(string templateName, string language = "")
        {
            string framework = DetectExpectedDefaultFramework(templateName);
            TestTemplateCreateAndBuild(templateName, selfContained: true, language: language, framework: framework);
        }

        /// <summary>
        /// The test checks if the template creates the template for correct framework by default.
        /// For .NET 6 the templates should create the projects targeting net6.0.
        /// These templates require node.js to be built, so we just check if TargetFramework is present in csproj files
        /// </summary>
        [Theory]
        [InlineData("angular")]
        [InlineData("react")]
        public void ItCanCreateTemplateWithDefaultFramework(string templateName)
        {
            string framework = DetectExpectedDefaultFramework(templateName);
            TestTemplateCreateAndBuild(templateName, build: false, framework: framework, deleteTestDirectory: true);
        }

        /// <summary>
        /// [Windows only tests]
        /// The test checks if the template creates the template for correct framework by default.
        /// For .NET 6 the templates should create the projects targeting net6.0.
        /// </summary>
        [WindowsOnlyTheory]
        [InlineData("wpf")]
        [InlineData("wpf", "C#")]
        [InlineData("wpf", "VB")]
        [InlineData("wpflib")]
        [InlineData("wpflib", "C#")]
        [InlineData("wpflib", "VB")]
        [InlineData("wpfcustomcontrollib")]
        [InlineData("wpfcustomcontrollib", "C#")]
        [InlineData("wpfcustomcontrollib", "VB")]
        [InlineData("wpfusercontrollib")]
        [InlineData("wpfusercontrollib", "C#")]
        [InlineData("wpfusercontrollib", "VB")]
        [InlineData("winforms")]
        [InlineData("winforms", "C#")]
        [InlineData("winforms", "VB")]
        [InlineData("winformslib")]
        [InlineData("winformslib", "C#")]
        [InlineData("winformslib", "VB")]
        [InlineData("winformscontrollib")]
        [InlineData("winformscontrollib", "C#")]
        [InlineData("winformscontrollib", "VB")]
        public void ItCanCreateAndBuildTemplatesWithDefaultFramework_Windows(string templateName, string language = "")
        {
            string framework = DetectExpectedDefaultFramework(templateName);
            TestTemplateCreateAndBuild(templateName, selfContained: true, language: language, framework: $"{framework}-windows");
        }

        /// <summary>
        /// [project is not built on linux-musl]
        /// The test checks if the template creates the template for correct framework by default.
        /// For .NET 6 the templates should create the projects targeting net6.0.
        /// </summary>
        [Theory]
        [InlineData("grpc")]
        public void ItCanCreateAndBuildTemplatesWithDefaultFramework_DisableBuildOnLinuxMusl(string templateName)
        {
            string framework = DetectExpectedDefaultFramework(templateName);

            if (RuntimeInformation.RuntimeIdentifier.StartsWith("alpine")) //linux musl
            {
                TestTemplateCreateAndBuild(templateName, build: false, framework: framework);
            }
            else
            {
                TestTemplateCreateAndBuild(templateName, selfContained: true, framework: framework);
            }
        }

        private static string DetectExpectedDefaultFramework(string template = "")
        {
            string dotnetFolder = Path.GetDirectoryName(RepoDirectoriesProvider.DotnetUnderTest);
            string[] runtimeFolders = Directory.GetDirectories(Path.Combine(dotnetFolder, "shared", "Microsoft.NETCore.App"));

            int latestMajorVersion = runtimeFolders.Select(folder => int.Parse(Path.GetFileName(folder).Split('.').First())).Max();
            if (latestMajorVersion == 8)
            {
                return $"net{latestMajorVersion}.0";
            }

            throw new Exception("Unsupported version of SDK");
        }

        private static void TestTemplateCreateAndBuild(string templateName, bool build = true, bool selfContained = false, string language = "", string framework = "", bool deleteTestDirectory = false)
        {
            DirectoryInfo directory = InstantiateProjectTemplate(templateName, language);
            string projectDirectory = directory.FullName;

<<<<<<< HEAD
            string newArgs = $"{templateName} --no-restore";
            if (!string.IsNullOrWhiteSpace(language))
            {
                newArgs += $" --language {language}";
            }

            new NewCommandShim()
                .WithWorkingDirectory(projectDirectory)
                .Execute(newArgs)
                .Should().Pass();

=======
>>>>>>> a7ae7445
            if (!string.IsNullOrWhiteSpace(framework))
            {
                //check if MSBuild TargetFramework property for *proj is set to expected framework
                string expectedExtension = language switch
                {
                    "C#" => "*.csproj",
                    "F#" => "*.fsproj",
                    "VB" => "*.vbproj",
                    _ => "*.csproj"
                };
                string projectFile = Directory.GetFiles(projectDirectory, expectedExtension).Single();
                XDocument projectXml = XDocument.Load(projectFile);
                XNamespace ns = projectXml.Root.Name.Namespace;
                Assert.Equal(framework, projectXml.Root.Element(ns + "PropertyGroup").Element(ns + "TargetFramework").Value);
            }

            if (build)
            {
                string buildArgs = selfContained ? "" : $"-r {RuntimeInformation.RuntimeIdentifier}";
                if (!string.IsNullOrWhiteSpace(framework))
                {
                    buildArgs += $" --framework {framework}";
                }

                // Remove this (or formalize it) after https://github.com/dotnet/installer/issues/12479 is resolved.
                if (language == "F#")
                {
                    buildArgs += $" /p:_NETCoreSdkIsPreview=true";
                }

                string dotnetRoot = Path.GetDirectoryName(RepoDirectoriesProvider.DotnetUnderTest);
                new BuildCommand()
                     .WithEnvironmentVariable("PATH", dotnetRoot) // override PATH since razor rely on PATH to find dotnet
                     .WithWorkingDirectory(projectDirectory)
                     .Execute(buildArgs)
                     .Should().Pass();
            }

            // delete test directory for some tests so we aren't leaving behind non-compliant package files
            if (deleteTestDirectory)
            {
                directory.Delete(true);
            }
        }

        private static DirectoryInfo InstantiateProjectTemplate(string templateName, string language = "", bool withNoRestore = true)
        {
            DirectoryInfo directory = TestAssets.CreateTestDirectory(
                identifier: string.IsNullOrWhiteSpace(language)
                ? templateName
                : $"{templateName}[{language}]");
            string projectDirectory = directory.FullName;

            string newArgs = $"{templateName} --debug:ephemeral-hive {(withNoRestore ? "--no-restore" : "")}";
            if (!string.IsNullOrWhiteSpace(language))
            {
                newArgs += $" --language {language}";
            }

            new NewCommandShim()
                .WithWorkingDirectory(projectDirectory)
                .Execute(newArgs)
                .Should().Pass();

            return directory;
        }
    }
}<|MERGE_RESOLUTION|>--- conflicted
+++ resolved
@@ -441,20 +441,6 @@
             DirectoryInfo directory = InstantiateProjectTemplate(templateName, language);
             string projectDirectory = directory.FullName;
 
-<<<<<<< HEAD
-            string newArgs = $"{templateName} --no-restore";
-            if (!string.IsNullOrWhiteSpace(language))
-            {
-                newArgs += $" --language {language}";
-            }
-
-            new NewCommandShim()
-                .WithWorkingDirectory(projectDirectory)
-                .Execute(newArgs)
-                .Should().Pass();
-
-=======
->>>>>>> a7ae7445
             if (!string.IsNullOrWhiteSpace(framework))
             {
                 //check if MSBuild TargetFramework property for *proj is set to expected framework
