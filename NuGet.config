<?xml version="1.0" encoding="utf-8"?>
<configuration>
  <packageSources>
    <clear />
    <!--Begin: Package sources managed by Dependency Flow automation. Do not edit the sources below.-->
    <!--  Begin: Package sources from dotnet-aspnetcore -->
<<<<<<< HEAD
    <add key="darc-int-dotnet-aspnetcore-8003498" value="https://pkgs.dev.azure.com/dnceng/internal/_packaging/darc-int-dotnet-aspnetcore-80034989/nuget/v3/index.json" />
=======
>>>>>>> 80f2e0a0
    <!--  End: Package sources from dotnet-aspnetcore -->
    <!--  Begin: Package sources from DotNet-msbuild-Trusted -->
    <add key="darc-pub-DotNet-msbuild-Trusted-6918b86" value="https://pkgs.dev.azure.com/dnceng/public/_packaging/darc-pub-DotNet-msbuild-Trusted-6918b863/nuget/v3/index.json" />
    <!--  End: Package sources from DotNet-msbuild-Trusted -->
    <!--  Begin: Package sources from dotnet-roslyn-analyzers -->
    <!--  End: Package sources from dotnet-roslyn-analyzers -->
    <!--  Begin: Package sources from dotnet-runtime -->
    <add key="darc-int-dotnet-runtime-156597d" value="https://pkgs.dev.azure.com/dnceng/internal/_packaging/darc-int-dotnet-runtime-156597d9/nuget/v3/index.json" />
    <!--  End: Package sources from dotnet-runtime -->
    <!--  Begin: Package sources from dotnet-templating -->
    <add key="darc-int-dotnet-templating-dad3e64" value="https://pkgs.dev.azure.com/dnceng/internal/_packaging/darc-int-dotnet-templating-dad3e64f/nuget/v3/index.json" />
    <!--  End: Package sources from dotnet-templating -->
    <!--  Begin: Package sources from dotnet-windowsdesktop -->
    <add key="darc-int-dotnet-windowsdesktop-562e99a" value="https://pkgs.dev.azure.com/dnceng/internal/_packaging/darc-int-dotnet-windowsdesktop-562e99a8/nuget/v3/index.json" />
    <!--  End: Package sources from dotnet-windowsdesktop -->
    <!--End: Package sources managed by Dependency Flow automation. Do not edit the sources above.-->
    <add key="dotnet6" value="https://pkgs.dev.azure.com/dnceng/public/_packaging/dotnet6/nuget/v3/index.json" />
    <add key="dotnet6-transport" value="https://pkgs.dev.azure.com/dnceng/public/_packaging/dotnet6-transport/nuget/v3/index.json" />
    <add key="dotnet7" value="https://pkgs.dev.azure.com/dnceng/public/_packaging/dotnet7/nuget/v3/index.json" />
    <add key="dotnet7-transport" value="https://pkgs.dev.azure.com/dnceng/public/_packaging/dotnet7-transport/nuget/v3/index.json" />
    <add key="dotnet-public" value="https://pkgs.dev.azure.com/dnceng/public/_packaging/dotnet-public/nuget/v3/index.json" />
    <add key="dotnet-eng" value="https://pkgs.dev.azure.com/dnceng/public/_packaging/dotnet-eng/nuget/v3/index.json" />
    <add key="dotnet-tools" value="https://pkgs.dev.azure.com/dnceng/public/_packaging/dotnet-tools/nuget/v3/index.json" />
    <add key="dotnet-tools-transport" value="https://pkgs.dev.azure.com/dnceng/public/_packaging/dotnet-tools-transport/nuget/v3/index.json" />
    <add key="dotnet-libraries" value="https://pkgs.dev.azure.com/dnceng/public/_packaging/dotnet-libraries/nuget/v3/index.json" />
    <add key="dotnet-libraries-transport" value="https://pkgs.dev.azure.com/dnceng/public/_packaging/dotnet-libraries-transport/nuget/v3/index.json" />
    <add key="vs-impl" value="https://pkgs.dev.azure.com/azure-public/vside/_packaging/vs-impl/nuget/v3/index.json" />
    <!-- Used for Rich Navigation indexing task -->
    <add key="richnav" value="https://pkgs.dev.azure.com/azure-public/vside/_packaging/vs-buildservices/nuget/v3/index.json" />
  </packageSources>
  <disabledPackageSources>
    <!--Begin: Package sources managed by Dependency Flow automation. Do not edit the sources below.-->
    <!--  Begin: Package sources from dotnet-templating -->
    <add key="darc-int-dotnet-templating-dad3e64" value="true" />
    <!--  End: Package sources from dotnet-templating -->
    <!--  Begin: Package sources from dotnet-aspnetcore -->
<<<<<<< HEAD
    <add key="darc-int-dotnet-aspnetcore-8003498" value="true" />
=======
>>>>>>> 80f2e0a0
    <!--  End: Package sources from dotnet-aspnetcore -->
    <!--  Begin: Package sources from dotnet-runtime -->
    <add key="darc-int-dotnet-runtime-156597d" value="true" />
    <!--  End: Package sources from dotnet-runtime -->
    <!--  Begin: Package sources from dotnet-windowsdesktop -->
    <add key="darc-int-dotnet-windowsdesktop-562e99a" value="true" />
    <!--  End: Package sources from dotnet-windowsdesktop -->
    <!--End: Package sources managed by Dependency Flow automation. Do not edit the sources above.-->
  </disabledPackageSources>
</configuration><|MERGE_RESOLUTION|>--- conflicted
+++ resolved
@@ -4,10 +4,7 @@
     <clear />
     <!--Begin: Package sources managed by Dependency Flow automation. Do not edit the sources below.-->
     <!--  Begin: Package sources from dotnet-aspnetcore -->
-<<<<<<< HEAD
     <add key="darc-int-dotnet-aspnetcore-8003498" value="https://pkgs.dev.azure.com/dnceng/internal/_packaging/darc-int-dotnet-aspnetcore-80034989/nuget/v3/index.json" />
-=======
->>>>>>> 80f2e0a0
     <!--  End: Package sources from dotnet-aspnetcore -->
     <!--  Begin: Package sources from DotNet-msbuild-Trusted -->
     <add key="darc-pub-DotNet-msbuild-Trusted-6918b86" value="https://pkgs.dev.azure.com/dnceng/public/_packaging/darc-pub-DotNet-msbuild-Trusted-6918b863/nuget/v3/index.json" />
@@ -44,10 +41,7 @@
     <add key="darc-int-dotnet-templating-dad3e64" value="true" />
     <!--  End: Package sources from dotnet-templating -->
     <!--  Begin: Package sources from dotnet-aspnetcore -->
-<<<<<<< HEAD
     <add key="darc-int-dotnet-aspnetcore-8003498" value="true" />
-=======
->>>>>>> 80f2e0a0
     <!--  End: Package sources from dotnet-aspnetcore -->
     <!--  Begin: Package sources from dotnet-runtime -->
     <add key="darc-int-dotnet-runtime-156597d" value="true" />
