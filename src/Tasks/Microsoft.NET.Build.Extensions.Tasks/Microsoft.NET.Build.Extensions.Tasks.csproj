--- conflicted
+++ resolved
@@ -48,11 +48,7 @@
     <PackageReference Include="Microsoft.Build.Utilities.Core" ExcludeAssets="Runtime" />
     <PackageReference Include="NETStandard.Library.NETFramework" ExcludeAssets="All" NoWarn="NU1701" />
     <!-- Lift dependency of NETStandard.Library.NETFramework to version produced in SBRP. -->
-<<<<<<< HEAD
-    <PackageReference Include="NETStandard.Library" VersionOverride="2.0.3" ExcludeAssets="All" />
-=======
-    <PackageReference Include="NETStandard.Library" Version="$(NETStandardLibraryVersion)" ExcludeAssets="All" />
->>>>>>> 78a907ea
+    <PackageReference Include="NETStandard.Library" VersionOverride="$(NETStandardLibraryVersion)" ExcludeAssets="All" />
   </ItemGroup>
 
   <ItemGroup>
