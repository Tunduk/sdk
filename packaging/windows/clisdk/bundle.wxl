<?xml version="1.0" encoding="utf-8"?>
<WixLocalization Culture="en-us" Language="1033" xmlns="http://schemas.microsoft.com/wix/2006/localization">
  <String Id="Caption">[WixBundleName] Installer</String>
  <String Id="Title">[BUNDLEMONIKER]</String>
  <String Id="ConfirmCancelMessage">Are you sure you want to cancel?</String>
  <String Id="ExecuteUpgradeRelatedBundleMessage">Previous version</String>
  <String Id="HelpHeader">Setup Help</String>
  <String Id="HelpText">/install | /repair | /uninstall | /layout [directory] - installs, repairs, uninstalls or
   creates a complete local copy of the bundle in directory. Install is the default.

/passive | /quiet -  displays minimal UI with no prompts or displays no UI and
   no prompts. By default UI and all prompts are displayed.

/norestart   - suppress any attempts to restart. By default UI will prompt before restart.
/log log.txt - logs to a specific file. By default a log file is created in %TEMP%.</String>
  <String Id="HelpCloseButton">&amp;Close</String>
  <String Id="InstallAcceptCheckbox">I &amp;agree to the license terms and conditions</String>
  <String Id="InstallOptionsButton">&amp;Options</String>
  <String Id="InstallInstallButton">&amp;Install</String>
  <String Id="InstallCloseButton">&amp;Close</String>
  <String Id="ProgressHeader">Setup Progress</String>
  <String Id="ProgressLabel">Processing:</String>
  <String Id="OverallProgressPackageText">Initializing...</String>
  <String Id="ProgressCancelButton">&amp;Cancel</String>
  <String Id="ModifyHeader">Modify Setup</String>
  <String Id="ModifyRepairButton">&amp;Repair</String>
  <String Id="ModifyUninstallButton">&amp;Uninstall</String>
  <String Id="ModifyCloseButton">&amp;Close</String>
  <String Id="SuccessRepairHeader">Repair Successfully Completed</String>
  <String Id="SuccessUninstallHeader">Uninstall Successfully Completed</String>
  <String Id="SuccessHeader">Setup Successful</String>
  <String Id="SuccessLaunchButton">&amp;Launch</String>
  <String Id="SuccessRestartText">You must restart your computer before you can use the software.</String>
  <String Id="SuccessRestartButton">&amp;Restart</String>
  <String Id="SuccessCloseButton">&amp;Close</String>
  <String Id="FailureHeader">Setup Failed</String>
  <String Id="FailureInstallHeader">Setup Failed</String>
  <String Id="FailureUninstallHeader">Uninstall Failed</String>
  <String Id="FailureRepairHeader">Repair Failed</String>
  <String Id="FailureHyperlinkLogText">One or more issues caused the setup to fail. Please fix the issues and then retry setup. For more information see the &lt;a href="#"&gt;log file&lt;/a&gt;.</String>
  <String Id="FailureRestartText">You must restart your computer to complete the rollback of the software.</String>
  <String Id="FailureRestartButton">&amp;Restart</String>
  <String Id="FailureCloseButton">&amp;Close</String>
  <String Id="FilesInUseHeader">Files In Use</String>
  <String Id="FilesInUseLabel">The following applications are using files that need to be updated:</String>
  <String Id="FilesInUseCloseRadioButton">Close the &amp;applications and attempt to restart them.</String>
  <String Id="FilesInUseDontCloseRadioButton">&amp;Do not close applications. A reboot will be required.</String>
  <String Id="FilesInUseOkButton">&amp;OK</String>
  <String Id="FilesInUseCancelButton">&amp;Cancel</String>
  <String Id="FirstTimeWelcomeMessage">The installation was successful

The following were installed at [DOTNETHOME]
<<<<<<< HEAD
    • .NET Core SDK 2.1.200
    • .NET Core Runtime 2.0.5
=======
    • .NET Core SDK 2.1.102
    • .NET Core Runtime 2.0.6
>>>>>>> 8d409357
    • Runtime Package Store

This product collects usage data
    • More information and opt-out https://aka.ms/dotnet-cli-telemetry

Resources
    • Core Documentation https://aka.ms/dotnet-docs
    • SDK Documentation https://aka.ms/dotnet-cli-docs
    • Release Notes https://aka.ms/20-p2-rel-notes
    • Tutorials https://aka.ms/dotnet-tutorials</String>
  <String Id="WelcomeHeaderMessage">.NET Core SDK</String>
  <String Id="WelcomeDescription">
    .NET Core is a development platform that you can use to build command-line applications, microservices and modern websites. It is open source, cross-platform, and supported by Microsoft. We hope you enjoy it!</String>
  <String Id="LearnMoreTitle">Learn more about .NET Core</String>
  <String Id="ResourcesHeader">Resources</String>
  <String Id="CoreDocumentationLink">&lt;A HREF=&quot;https://aka.ms/dotnet-docs&quot;&gt;Core Documentation&lt;/A&gt;</String>
  <String Id="SDKDocumentation">&lt;A HREF=&quot;https://aka.ms/dotnet-cli-docs&quot;&gt;SDK Documentation&lt;/A&gt;</String>
  <String Id="PrivacyStatementLink">&lt;A HREF=&quot;https://aka.ms/dev-privacy&quot;&gt;Privacy Statement&lt;/A&gt;</String>
  <String Id="MITLicenseLink">&lt;A HREF=&quot;https://aka.ms/dotnet-license&quot;&gt;MIT License&lt;/A&gt;</String>
  <String Id="InstallationNoteTitle">Installation note</String>
  <String Id="InstallationNote">A command will be run during the install process that will improve project restore speed and enable offline access. It will take up to a minute to complete.
  </String>
</WixLocalization><|MERGE_RESOLUTION|>--- conflicted
+++ resolved
@@ -50,13 +50,8 @@
   <String Id="FirstTimeWelcomeMessage">The installation was successful
 
 The following were installed at [DOTNETHOME]
-<<<<<<< HEAD
     • .NET Core SDK 2.1.200
-    • .NET Core Runtime 2.0.5
-=======
-    • .NET Core SDK 2.1.102
     • .NET Core Runtime 2.0.6
->>>>>>> 8d409357
     • Runtime Package Store
 
 This product collects usage data
