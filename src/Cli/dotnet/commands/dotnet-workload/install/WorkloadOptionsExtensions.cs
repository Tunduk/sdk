--- conflicted
+++ resolved
@@ -29,11 +29,7 @@
                 var manifests = new SdkDirectoryWorkloadManifestProvider(dotnetPath, versionOption, userProfileDir).GetManifests();
                 if (!manifests.Any() && checkIfFeatureBandManifestsExist)
                 {
-<<<<<<< HEAD
                     throw new GracefulException(string.Format(LocalizableStrings.NoManifestsExistForFeatureBand, new SdkFeatureBand(versionOption).ToString()), isUserError: false);
-=======
-                    throw new GracefulException(string.Format(LocalizableStrings.NoManifestsExistForFeatureBand, versionOption), isUserError: false);     
->>>>>>> a67cb3f3
                 }
                 try
                 {
