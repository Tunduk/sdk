<?xml version="1.0" encoding="utf-8"?>
<Dependencies>
  <ProductDependencies>
    <Dependency Name="Microsoft.TemplateEngine.Abstractions" Version="8.0.100-preview.4.23180.5">
      <Uri>https://github.com/dotnet/templating</Uri>
      <Sha>3ea9033de81a08f91ae513c649af1f3b3c8bbcd7</Sha>
      <SourceBuild RepoName="templating" ManagedOnly="true" />
    </Dependency>
    <Dependency Name="Microsoft.NETCore.App.Ref" Version="8.0.0-preview.4.23181.2">
      <Uri>https://github.com/dotnet/runtime</Uri>
      <Sha>958b1e046cbfff5c0bc647f531b4fcf9eb197a6c</Sha>
    </Dependency>
    <Dependency Name="VS.Redist.Common.NetCore.SharedFramework.x64.8.0" Version="8.0.0-preview.4.23181.2">
      <Uri>https://github.com/dotnet/runtime</Uri>
      <Sha>958b1e046cbfff5c0bc647f531b4fcf9eb197a6c</Sha>
      <SourceBuild RepoName="runtime" ManagedOnly="false" />
    </Dependency>
    <Dependency Name="VS.Redist.Common.NetCore.TargetingPack.x64.8.0" Version="8.0.0-preview.4.23181.2">
      <Uri>https://github.com/dotnet/runtime</Uri>
      <Sha>958b1e046cbfff5c0bc647f531b4fcf9eb197a6c</Sha>
    </Dependency>
    <Dependency Name="Microsoft.NETCore.App.Runtime.win-x64" Version="8.0.0-preview.4.23181.2">
      <Uri>https://github.com/dotnet/runtime</Uri>
      <Sha>958b1e046cbfff5c0bc647f531b4fcf9eb197a6c</Sha>
    </Dependency>
    <Dependency Name="Microsoft.NETCore.App.Host.win-x64" Version="8.0.0-preview.4.23181.2">
      <Uri>https://github.com/dotnet/runtime</Uri>
      <Sha>958b1e046cbfff5c0bc647f531b4fcf9eb197a6c</Sha>
    </Dependency>
    <Dependency Name="Microsoft.NETCore.Platforms" Version="8.0.0-preview.4.23181.2">
      <Uri>https://github.com/dotnet/runtime</Uri>
      <Sha>958b1e046cbfff5c0bc647f531b4fcf9eb197a6c</Sha>
    </Dependency>
    <Dependency Name="Microsoft.NET.HostModel" Version="8.0.0-preview.4.23181.2">
      <Uri>https://github.com/dotnet/runtime</Uri>
      <Sha>958b1e046cbfff5c0bc647f531b4fcf9eb197a6c</Sha>
    </Dependency>
    <Dependency Name="Microsoft.Extensions.DependencyModel" Version="8.0.0-preview.4.23181.2">
      <Uri>https://github.com/dotnet/runtime</Uri>
      <Sha>958b1e046cbfff5c0bc647f531b4fcf9eb197a6c</Sha>
    </Dependency>
    <Dependency Name="Microsoft.NETCore.DotNetHostResolver" Version="8.0.0-preview.4.23181.2">
      <Uri>https://github.com/dotnet/runtime</Uri>
      <Sha>958b1e046cbfff5c0bc647f531b4fcf9eb197a6c</Sha>
    </Dependency>
    <Dependency Name="Microsoft.Build" Version="17.7.0-preview-23204-03">
      <Uri>https://github.com/dotnet/msbuild</Uri>
      <Sha>413571dea9ebb0023f26e5c0f5cd514d30b61465</Sha>
      <SourceBuild RepoName="msbuild" ManagedOnly="true" />
    </Dependency>
    <Dependency Name="Microsoft.Build.Localization" Version="17.7.0-preview-23204-03">
      <Uri>https://github.com/dotnet/msbuild</Uri>
      <Sha>413571dea9ebb0023f26e5c0f5cd514d30b61465</Sha>
    </Dependency>
    <Dependency Name="Microsoft.FSharp.Compiler" Version="12.5.0-beta.23180.1">
      <Uri>https://github.com/dotnet/fsharp</Uri>
      <Sha>15e94b3cb730ed90d454141e0d4c10a28d9efe1d</Sha>
    </Dependency>
    <Dependency Name="Microsoft.SourceBuild.Intermediate.fsharp" Version="7.0.300-beta.23180.1">
      <Uri>https://github.com/dotnet/fsharp</Uri>
      <Sha>15e94b3cb730ed90d454141e0d4c10a28d9efe1d</Sha>
      <SourceBuild RepoName="fsharp" ManagedOnly="true" />
    </Dependency>
    <Dependency Name="dotnet-format" Version="8.0.416301">
      <Uri>https://github.com/dotnet/format</Uri>
      <Sha>0b968051beac5d7c1a62a52aee7fbbbb47dc1f47</Sha>
      <SourceBuild RepoName="format" ManagedOnly="true" />
    </Dependency>
    <Dependency Name="Microsoft.Net.Compilers.Toolset" Version="4.6.0-2.23177.13">
      <Uri>https://github.com/dotnet/roslyn</Uri>
      <Sha>542fea0c2a93aacb3e8c52c2ce43e975d29832f3</Sha>
      <SourceBuild RepoName="roslyn" ManagedOnly="true" />
    </Dependency>
    <Dependency Name="Microsoft.CodeAnalysis" Version="4.6.0-2.23177.13">
      <Uri>https://github.com/dotnet/roslyn</Uri>
      <Sha>542fea0c2a93aacb3e8c52c2ce43e975d29832f3</Sha>
    </Dependency>
    <Dependency Name="Microsoft.CodeAnalysis.CSharp" Version="4.6.0-2.23177.13">
      <Uri>https://github.com/dotnet/roslyn</Uri>
      <Sha>542fea0c2a93aacb3e8c52c2ce43e975d29832f3</Sha>
    </Dependency>
    <Dependency Name="Microsoft.CodeAnalysis.CSharp.CodeStyle" Version="4.6.0-2.23177.13">
      <Uri>https://github.com/dotnet/roslyn</Uri>
      <Sha>542fea0c2a93aacb3e8c52c2ce43e975d29832f3</Sha>
    </Dependency>
    <Dependency Name="Microsoft.CodeAnalysis.CSharp.Features" Version="4.6.0-2.23177.13">
      <Uri>https://github.com/dotnet/roslyn</Uri>
      <Sha>542fea0c2a93aacb3e8c52c2ce43e975d29832f3</Sha>
    </Dependency>
    <Dependency Name="Microsoft.CodeAnalysis.CSharp.Workspaces" Version="4.6.0-2.23177.13">
      <Uri>https://github.com/dotnet/roslyn</Uri>
      <Sha>542fea0c2a93aacb3e8c52c2ce43e975d29832f3</Sha>
    </Dependency>
    <Dependency Name="Microsoft.CodeAnalysis.Workspaces.MSBuild" Version="4.6.0-2.23177.13">
      <Uri>https://github.com/dotnet/roslyn</Uri>
      <Sha>542fea0c2a93aacb3e8c52c2ce43e975d29832f3</Sha>
    </Dependency>
    <Dependency Name="Microsoft.AspNetCore.DeveloperCertificates.XPlat" Version="8.0.0-preview.4.23203.12">
      <Uri>https://github.com/dotnet/aspnetcore</Uri>
      <Sha>cb71b0015bca4c3f50bb58ffe7fc48075faa9bea</Sha>
    </Dependency>
    <Dependency Name="Microsoft.AspNetCore.TestHost" Version="8.0.0-preview.4.23203.12">
      <Uri>https://github.com/dotnet/aspnetcore</Uri>
      <Sha>cb71b0015bca4c3f50bb58ffe7fc48075faa9bea</Sha>
    </Dependency>
    <Dependency Name="NuGet.Build.Tasks" Version="6.6.0-preview.3.61">
      <Uri>https://github.com/nuget/nuget.client</Uri>
      <Sha>0fa557836fa35aee7d60776ef0c88176dbcd22ac</Sha>
    </Dependency>
    <Dependency Name="Microsoft.NET.Test.Sdk" Version="17.6.0-preview-20230323-05">
      <Uri>https://github.com/microsoft/vstest</Uri>
      <Sha>2d656fe2133f89248825419fb8ffac5505486906</Sha>
    </Dependency>
    <Dependency Name="Microsoft.NET.ILLink.Tasks" Version="8.0.0-preview.4.23181.2">
      <Uri>https://github.com/dotnet/runtime</Uri>
      <Sha>958b1e046cbfff5c0bc647f531b4fcf9eb197a6c</Sha>
    </Dependency>
    <Dependency Name="Microsoft.NET.ILLink.Analyzers" Version="8.0.100-1.23067.1">
      <Uri>https://github.com/dotnet/linker</Uri>
      <Sha>c790896f128957acd2999208f44f09ae1e826c8c</Sha>
    </Dependency>
    <Dependency Name="System.CodeDom" Version="8.0.0-preview.4.23181.2">
      <Uri>https://github.com/dotnet/runtime</Uri>
      <Sha>958b1e046cbfff5c0bc647f531b4fcf9eb197a6c</Sha>
    </Dependency>
    <Dependency Name="System.Security.Cryptography.ProtectedData" Version="8.0.0-preview.4.23181.2">
      <Uri>https://github.com/dotnet/runtime</Uri>
      <Sha>958b1e046cbfff5c0bc647f531b4fcf9eb197a6c</Sha>
    </Dependency>
    <Dependency Name="System.Text.Encoding.CodePages" Version="8.0.0-preview.4.23181.2">
      <Uri>https://github.com/dotnet/runtime</Uri>
      <Sha>958b1e046cbfff5c0bc647f531b4fcf9eb197a6c</Sha>
    </Dependency>
    <Dependency Name="System.Resources.Extensions" Version="8.0.0-preview.4.23181.2">
      <Uri>https://github.com/dotnet/runtime</Uri>
      <Sha>958b1e046cbfff5c0bc647f531b4fcf9eb197a6c</Sha>
    </Dependency>
    <Dependency Name="Microsoft.WindowsDesktop.App.Runtime.win-x64" Version="8.0.0-preview.4.23178.3">
      <Uri>https://github.com/dotnet/windowsdesktop</Uri>
      <Sha>e7f7d8614a816eebf1a5447a3b5e1ca77b38f6d5</Sha>
    </Dependency>
    <Dependency Name="VS.Redist.Common.WindowsDesktop.SharedFramework.x64.8.0" Version="8.0.0-preview.4.23178.3">
      <Uri>https://github.com/dotnet/windowsdesktop</Uri>
      <Sha>e7f7d8614a816eebf1a5447a3b5e1ca77b38f6d5</Sha>
    </Dependency>
    <Dependency Name="Microsoft.WindowsDesktop.App.Ref" Version="8.0.0-preview.4.23178.3">
      <Uri>https://github.com/dotnet/windowsdesktop</Uri>
      <Sha>e7f7d8614a816eebf1a5447a3b5e1ca77b38f6d5</Sha>
    </Dependency>
    <Dependency Name="VS.Redist.Common.WindowsDesktop.TargetingPack.x64.8.0" Version="8.0.0-preview.4.23178.3">
      <Uri>https://github.com/dotnet/windowsdesktop</Uri>
      <Sha>e7f7d8614a816eebf1a5447a3b5e1ca77b38f6d5</Sha>
    </Dependency>
    <Dependency Name="Microsoft.NET.Sdk.WindowsDesktop" Version="8.0.0-preview.4.23178.1" CoherentParentDependency="Microsoft.WindowsDesktop.App.Ref">
      <Uri>https://github.com/dotnet/wpf</Uri>
      <Sha>599cce2fff315dd2c6d712436e890837cdc3ff3e</Sha>
    </Dependency>
    <Dependency Name="Microsoft.AspNetCore.App.Ref" Version="8.0.0-preview.4.23203.12">
      <Uri>https://github.com/dotnet/aspnetcore</Uri>
      <Sha>cb71b0015bca4c3f50bb58ffe7fc48075faa9bea</Sha>
    </Dependency>
    <Dependency Name="Microsoft.AspNetCore.App.Ref.Internal" Version="8.0.0-preview.4.23203.12">
      <Uri>https://github.com/dotnet/aspnetcore</Uri>
      <Sha>cb71b0015bca4c3f50bb58ffe7fc48075faa9bea</Sha>
    </Dependency>
    <Dependency Name="Microsoft.AspNetCore.App.Runtime.win-x64" Version="8.0.0-preview.4.23203.12">
      <Uri>https://github.com/dotnet/aspnetcore</Uri>
      <Sha>cb71b0015bca4c3f50bb58ffe7fc48075faa9bea</Sha>
    </Dependency>
    <Dependency Name="VS.Redist.Common.AspNetCore.SharedFramework.x64.8.0" Version="8.0.0-preview.4.23203.12">
      <Uri>https://github.com/dotnet/aspnetcore</Uri>
      <Sha>cb71b0015bca4c3f50bb58ffe7fc48075faa9bea</Sha>
      <SourceBuild RepoName="aspnetcore" ManagedOnly="true" />
    </Dependency>
    <Dependency Name="dotnet-dev-certs" Version="8.0.0-preview.4.23203.12">
      <Uri>https://github.com/dotnet/aspnetcore</Uri>
      <Sha>cb71b0015bca4c3f50bb58ffe7fc48075faa9bea</Sha>
    </Dependency>
    <Dependency Name="dotnet-user-jwts" Version="8.0.0-preview.4.23203.12">
      <Uri>https://github.com/dotnet/aspnetcore</Uri>
      <Sha>cb71b0015bca4c3f50bb58ffe7fc48075faa9bea</Sha>
    </Dependency>
    <Dependency Name="dotnet-user-secrets" Version="8.0.0-preview.4.23203.12">
      <Uri>https://github.com/dotnet/aspnetcore</Uri>
      <Sha>cb71b0015bca4c3f50bb58ffe7fc48075faa9bea</Sha>
    </Dependency>
    <Dependency Name="Microsoft.AspNetCore.Analyzers" Version="8.0.0-preview.4.23203.12">
      <Uri>https://github.com/dotnet/aspnetcore</Uri>
      <Sha>cb71b0015bca4c3f50bb58ffe7fc48075faa9bea</Sha>
    </Dependency>
    <Dependency Name="Microsoft.AspNetCore.Components.SdkAnalyzers" Version="8.0.0-preview.4.23203.12">
      <Uri>https://github.com/dotnet/aspnetcore</Uri>
      <Sha>cb71b0015bca4c3f50bb58ffe7fc48075faa9bea</Sha>
    </Dependency>
    <Dependency Name="Microsoft.AspNetCore.Mvc.Analyzers" Version="8.0.0-preview.4.23203.12">
      <Uri>https://github.com/dotnet/aspnetcore</Uri>
      <Sha>cb71b0015bca4c3f50bb58ffe7fc48075faa9bea</Sha>
    </Dependency>
    <Dependency Name="Microsoft.AspNetCore.Mvc.Api.Analyzers" Version="8.0.0-preview.4.23203.12">
      <Uri>https://github.com/dotnet/aspnetcore</Uri>
      <Sha>cb71b0015bca4c3f50bb58ffe7fc48075faa9bea</Sha>
    </Dependency>
    <Dependency Name="Microsoft.CodeAnalysis.Razor.Tooling.Internal" Version="7.0.0-preview.23167.3">
      <Uri>https://github.com/dotnet/razor</Uri>
      <Sha>6d470d921df7c2244786e157397efb2082b4ad9d</Sha>
      <SourceBuild RepoName="razor" ManagedOnly="true" />
    </Dependency>
    <Dependency Name="Microsoft.AspNetCore.Mvc.Razor.Extensions.Tooling.Internal" Version="7.0.0-preview.23167.3">
      <Uri>https://github.com/dotnet/razor</Uri>
      <Sha>6d470d921df7c2244786e157397efb2082b4ad9d</Sha>
    </Dependency>
    <Dependency Name="Microsoft.NET.Sdk.Razor.SourceGenerators.Transport" Version="7.0.0-preview.23167.3">
      <Uri>https://github.com/dotnet/razor</Uri>
      <Sha>6d470d921df7c2244786e157397efb2082b4ad9d</Sha>
    </Dependency>
    <Dependency Name="Microsoft.Extensions.FileProviders.Embedded" Version="8.0.0-preview.4.23203.12">
      <Uri>https://github.com/dotnet/aspnetcore</Uri>
      <Sha>cb71b0015bca4c3f50bb58ffe7fc48075faa9bea</Sha>
    </Dependency>
    <Dependency Name="Microsoft.AspNetCore.Authorization" Version="8.0.0-preview.4.23203.12">
      <Uri>https://github.com/dotnet/aspnetcore</Uri>
      <Sha>cb71b0015bca4c3f50bb58ffe7fc48075faa9bea</Sha>
    </Dependency>
    <Dependency Name="Microsoft.AspNetCore.Components.Web" Version="8.0.0-preview.4.23203.12">
      <Uri>https://github.com/dotnet/aspnetcore</Uri>
      <Sha>cb71b0015bca4c3f50bb58ffe7fc48075faa9bea</Sha>
    </Dependency>
    <Dependency Name="Microsoft.JSInterop" Version="8.0.0-preview.4.23203.12">
      <Uri>https://github.com/dotnet/aspnetcore</Uri>
      <Sha>cb71b0015bca4c3f50bb58ffe7fc48075faa9bea</Sha>
    </Dependency>
    <Dependency Name="Microsoft.Web.Xdt" Version="7.0.0-preview.22423.2" Pinned="true">
      <Uri>https://github.com/dotnet/xdt</Uri>
      <Sha>9a1c3e1b7f0c8763d4c96e593961a61a72679a7b</Sha>
      <SourceBuild RepoName="xdt" ManagedOnly="true" />
    </Dependency>
    <Dependency Name="Microsoft.CodeAnalysis.NetAnalyzers" Version="8.0.0-preview.23205.2">
      <Uri>https://github.com/dotnet/roslyn-analyzers</Uri>
      <Sha>fee402d1950ce7d8228baba93197d9022234fa61</Sha>
    </Dependency>
<<<<<<< HEAD
    <Dependency Name="Microsoft.SourceBuild.Intermediate.roslyn-analyzers" Version="3.3.5-beta1.23205.2">
=======
    <Dependency Name="Microsoft.CodeAnalysis.PublicApiAnalyzers" Version="3.3.5-beta1.23181.1">
      <Uri>https://github.com/dotnet/roslyn-analyzers</Uri>
      <Sha>916b9a6842c8d09c385cd25e4f02477e216eb630</Sha>
    </Dependency>
    <Dependency Name="Microsoft.SourceBuild.Intermediate.roslyn-analyzers" Version="3.3.5-beta1.23181.1">
>>>>>>> 48f77fa3
      <Uri>https://github.com/dotnet/roslyn-analyzers</Uri>
      <Sha>fee402d1950ce7d8228baba93197d9022234fa61</Sha>
      <SourceBuild RepoName="roslyn-analyzers" ManagedOnly="true" />
    </Dependency>
    <Dependency Name="System.CommandLine" Version="2.0.0-beta4.22564.1">
      <Uri>https://github.com/dotnet/command-line-api</Uri>
      <Sha>8374d5fca634a93458c84414b1604c12f765d1ab</Sha>
    </Dependency>
    <Dependency Name="Microsoft.SourceBuild.Intermediate.command-line-api" Version="0.1.356401">
      <Uri>https://github.com/dotnet/command-line-api</Uri>
      <Sha>8374d5fca634a93458c84414b1604c12f765d1ab</Sha>
      <SourceBuild RepoName="command-line-api" ManagedOnly="true" />
    </Dependency>
    <Dependency Name="Microsoft.SourceBuild.Intermediate.source-build-externals" Version="8.0.0-alpha.1.23178.2">
      <Uri>https://github.com/dotnet/source-build-externals</Uri>
      <Sha>cbd9d61c5a92d7e4a0548a2c8ff4d1a28aaf6379</Sha>
      <SourceBuild RepoName="source-build-externals" ManagedOnly="true" />
    </Dependency>
    <Dependency Name="Microsoft.SourceBuild.Intermediate.source-build-reference-packages" Version="8.0.0-alpha.1.23204.3">
      <Uri>https://github.com/dotnet/source-build-reference-packages</Uri>
      <Sha>2d28a5e97867316939ef8108f219a8de073d0f03</Sha>
      <SourceBuild RepoName="source-build-reference-packages" ManagedOnly="true" />
    </Dependency>
    <Dependency Name="Microsoft.Deployment.DotNet.Releases" Version="1.0.0-preview6.1.23159.4">
      <Uri>https://github.com/dotnet/deployment-tools</Uri>
      <Sha>b60c95e1ce736630d17e16626c59e3dd85ebae2b</Sha>
    </Dependency>
    <!-- Explicit dependency because Microsoft.Deployment.DotNet.Releases has different versioning
         than the SB intermediate -->
    <Dependency Name="Microsoft.SourceBuild.Intermediate.deployment-tools" Version="8.0.0-preview.1.23159.4">
      <Uri>https://github.com/dotnet/deployment-tools</Uri>
      <Sha>b60c95e1ce736630d17e16626c59e3dd85ebae2b</Sha>
      <SourceBuild RepoName="deployment-tools" ManagedOnly="true" />
    </Dependency>
  </ProductDependencies>
  <ToolsetDependencies>
    <Dependency Name="Microsoft.DotNet.Arcade.Sdk" Version="8.0.0-beta.23177.4">
      <Uri>https://github.com/dotnet/arcade</Uri>
      <Sha>747f53d751983dd062f39f4654bff074536e0012</Sha>
      <SourceBuild RepoName="arcade" ManagedOnly="true" />
    </Dependency>
    <Dependency Name="Microsoft.SourceLink.GitHub" Version="1.2.0-beta-23175-02" CoherentParentDependency="Microsoft.DotNet.Arcade.Sdk">
      <Uri>https://github.com/dotnet/sourcelink</Uri>
      <Sha>ccfca8dce5f7525433756281c2c275386348a9ad</Sha>
      <SourceBuild RepoName="sourcelink" ManagedOnly="true" />
    </Dependency>
    <Dependency Name="Microsoft.DotNet.Helix.Sdk" Version="8.0.0-beta.23177.4">
      <Uri>https://github.com/dotnet/arcade</Uri>
      <Sha>747f53d751983dd062f39f4654bff074536e0012</Sha>
    </Dependency>
    <Dependency Name="Microsoft.DotNet.SignTool" Version="8.0.0-beta.23177.4">
      <Uri>https://github.com/dotnet/arcade</Uri>
      <Sha>747f53d751983dd062f39f4654bff074536e0012</Sha>
    </Dependency>
    <Dependency Name="Microsoft.DotNet.XUnitExtensions" Version="8.0.0-beta.23177.4">
      <Uri>https://github.com/dotnet/arcade</Uri>
      <Sha>747f53d751983dd062f39f4654bff074536e0012</Sha>
    </Dependency>
    <Dependency Name="System.Reflection.MetadataLoadContext" Version="8.0.0-preview.4.23181.2">
      <Uri>https://github.com/dotnet/runtime</Uri>
      <Sha>958b1e046cbfff5c0bc647f531b4fcf9eb197a6c</Sha>
    </Dependency>
    <Dependency Name="Microsoft.DotNet.XliffTasks" Version="1.0.0-beta.23175.1" CoherentParentDependency="Microsoft.DotNet.Arcade.Sdk">
      <Uri>https://github.com/dotnet/xliff-tasks</Uri>
      <Sha>f8afbbadc5b87ae70b8993f4a9cfa54fb820d6ce</Sha>
      <SourceBuild RepoName="xliff-tasks" ManagedOnly="true" />
    </Dependency>
  </ToolsetDependencies>
</Dependencies><|MERGE_RESOLUTION|>--- conflicted
+++ resolved
@@ -238,15 +238,11 @@
       <Uri>https://github.com/dotnet/roslyn-analyzers</Uri>
       <Sha>fee402d1950ce7d8228baba93197d9022234fa61</Sha>
     </Dependency>
-<<<<<<< HEAD
+    <Dependency Name="Microsoft.CodeAnalysis.PublicApiAnalyzers" Version="3.3.5-beta1.23205.2">
+      <Uri>https://github.com/dotnet/roslyn-analyzers</Uri>
+      <Sha>fee402d1950ce7d8228baba93197d9022234fa61</Sha>
+    </Dependency>
     <Dependency Name="Microsoft.SourceBuild.Intermediate.roslyn-analyzers" Version="3.3.5-beta1.23205.2">
-=======
-    <Dependency Name="Microsoft.CodeAnalysis.PublicApiAnalyzers" Version="3.3.5-beta1.23181.1">
-      <Uri>https://github.com/dotnet/roslyn-analyzers</Uri>
-      <Sha>916b9a6842c8d09c385cd25e4f02477e216eb630</Sha>
-    </Dependency>
-    <Dependency Name="Microsoft.SourceBuild.Intermediate.roslyn-analyzers" Version="3.3.5-beta1.23181.1">
->>>>>>> 48f77fa3
       <Uri>https://github.com/dotnet/roslyn-analyzers</Uri>
       <Sha>fee402d1950ce7d8228baba93197d9022234fa61</Sha>
       <SourceBuild RepoName="roslyn-analyzers" ManagedOnly="true" />
