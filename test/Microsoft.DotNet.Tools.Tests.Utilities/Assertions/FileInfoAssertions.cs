﻿// Copyright (c) .NET Foundation and contributors. All rights reserved.
// Licensed under the MIT license. See LICENSE file in the project root for full license information.

using FluentAssertions;
using FluentAssertions.Execution;
using Microsoft.DotNet.Cli.Utils;
using System;
using System.Collections.Generic;
using System.IO;
using System.Linq;
using System.Threading.Tasks;

namespace Microsoft.DotNet.Tools.Test.Utilities
{
    public class FileInfoAssertions
    {
        private FileInfo _fileInfo;

        public FileInfoAssertions(FileInfo file)
        {
            _fileInfo = file;
        }

        public FileInfo FileInfo => _fileInfo;

        private static DateTime defaultUtcTime = new DateTime(1601, 1, 1, 0, 0, 0);

        public AndConstraint<FileInfoAssertions> Exist(string because = "", params object[] reasonArgs)
        {
            Execute.Assertion
                .ForCondition(_fileInfo.Exists)
                .BecauseOf(because, reasonArgs) 
                .FailWith($"Expected File {_fileInfo.FullName} to exist, but it does not.");
            return new AndConstraint<FileInfoAssertions>(this);
        }

        public AndConstraint<FileInfoAssertions> NotExist(string because = "", params object[] reasonArgs)
        {
            Execute.Assertion
                .ForCondition(!_fileInfo.Exists)
                .BecauseOf(because, reasonArgs) 
                .FailWith($"Expected File {_fileInfo.FullName} to not exist, but it does.");
            return new AndConstraint<FileInfoAssertions>(this);
        }
<<<<<<< HEAD
=======

        public AndWhichConstraint<FileInfoAssertions, DateTimeOffset> HaveLastWriteTimeUtc(string because = "", params object[] reasonArgs)
        {
            var lastWriteTimeUtc = _fileInfo.LastWriteTimeUtc;

            // If last write time is not valid, it will be defaultUtcTime
            Execute.Assertion
                .ForCondition(!lastWriteTimeUtc.Equals(defaultUtcTime))
                .BecauseOf(because, reasonArgs) 
                .FailWith($"Expected File {_fileInfo.FullName} to have a LastWriteTimeUTC, but it is null.");
            return new AndWhichConstraint<FileInfoAssertions, DateTimeOffset>(this, lastWriteTimeUtc);
        }
>>>>>>> a01b3d52
    }
}<|MERGE_RESOLUTION|>--- conflicted
+++ resolved
@@ -42,20 +42,5 @@
                 .FailWith($"Expected File {_fileInfo.FullName} to not exist, but it does.");
             return new AndConstraint<FileInfoAssertions>(this);
         }
-<<<<<<< HEAD
-=======
-
-        public AndWhichConstraint<FileInfoAssertions, DateTimeOffset> HaveLastWriteTimeUtc(string because = "", params object[] reasonArgs)
-        {
-            var lastWriteTimeUtc = _fileInfo.LastWriteTimeUtc;
-
-            // If last write time is not valid, it will be defaultUtcTime
-            Execute.Assertion
-                .ForCondition(!lastWriteTimeUtc.Equals(defaultUtcTime))
-                .BecauseOf(because, reasonArgs) 
-                .FailWith($"Expected File {_fileInfo.FullName} to have a LastWriteTimeUTC, but it is null.");
-            return new AndWhichConstraint<FileInfoAssertions, DateTimeOffset>(this, lastWriteTimeUtc);
-        }
->>>>>>> a01b3d52
     }
 }