--- conflicted
+++ resolved
@@ -35,12 +35,8 @@
         parallel {
             Write-Output "&'$engfolderPath\runTestsCannotRunOnHelix.ps1' $runTestsCannotRunOnHelixArgs"
             Invoke-Expression "&'$engfolderPath\runTestsCannotRunOnHelix.ps1' $runTestsCannotRunOnHelixArgs"
-<<<<<<< HEAD
-            Invoke-Expression "&'$engfolderPath\runHelixTests.ps1' -configuration $configuration -buildSourcesDirectory '$buildSourcesDirectory' -customHelixTargetQueue $customHelixTargetQueue -engfolderPath '$engfolderPath'"
-=======
             Write-Output "&'$engfolderPath\common\build.ps1' $runTestsOnHelixArgs"
             Invoke-Expression "&'$engfolderPath\common\build.ps1' $runTestsOnHelixArgs"
->>>>>>> 7df270a3
         }
     }
   runHelixAndNonHelixInParallel -configuration $configuration -buildSourcesDirectory $buildSourcesDirectory -customHelixTargetQueue $customHelixTargetQueue -engfolderPath $PSScriptRoot -additionalParameters $additionalMSBuildParameters.Split(' ') 
