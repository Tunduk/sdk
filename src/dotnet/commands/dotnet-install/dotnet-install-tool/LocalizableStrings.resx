--- conflicted
+++ resolved
@@ -148,11 +148,7 @@
     <value>NuGet configuration file '{0}' does not exist.</value>
   </data>
   <data name="InstallationSucceeded" xml:space="preserve">
-<<<<<<< HEAD
-    <value>If there were no additional instructions, you can type the following command to invoke the tool: {0}
-=======
     <value>You can invoke the tool using the following command: {0}
->>>>>>> 0bd52412
 Tool '{1}' (version '{2}') was successfully installed.</value>
   </data>
   <data name="GlobalOptionDescription" xml:space="preserve">
@@ -183,15 +179,6 @@
     <value>Specified version '{0}' is not a valid NuGet version range.</value>
   </data>
   <data name="InstallToolCommandNeedGlobalOrToolPath" xml:space="preserve">
-<<<<<<< HEAD
-    <value>Need either global or tool-path provided.</value>
-  </data>
-  <data name="InstallToolCommandInvalidGlobalAndToolPath" xml:space="preserve">
-    <value>Cannot have global and tool-path as opinion at the same time.</value>
-  </data>
-  <data name="ToolPathDescription" xml:space="preserve">
-    <value>Location of shim to access tool</value>
-=======
     <value>Please specify either the global option (--global) or the tool path option (--tool-path).</value>
   </data>
   <data name="InstallToolCommandInvalidGlobalAndToolPath" xml:space="preserve">
@@ -199,6 +186,5 @@
   </data>
   <data name="ToolPathDescription" xml:space="preserve">
     <value>Location where the tool will be installed.</value>
->>>>>>> 0bd52412
   </data>
 </root>