﻿// Licensed to the .NET Foundation under one or more agreements.
// The .NET Foundation licenses this file to you under the MIT license.

using System.CommandLine;
using System.CommandLine.Completions;
using System.CommandLine.Help;
using System.Reflection;
using Microsoft.DotNet.Cli.Utils;
using Microsoft.DotNet.Tools;
using Microsoft.DotNet.Tools.Format;
using Microsoft.DotNet.Tools.Help;
using Microsoft.DotNet.Tools.MSBuild;
using Microsoft.DotNet.Tools.NuGet;
using Microsoft.TemplateEngine.Cli;

namespace Microsoft.DotNet.Cli
{
    public static class Parser
    {
        public static readonly CliRootCommand RootCommand = new()
        {
            Directives = { new DiagramDirective(), new SuggestDirective() }
        };

        internal static Dictionary<CliOption, Dictionary<CliCommand, string>> HelpDescriptionCustomizations = new();

        public static readonly CliCommand InstallSuccessCommand = InternalReportinstallsuccessCommandParser.GetCommand();

        // Subcommands
        public static readonly CliCommand[] Subcommands = new CliCommand[]
        {
            AddCommandParser.GetCommand(),
            BuildCommandParser.GetCommand(),
            BuildServerCommandParser.GetCommand(),
            CleanCommandParser.GetCommand(),
            FormatCommandParser.GetCommand(),
            CompleteCommandParser.GetCommand(),
            FsiCommandParser.GetCommand(),
            ListCommandParser.GetCommand(),
            MSBuildCommandParser.GetCommand(),
            NewCommandParser.GetCommand(),
            NuGetCommandParser.GetCommand(),
            PackCommandParser.GetCommand(),
            PackageCommandParser.GetCommand(),
            ParseCommandParser.GetCommand(),
            PublishCommandParser.GetCommand(),
            RemoveCommandParser.GetCommand(),
            RestoreCommandParser.GetCommand(),
            RunCommandParser.GetCommand(),
            SlnCommandParser.GetCommand(),
            StoreCommandParser.GetCommand(),
            TestCommandParser.GetCommand(),
            ToolCommandParser.GetCommand(),
            VSTestCommandParser.GetCommand(),
            HelpCommandParser.GetCommand(),
            SdkCommandParser.GetCommand(),
            InstallSuccessCommand,
            WorkloadCommandParser.GetCommand()
        };

        public static readonly CliOption<bool> DiagOption = CommonOptionsFactory.CreateDiagnosticsOption(recursive: false);

        public static readonly CliOption<bool> VersionOption = new("--version");

        public static readonly CliOption<bool> InfoOption = new("--info");

        public static readonly CliOption<bool> ListSdksOption = new("--list-sdks");

        public static readonly CliOption<bool> ListRuntimesOption = new("--list-runtimes");

        // Argument
        public static readonly CliArgument<string> DotnetSubCommand = new("subcommand") { Arity = ArgumentArity.ZeroOrOne, Hidden = true };

        private static CliCommand ConfigureCommandLine(CliCommand rootCommand)
        {
            for (int i = rootCommand.Options.Count - 1; i >= 0; i--)
            {
                CliOption option = rootCommand.Options[i];

                if (option is VersionOption)
                {
                    rootCommand.Options.RemoveAt(i);
                }
                else if (option is HelpOption helpOption)
                {
                    helpOption.Action = new HelpAction()
                    {
                        Builder = DotnetHelpBuilder.Instance.Value
                    };

                    option.Description = CommandLineValidation.LocalizableStrings.ShowHelpInfo;
                }
            }

            // Add subcommands
            foreach (var subcommand in Subcommands)
            {
                rootCommand.Subcommands.Add(subcommand);
            }

            // Add options
            rootCommand.Options.Add(DiagOption);
            rootCommand.Options.Add(VersionOption);
            rootCommand.Options.Add(InfoOption);
            rootCommand.Options.Add(ListSdksOption);
            rootCommand.Options.Add(ListRuntimesOption);

            // Add argument
            rootCommand.Arguments.Add(DotnetSubCommand);

            rootCommand.SetAction(parseResult =>
            {
                if (parseResult.GetValue(DiagOption) && parseResult.Tokens.Count == 1)
                {
                    // when user does not specify any args except of diagnostics ("dotnet -d"), we do nothing
                    // as Program.ProcessArgs already enabled the diagnostic output
                    return 0;
                }
                else
                {
                    // when user does not specify any args (just "dotnet"), a usage needs to be printed
                    parseResult.Configuration.Output.WriteLine(HelpUsageText.UsageText);
                    return 0;
                }
            });

            return rootCommand;
        }

        public static CliCommand GetBuiltInCommand(string commandName)
        {
            return Subcommands
                .FirstOrDefault(c => c.Name.Equals(commandName, StringComparison.OrdinalIgnoreCase));
        }

        /// <summary>
        /// Implements token-per-line response file handling for the CLI. We use this instead of the built-in S.CL handling
        /// to ensure backwards-compatibility with MSBuild.
        /// </summary>
        public static bool TokenPerLine(string tokenToReplace, out IReadOnlyList<string> replacementTokens, out string errorMessage)
        {
            var filePath = Path.GetFullPath(tokenToReplace);
            if (File.Exists(filePath))
            {
                var lines = File.ReadAllLines(filePath);
                var trimmedLines =
                    lines
                        // Remove content in the lines that start with # after trimmer leading whitespace
                        .Select(line => line.TrimStart().StartsWith('#') ? string.Empty : line)
                        // trim leading/trailing whitespace to not pass along dead spaces
                        .Select(x => x.Trim())
                        // Remove empty lines
                        .Where(line => line.Length > 0);
                replacementTokens = trimmedLines.ToArray();
                errorMessage = null;
                return true;
            }
            else
            {
                replacementTokens = null;
                errorMessage = string.Format(CommonLocalizableStrings.ResponseFileNotFound, tokenToReplace);
                return false;
            }
        }

        public static CliConfiguration Instance { get; } = new(ConfigureCommandLine(RootCommand))
        {
            EnableDefaultExceptionHandler = false,
            EnablePosixBundling = false,
<<<<<<< HEAD
            Directives = { new DiagramDirective(), new SuggestDirective(), new EnvironmentVariablesDirective() },
=======
>>>>>>> 3b9f7180
            ResponseFileTokenReplacer = TokenPerLine
        };

        internal static int ExceptionHandler(Exception exception, ParseResult parseResult)
        {
            if (exception is TargetInvocationException)
            {
                exception = exception.InnerException;
            }

            if (exception is Utils.GracefulException)
            {
                Reporter.Error.WriteLine(CommandLoggingContext.IsVerbose
                    ? exception.ToString().Red().Bold()
                    : exception.Message.Red().Bold());
            }
            else if (exception is CommandParsingException)
            {
                Reporter.Error.WriteLine(CommandLoggingContext.IsVerbose
                    ? exception.ToString().Red().Bold()
                    : exception.Message.Red().Bold());
                parseResult.ShowHelp();
            }
            else
            {
                Reporter.Error.Write("Unhandled exception: ".Red().Bold());
                Reporter.Error.WriteLine(exception.ToString().Red().Bold());
            }

            return 1;
        }

        internal class DotnetHelpBuilder : HelpBuilder
        {
            private DotnetHelpBuilder(int maxWidth = int.MaxValue) : base(maxWidth) { }

            public static Lazy<HelpBuilder> Instance = new(() =>
            {
                int windowWidth;
                try
                {
                    windowWidth = Console.WindowWidth;
                }
                catch
                {
                    windowWidth = int.MaxValue;
                }

                DotnetHelpBuilder dotnetHelpBuilder = new(windowWidth);

                SetHelpCustomizations(dotnetHelpBuilder);

                return dotnetHelpBuilder;
            });

            private static void SetHelpCustomizations(HelpBuilder builder)
            {
                foreach (var option in HelpDescriptionCustomizations.Keys)
                {
                    Func<HelpContext, string> descriptionCallback = (HelpContext context) =>
                    {
                        foreach (var (command, helpText) in HelpDescriptionCustomizations[option])
                        {
                            if (context.ParseResult.CommandResult.Command.Equals(command))
                            {
                                return helpText;
                            }
                        }
                        return null;
                    };
                    builder.CustomizeSymbol(option, secondColumnText: descriptionCallback);
                }
            }

            public void additionalOption(HelpContext context)
            {
                List<TwoColumnHelpRow> options = new();
                HashSet<CliOption> uniqueOptions = new();
                foreach (CliOption option in context.Command.Options)
                {
                    if (!option.Hidden && uniqueOptions.Add(option))
                    {
                        options.Add(context.HelpBuilder.GetTwoColumnRow(option, context));
                    }
                }

                if (options.Count <= 0)
                {
                    return;
                }

                context.Output.WriteLine(CommonLocalizableStrings.MSBuildAdditionalOptionTitle);
                context.HelpBuilder.WriteColumns(options, context);
                context.Output.WriteLine();
            }

            public override void Write(HelpContext context)
            {
                var command = context.Command;
                var helpArgs = new string[] { "--help" };
                if (command.Equals(RootCommand))
                {
                    Console.Out.WriteLine(HelpUsageText.UsageText);
                    return;
                }

                foreach (var option in command.Options)
                {
                    option.EnsureHelpName();
                }

                if (command.Equals(NuGetCommandParser.GetCommand()) || command.Parents.Any(parent => parent == NuGetCommandParser.GetCommand()))
                {
                    NuGetCommand.Run(context.ParseResult);
                }
                else if (command.Name.Equals(MSBuildCommandParser.GetCommand().Name))
                {
                    new MSBuildForwardingApp(helpArgs).Execute();
                    context.Output.WriteLine();
                    additionalOption(context);
                }
                else if (command.Name.Equals(VSTestCommandParser.GetCommand().Name))
                {
                    new VSTestForwardingApp(helpArgs).Execute();
                }
                else if (command.Name.Equals(FormatCommandParser.GetCommand().Name))
                {
                    var argumetns = context.ParseResult.GetValue(FormatCommandParser.Arguments);
                    new DotnetFormatForwardingApp(argumetns.Concat(helpArgs).ToArray()).Execute();
                }
                else if (command.Name.Equals(FsiCommandParser.GetCommand().Name))
                {
                    new FsiForwardingApp(helpArgs).Execute();
                }
                else if (command is Microsoft.TemplateEngine.Cli.Commands.ICustomHelp helpCommand)
                {
                    var blocks = helpCommand.CustomHelpLayout();
                    foreach (var block in blocks)
                    {
                        block(context);
                    }
                }
                else if (command.Name.Equals(FormatCommandParser.GetCommand().Name))
                {
                    new DotnetFormatForwardingApp(helpArgs).Execute();
                }
                else if (command.Name.Equals(FsiCommandParser.GetCommand().Name))
                {
                    new FsiForwardingApp(helpArgs).Execute();
                }
                else
                {
                    if (command.Name.Equals(ListProjectToProjectReferencesCommandParser.GetCommand().Name))
                    {
                        CliCommand listCommand = command.Parents.Single() as CliCommand;

                        for (int i = 0; i < listCommand.Arguments.Count; i++)
                        {
                            if (listCommand.Arguments[i].Name == CommonLocalizableStrings.SolutionOrProjectArgumentName)
                            {
                                // Name is immutable now, so we create a new Argument with the right name..
                                listCommand.Arguments[i] = ListCommandParser.CreateSlnOrProjectArgument(CommonLocalizableStrings.ProjectArgumentName, CommonLocalizableStrings.ProjectArgumentDescription);
                            }
                        }
                    }
                    else if (command.Name.Equals(AddPackageParser.GetCommand().Name) || command.Name.Equals(AddCommandParser.GetCommand().Name))
                    {
                        // Don't show package completions in help
                        AddPackageParser.CmdPackageArgument.CompletionSources.Clear();
                    }

                    base.Write(context);
                }
            }
        }
    }
}<|MERGE_RESOLUTION|>--- conflicted
+++ resolved
@@ -167,10 +167,7 @@
         {
             EnableDefaultExceptionHandler = false,
             EnablePosixBundling = false,
-<<<<<<< HEAD
             Directives = { new DiagramDirective(), new SuggestDirective(), new EnvironmentVariablesDirective() },
-=======
->>>>>>> 3b9f7180
             ResponseFileTokenReplacer = TokenPerLine
         };
 
