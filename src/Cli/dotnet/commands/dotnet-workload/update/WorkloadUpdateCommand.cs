// Licensed to the .NET Foundation under one or more agreements.
// The .NET Foundation licenses this file to you under the MIT license.

using System.CommandLine;
using System.Text.Json;
using Microsoft.DotNet.Cli;
using Microsoft.DotNet.Cli.NuGetPackageDownloader;
using Microsoft.DotNet.Cli.Utils;
using Microsoft.DotNet.ToolPackage;
using Microsoft.DotNet.Workloads.Workload.Install;
using Microsoft.Extensions.EnvironmentAbstractions;
using Microsoft.NET.Sdk.WorkloadManifestReader;
using NuGet.Common;
using NuGet.Versioning;

namespace Microsoft.DotNet.Workloads.Workload.Update
{
    internal class WorkloadUpdateCommand : InstallingWorkloadCommand
    {
        private readonly bool _adManifestOnlyOption;
        private readonly bool _printRollbackDefinitionOnly;
        private readonly bool _fromPreviousSdk;

        public WorkloadUpdateCommand(
            ParseResult parseResult,
            IReporter reporter = null,
            IWorkloadResolverFactory workloadResolverFactory = null,
            IInstaller workloadInstaller = null,
            INuGetPackageDownloader nugetPackageDownloader = null,
            IWorkloadManifestUpdater workloadManifestUpdater = null,
            string tempDirPath = null)
            : base(parseResult, reporter: reporter, workloadResolverFactory: workloadResolverFactory, workloadInstaller: workloadInstaller,
                  nugetPackageDownloader: nugetPackageDownloader, workloadManifestUpdater: workloadManifestUpdater,
                  tempDirPath: tempDirPath)

        {
            _fromPreviousSdk = parseResult.GetValue(WorkloadUpdateCommandParser.FromPreviousSdkOption);
            _adManifestOnlyOption = parseResult.GetValue(WorkloadUpdateCommandParser.AdManifestOnlyOption);
            _printRollbackDefinitionOnly = parseResult.GetValue(WorkloadUpdateCommandParser.PrintRollbackOption);
            var resolvedReporter = _printDownloadLinkOnly || _printRollbackDefinitionOnly ? NullReporter.Instance : Reporter;

            _workloadInstaller = _workloadInstallerFromConstructor ?? WorkloadInstallerFactory.GetWorkloadInstaller(resolvedReporter,
                                _sdkFeatureBand, _workloadResolver, Verbosity, _userProfileDir, VerifySignatures, PackageDownloader,
                                _dotnetPath, TempDirectoryPath, packageSourceLocation: _packageSourceLocation, RestoreActionConfiguration,
                                elevationRequired: !_printDownloadLinkOnly && !_printRollbackDefinitionOnly && string.IsNullOrWhiteSpace(_downloadToCacheOption));

<<<<<<< HEAD
            _workloadManifestUpdater = _workloadManifestUpdaterFromConstructor ?? new WorkloadManifestUpdater(resolvedReporter, _workloadResolver, PackageDownloader, _userProfileDir, TempDirectoryPath,
=======
            _workloadManifestUpdater = _workloadManifestUpdaterFromConstructor ?? new WorkloadManifestUpdater(Reporter, _workloadResolver, PackageDownloader, _userProfileDir,
>>>>>>> 229d5306
                _workloadInstaller.GetWorkloadInstallationRecordRepository(), _workloadInstaller, _packageSourceLocation, sdkFeatureBand: _sdkFeatureBand);
        }

        public override int Execute()
        {
            if (!string.IsNullOrWhiteSpace(_downloadToCacheOption))
            {
                try
                {
                    DownloadToOfflineCacheAsync(new DirectoryPath(_downloadToCacheOption), _includePreviews).Wait();
                }
                catch (Exception e)
                {
                    throw new GracefulException(string.Format(LocalizableStrings.WorkloadCacheDownloadFailed, e.Message), e, isUserError: false);
                }
            }
            else if (_printDownloadLinkOnly)
            {
                var packageDownloader = IsPackageDownloaderProvided ? PackageDownloader : new NuGetPackageDownloader(
                    TempPackagesDirectory,
                    filePermissionSetter: null,
                    new FirstPartyNuGetPackageSigningVerifier(),
                    new NullLogger(),
                    NullReporter.Instance,
                    restoreActionConfig: RestoreActionConfiguration,
                    verifySignatures: VerifySignatures);

                var packageUrls = GetUpdatablePackageUrlsAsync(_includePreviews, NullReporter.Instance, packageDownloader).GetAwaiter().GetResult();
                Reporter.WriteLine(JsonSerializer.Serialize(packageUrls, new JsonSerializerOptions() { WriteIndented = true }));
            }
            else if (_adManifestOnlyOption)
            {
                _workloadManifestUpdater.UpdateAdvertisingManifestsAsync(_includePreviews, string.IsNullOrWhiteSpace(_fromCacheOption) ? null : new DirectoryPath(_fromCacheOption)).Wait();
                Reporter.WriteLine();
                Reporter.WriteLine(LocalizableStrings.WorkloadUpdateAdManifestsSucceeded);
            }
            else if (_printRollbackDefinitionOnly)
            {
                var workloadSet = WorkloadSet.FromManifests(_workloadResolver.GetInstalledManifests());
                Reporter.WriteLine(workloadSet.ToJson());
            }
            else
            {
                try
                {
                    UpdateWorkloads(_includePreviews, string.IsNullOrWhiteSpace(_fromCacheOption) ? null : new DirectoryPath(_fromCacheOption));
                }
                catch (Exception e)
                {
                    // Don't show entire stack trace
                    throw new GracefulException(string.Format(LocalizableStrings.WorkloadUpdateFailed, e.Message), e, isUserError: false);
                }
            }

            _workloadInstaller.Shutdown();
            return _workloadInstaller.ExitCode;
        }

        public void UpdateWorkloads(bool includePreviews = false, DirectoryPath? offlineCache = null)
        {
            Reporter.WriteLine();

            var workloadIds = GetUpdatableWorkloads();
            _workloadManifestUpdater.UpdateAdvertisingManifestsAsync(includePreviews, offlineCache).Wait();

            var useRollback = !string.IsNullOrWhiteSpace(_fromRollbackDefinition);

            var manifestsToUpdate = useRollback ?
                _workloadManifestUpdater.CalculateManifestRollbacks(_fromRollbackDefinition) :
                _workloadManifestUpdater.CalculateManifestUpdates().Select(m => m.ManifestUpdate);

            UpdateWorkloadsWithInstallRecord(_sdkFeatureBand, manifestsToUpdate, useRollback, offlineCache);

            WorkloadInstallCommand.TryRunGarbageCollection(_workloadInstaller, Reporter, Verbosity, workloadSetVersion => _workloadResolverFactory.CreateForWorkloadSet(_dotnetPath, _sdkVersion.ToString(), _userProfileDir, workloadSetVersion), offlineCache);

            _workloadManifestUpdater.DeleteUpdatableWorkloadsFile();

            Reporter.WriteLine();
            Reporter.WriteLine(string.Format(LocalizableStrings.UpdateSucceeded, string.Join(" ", workloadIds)));
            Reporter.WriteLine();
        }

        private void UpdateWorkloadsWithInstallRecord(
            SdkFeatureBand sdkFeatureBand,
            IEnumerable<ManifestVersionUpdate> manifestsToUpdate,
            bool useRollback,
            DirectoryPath? offlineCache = null)
        {

            var transaction = new CliTransaction
            {
                RollbackStarted = () =>
                {
                    Reporter.WriteLine(LocalizableStrings.RollingBackInstall);
                },
                // Don't hide the original error if roll back fails, but do log the rollback failure
                RollbackFailed = ex =>
                {
                    Reporter.WriteLine(string.Format(LocalizableStrings.RollBackFailedMessage, ex.Message));
                }
            };

            transaction.Run(
                action: context =>
                {
                    bool rollback = !string.IsNullOrWhiteSpace(_fromRollbackDefinition);

                    foreach (var manifestUpdate in manifestsToUpdate)
                    {
                        _workloadInstaller.InstallWorkloadManifest(manifestUpdate, context, offlineCache, rollback);
                    }

                    _workloadResolver.RefreshWorkloadManifests();

                    var workloads = GetUpdatableWorkloads();

                    _workloadInstaller.InstallWorkloads(workloads, sdkFeatureBand, context, offlineCache);

                    UpdateInstallState(useRollback, manifestsToUpdate);
                },
                rollback: () =>
                {
                    //  Nothing to roll back at this level, InstallWorkloadManifest and InstallWorkloadPacks handle the transaction rollback
                });
        }

        private async Task DownloadToOfflineCacheAsync(DirectoryPath offlineCache, bool includePreviews)
        {
            await GetDownloads(GetUpdatableWorkloads(), skipManifestUpdate: false, includePreviews, offlineCache.Value);
        }

        private async Task<IEnumerable<string>> GetUpdatablePackageUrlsAsync(bool includePreview, IReporter reporter = null, INuGetPackageDownloader packageDownloader = null)
        {
            reporter ??= Reporter;
            packageDownloader ??= PackageDownloader;
            var downloads = await GetDownloads(GetUpdatableWorkloads(reporter), skipManifestUpdate: false, includePreview, reporter: reporter, packageDownloader: packageDownloader);

            var urls = new List<string>();
            foreach (var download in downloads)
            {
                urls.Add(await packageDownloader.GetPackageUrl(new PackageId(download.NuGetPackageId), new NuGetVersion(download.NuGetPackageVersion), _packageSourceLocation));
            }

            return urls;
        }

        private IEnumerable<WorkloadId> GetUpdatableWorkloads(IReporter reporter = null)
        {
            reporter ??= Reporter;
            var workloads = GetInstalledWorkloads(_fromPreviousSdk);

            if (workloads == null || !workloads.Any())
            {
                reporter.WriteLine(LocalizableStrings.NoWorkloadsToUpdate);
            }

            return workloads;
        }
    }
}<|MERGE_RESOLUTION|>--- conflicted
+++ resolved
@@ -44,11 +44,7 @@
                                 _dotnetPath, TempDirectoryPath, packageSourceLocation: _packageSourceLocation, RestoreActionConfiguration,
                                 elevationRequired: !_printDownloadLinkOnly && !_printRollbackDefinitionOnly && string.IsNullOrWhiteSpace(_downloadToCacheOption));
 
-<<<<<<< HEAD
-            _workloadManifestUpdater = _workloadManifestUpdaterFromConstructor ?? new WorkloadManifestUpdater(resolvedReporter, _workloadResolver, PackageDownloader, _userProfileDir, TempDirectoryPath,
-=======
-            _workloadManifestUpdater = _workloadManifestUpdaterFromConstructor ?? new WorkloadManifestUpdater(Reporter, _workloadResolver, PackageDownloader, _userProfileDir,
->>>>>>> 229d5306
+            _workloadManifestUpdater = _workloadManifestUpdaterFromConstructor ?? new WorkloadManifestUpdater(resolvedReporter, _workloadResolver, PackageDownloader, _userProfileDir,
                 _workloadInstaller.GetWorkloadInstallationRecordRepository(), _workloadInstaller, _packageSourceLocation, sdkFeatureBand: _sdkFeatureBand);
         }
 
