﻿<?xml version="1.0" encoding="utf-8"?>
<xliff xmlns="urn:oasis:names:tc:xliff:document:1.2" xmlns:xsi="http://www.w3.org/2001/XMLSchema-instance" version="1.2" xsi:schemaLocation="urn:oasis:names:tc:xliff:document:1.2 xliff-core-1.2-transitional.xsd">
  <file datatype="xml" source-language="en" target-language="zh-Hans" original="../Strings.resx">
    <body>
      <trans-unit id="AtLeastOneTargetFrameworkMustBeSpecified">
        <source>NETSDK1001: At least one possible target framework must be specified.</source>
        <target state="needs-review-translation">必须指定至少一个可能的目标框架。</target>
        <note>{StrBegin="NETSDK1001: "}</note>
      </trans-unit>
      <trans-unit id="NoCompatibleTargetFramework">
        <source>NETSDK1002: Project '{0}' targets '{2}'. It cannot be referenced by a project that targets '{1}'.</source>
        <target state="needs-review-translation">项目“{0}”以“{2}”为目标。它不可由面向“{1}”的项目引用。</target>
        <note>{StrBegin="NETSDK1002: "}</note>
      </trans-unit>
      <trans-unit id="InvalidFrameworkName">
        <source>NETSDK1003: Invalid framework name: '{0}'.</source>
        <target state="needs-review-translation">无效的框架名称:“{0}”。</target>
        <note>{StrBegin="NETSDK1003: "}</note>
      </trans-unit>
      <trans-unit id="AssetsFileNotFound">
        <source>NETSDK1004: Assets file '{0}' not found. Run a NuGet package restore to generate this file.</source>
        <target state="needs-review-translation">找不到资产文件“{0}”。运行 NuGet 程序包还原以生成此文件。</target>
        <note>{StrBegin="NETSDK1004: "}</note>
      </trans-unit>
      <trans-unit id="AssetsFileMissingTarget">
        <source>NETSDK1005: Assets file '{0}' doesn't have a target for '{1}'. Ensure that restore has run and that you have included '{2}' in the TargetFrameworks for your project.</source>
        <target state="needs-review-translation">资产文件“{0}”没有“{1}”的目标。确保已运行还原，且“{2}”已包含在项目的 TargetFrameworks 中。</target>
        <note>{StrBegin="NETSDK1005: "}</note>
      </trans-unit>
      <trans-unit id="AssetsFilePathNotRooted">
        <source>NETSDK1006: Assets file path '{0}' is not rooted. Only full paths are supported.</source>
        <target state="needs-review-translation">资产文件路径“{0}”不是根路径。仅支持完整路径。</target>
        <note>{StrBegin="NETSDK1006: "}</note>
      </trans-unit>
      <trans-unit id="CannotFindProjectInfo">
        <source>NETSDK1007: Cannot find project info for '{0}'. This can indicate a missing project reference.</source>
        <target state="needs-review-translation">找不到“{0}”的项目信息。这可以指示缺少一个项目引用。</target>
        <note>{StrBegin="NETSDK1007: "}</note>
      </trans-unit>
      <trans-unit id="MissingItemMetadata">
        <source>NETSDK1008: Missing '{0}' metadata on '{1}' item '{2}'.</source>
        <target state="needs-review-translation">在“{1}”项“{2}”上缺少“{0}”元数据。</target>
        <note>{StrBegin="NETSDK1008: "}</note>
      </trans-unit>
      <trans-unit id="UnrecognizedPreprocessorToken">
        <source>NETSDK1009: Unrecognized preprocessor token '{0}' in '{1}'.</source>
        <target state="needs-review-translation">“{1}”中无法识别预处理器标记“{0}”。</target>
        <note>{StrBegin="NETSDK1009: "}</note>
      </trans-unit>
      <trans-unit id="ContentPreproccessorParameterRequired">
        <source>NETSDK1010: The '{0}' task must be given a value for parameter '{1}' in order to consume preprocessed content.</source>
        <target state="needs-review-translation">必须向“{0}”任务提供参数“{1}”的值以便使用预处理的内容。</target>
        <note>{StrBegin="NETSDK1010: "}</note>
      </trans-unit>
      <trans-unit id="ProjectAssetsConsumedWithoutMSBuildProjectPath">
        <source>NETSDK1011: Assets are consumed from project '{0}', but no corresponding MSBuild project path was  found in '{1}'.</source>
        <target state="needs-review-translation">从项目“{0}”消耗资产，但在“{1}”中找不到相应的 MSBuild 项目路径。</target>
        <note>{StrBegin="NETSDK1011: "}</note>
      </trans-unit>
      <trans-unit id="UnexpectedFileType">
        <source>NETSDK1012: Unexpected file type for '{0}'. Type is both '{1}' and '{2}'.</source>
        <target state="needs-review-translation">“{0}”的文件类型非预期。类型是“{1}”和“{2}”。</target>
        <note>{StrBegin="NETSDK1012: "}</note>
      </trans-unit>
      <trans-unit id="CannotInferTargetFrameworkIdentiferAndVersion">
        <source>NETSDK1013: The TargetFramework value '{0}' was not recognized. It may be misspelled. If not, then the TargetFrameworkIdentifier and/or TargetFrameworkVersion properties must be specified explicitly.</source>
        <target state="needs-review-translation">未识别 TargetFramework 值“{0}”。可能是因为拼写错误。如果拼写正确，必须显式指定 TargetFrameworkIdentifier 和/或 TargetFrameworkVersion 属性。</target>
        <note>{StrBegin="NETSDK1013: "}</note>
      </trans-unit>
      <trans-unit id="ContentItemDoesNotProvideOutputPath">
        <source>NETSDK1014: Content item for '{0}' sets '{1}', but does not provide  '{2}' or '{3}'.</source>
        <target state="needs-review-translation">“{0}”的内容项设置为“{1}”，但不提供“{2}”或“{3}”。</target>
        <note>{StrBegin="NETSDK1014: "}</note>
      </trans-unit>
      <trans-unit id="DuplicatePreprocessorToken">
        <source>NETSDK1015: The preprocessor token '{0}' has been given more than one value. Choosing '{1}' as the value.</source>
        <target state="needs-review-translation">已向预处理器标记“{0}”提供多个值。选择“{1}”作为值。</target>
        <note>{StrBegin="NETSDK1015: "}</note>
      </trans-unit>
      <trans-unit id="UnableToFindResolvedPath">
        <source>NETSDK1016: Unable to find resolved path for '{0}'.</source>
        <target state="needs-review-translation">找不到“{0}”的已解析路径。</target>
        <note>{StrBegin="NETSDK1016: "}</note>
      </trans-unit>
      <trans-unit id="AssetPreprocessorMustBeConfigured">
        <source>NETSDK1017: Asset preprocessor must be configured before assets are processed.</source>
        <target state="needs-review-translation">必须在处理资产之前配置资产预处理器。</target>
        <note>{StrBegin="NETSDK1017: "}</note>
      </trans-unit>
      <trans-unit id="InvalidNuGetVersionString">
        <source>NETSDK1018: Invalid NuGet version string: '{0}'.</source>
        <target state="needs-review-translation">无效的 NuGet 版本字符串:“{0}”。</target>
        <note>{StrBegin="NETSDK1018: "}</note>
      </trans-unit>
      <trans-unit id="UnsupportedFramework">
        <source>NETSDK1019: {0} is an unsupported framework.</source>
        <target state="needs-review-translation">{0} 是不受支持的框架。</target>
        <note>{StrBegin="NETSDK1019: "}</note>
      </trans-unit>
      <trans-unit id="DuplicateItemsError">
        <source>NETSDK1022: Duplicate '{0}' items were included. The .NET SDK includes '{0}' items from your project directory by default. You can either remove these items from your project file, or set the '{1}' property to '{2}' if you want to explicitly include them in your project file. For more information, see {4}. The duplicate items were: {3}</source>
        <target state="needs-review-translation">包含了重复的“{0}”项。.NET SDK 默认包含你项目目录中的“{0}”项。可从项目文件中删除这些项；如果希望将其显式包含在项目文件中，可将“{1}”属性设置为“{2}”。有关详细信息，请参阅 {4}。重复项为: {3}</target>
        <note>{StrBegin="NETSDK1022: "}</note>
      </trans-unit>
      <trans-unit id="PackageReferenceOverrideWarning">
        <source>NETSDK1023: A PackageReference for '{0}' was included in your project. This package is implicitly referenced by the .NET SDK and you do not typically need to reference it from your project. For more information, see {1}</source>
        <target state="needs-review-translation">项目中包含了“{0}”的 PackageReference。此包由 .NET SDK 隐式引用，且通常情况下你无需从项目中对其进行引用。有关详细信息，请参阅 {1}</target>
        <note>{StrBegin="NETSDK1023: "}</note>
      </trans-unit>
      <trans-unit id="IncorrectPackageRoot">
        <source>NETSDK1020: Package Root {0} was incorrectly given for Resolved library {1}</source>
        <target state="needs-review-translation">对于“已解析”库 {1}，包根目录 {0} 分配错误。</target>
        <note>{StrBegin="NETSDK1020: "}</note>
      </trans-unit>
      <trans-unit id="MultipleFilesResolved">
        <source>NETSDK1021: More than one file found for {0}</source>
        <target state="needs-review-translation">找到 {0} 的多个文件</target>
        <note>{StrBegin="NETSDK1021: "}</note>
      </trans-unit>
      <trans-unit id="FolderAlreadyExists">
        <source>NETSDK1024: Folder '{0}' already exists either delete it or provide a different ComposeWorkingDir</source>
        <target state="needs-review-translation">文件夹“{0}”已存在，请将其删除或提供不同的 ComposeWorkingDir</target>
        <note>{StrBegin="NETSDK1024: "}</note>
      </trans-unit>
      <trans-unit id="ParsingFiles">
        <source>NETSDK1026: Parsing the Files : '{0}'</source>
        <target state="needs-review-translation">正在分析文件:“{0}”</target>
        <note>{StrBegin="NETSDK1026: "}</note>
      </trans-unit>
      <trans-unit id="PackageInfoLog">
        <source>NETSDK1027: Package Name='{0}', Version='{1}' was parsed</source>
        <target state="needs-review-translation">已分析出包名称为“{0}”、版本为“{1}”</target>
        <note>{StrBegin="NETSDK1027: "}</note>
      </trans-unit>
      <trans-unit id="RuntimeIdentifierWasNotSpecified">
        <source>NETSDK1028: Specify a RuntimeIdentifier</source>
        <target state="needs-review-translation">指定一个 RuntimeIdentifier</target>
        <note>{StrBegin="NETSDK1028: "}</note>
      </trans-unit>
      <trans-unit id="IncorrectTargetFormat">
        <source>NETSDK1025: WRThe target manifest {0} provided is of not the correct format</source>
        <target state="needs-review-translation">指定的目标清单 {0} 的格式不正确</target>
        <note>{StrBegin="NETSDK1025: "}</note>
      </trans-unit>
      <trans-unit id="AppHostHasBeenModified">
        <source>NETSDK1029: Unable to use '{0}' as application host executable as it does not contain the expected placeholder byte sequence '{1}' that would mark where the application name would be written.</source>
        <target state="needs-review-translation">未能将“{0}”用作应用程序主机可执行文件，因为它没有必需的占位符字节序列“{1}”，该序列会标记应用程序名称的写入位置。</target>
        <note>{StrBegin="NETSDK1029: "}</note>
      </trans-unit>
      <trans-unit id="FileNameIsTooLong">
        <source>NETSDK1030: Given file name '{0}' is longer than 1024 bytes</source>
        <target state="needs-review-translation">给定文件名“{0}”的长度超过 1024 个字节</target>
        <note>{StrBegin="NETSDK1030: "}</note>
      </trans-unit>
      <trans-unit id="CannotHaveSelfContainedWithoutRuntimeIdentifier">
        <source>NETSDK1031: It is not supported to build or publish a self-contained application without specifying a RuntimeIdentifier.  Please either specify a RuntimeIdentifier or set SelfContained to false.</source>
        <target state="needs-review-translation">不可在未指定 RuntimeIdentifier 的情况下生成或发布自包含应用程序。请指定 RuntimeIdentifier 或将 SelfContained 设置为 false。</target>
        <note>{StrBegin="NETSDK1031: "}</note>
      </trans-unit>
      <trans-unit id="ChoosingAssemblyVersion">
        <source>NETSDK1033: Choosing '{0}' because AssemblyVersion '{1}' is greater than '{2}'.</source>
        <target state="needs-review-translation">选择“{0}”，因为 AssemblyVersion“{1}”高于“{2}”。</target>
        <note>{StrBegin="NETSDK1033: "}</note>
      </trans-unit>
      <trans-unit id="ChoosingFileVersion">
        <source>NETSDK1034: Choosing '{0}' because file version '{1}' is greater than '{2}'.</source>
        <target state="needs-review-translation">选择“{0}”，因为版本“{1}”高于“{2}”。</target>
        <note>{StrBegin="NETSDK1034: "}</note>
      </trans-unit>
      <trans-unit id="ChoosingPlatformItem">
        <source>NETSDK1035: Choosing '{0}' because it is a platform item.</source>
        <target state="needs-review-translation">选择“{0}”，因为它是平台项目。</target>
        <note>{StrBegin="NETSDK1035: "}</note>
      </trans-unit>
      <trans-unit id="ChoosingPreferredPackage">
        <source>NETSDK1036: Choosing '{0}' because it comes from a package that is preferred.</source>
        <target state="needs-review-translation">选择“{0}”，因为它来自首选包。</target>
        <note>{StrBegin="NETSDK1036: "}</note>
      </trans-unit>
      <trans-unit id="ConflictCouldNotDetermineWinner">
        <source>NETSDK1037: Could not determine winner due to equal file and assembly versions.</source>
        <target state="needs-review-translation">由于文件和程序集版本相等，因此无法确定优胜者。</target>
        <note>{StrBegin="NETSDK1037: "}</note>
      </trans-unit>
      <trans-unit id="CouldNotDetermineWinner_DoesntExist">
        <source>NETSDK1038: Could not determine winner because '{0}' does not exist.</source>
        <target state="needs-review-translation">由于“{0}”不存在，因此无法确定优胜者。</target>
        <note>{StrBegin="NETSDK1001: "}</note>
      </trans-unit>
      <trans-unit id="CouldNotDetermineWinner_FileVersion">
        <source>NETSDK1039: Could not determine a winner because '{0}' has no file version.</source>
        <target state="needs-review-translation">由于“{0}”没有文件版本，因此无法确定优胜者。</target>
        <note>{StrBegin="NETSDK1039: "}</note>
      </trans-unit>
      <trans-unit id="CouldNotDetermineWinner_NotAnAssembly">
        <source>NETSDK1040: Could not determine a winner because '{0}' is not an assembly.</source>
        <target state="needs-review-translation">由于“{0}”不是程序集，因此无法确定优胜者。</target>
        <note>{StrBegin="NETSDK1040: "}</note>
      </trans-unit>
      <trans-unit id="EncounteredConflict">
        <source>NETSDK1041: Encountered conflict between '{0}' and '{1}'.</source>
        <target state="needs-review-translation">“{0}”和“{1}”之间存在冲突。</target>
        <note>{StrBegin="NETSDK1041: "}</note>
      </trans-unit>
      <trans-unit id="CouldNotLoadPlatformManifest">
        <source>NETSDK1042: Could not load PlatformManifest from '{0}' because it did not exist.</source>
        <target state="needs-review-translation">无法从“{0}”中加载 PlatformManifest，因为它不存在。</target>
        <note>{StrBegin="NETSDK1042: "}</note>
      </trans-unit>
      <trans-unit id="ErrorParsingPlatformManifest">
        <source>NETSDK1043: Error parsing PlatformManifest from '{0}' line {1}.  Lines must have the format {2}.</source>
        <target state="needs-review-translation">从“{0}”第 {1} 行处分析 PlatformManifest 时出错。行的格式必须为 {2}。</target>
        <note>{StrBegin="NETSDK1043: "}</note>
      </trans-unit>
      <trans-unit id="ErrorParsingPlatformManifestInvalidValue">
        <source>NETSDK1044: Error parsing PlatformManifest from '{0}' line {1}.  {2} '{3}' was invalid.</source>
        <target state="needs-review-translation">从“{0}”第 {1} 行处分析 PlatformManifest 时出错。{2} “{3}”无效。</target>
        <note>{StrBegin="NETSDK1044: "}</note>
      </trans-unit>
      <trans-unit id="UnsupportedTargetFrameworkVersion">
        <source>NETSDK1045: The current .NET SDK does not support targeting {0} {1}.  Either target {0} {2} or lower, or use a version of the .NET SDK that supports {0} {1}.</source>
        <target state="needs-review-translation">当前 .NET SDK 不支持将 {0} {1} 设置为目标。请将 {0} {2} 或更低版本设置为目标，或使用支持 {0} {1} 的 .NET SDK 版本。</target>
        <note>{StrBegin="NETSDK1045: "}</note>
      </trans-unit>
      <trans-unit id="AssetsFileMissingRuntimeIdentifier">
        <source>NETSDK1047: Assets file '{0}' doesn't have a target for '{1}'. Ensure that restore has run and that you have included '{2}' in the TargetFrameworks for your project. You may also need to include '{3}' in your project's RuntimeIdentifiers.</source>
        <target state="needs-review-translation">资产文件“{0}”没有“{1}”的目标。确保已运行还原，且“{2}”已包含在项目的 TargetFrameworks 中。可能需要在项目 RuntimeIdentifiers 中包括“{3}”。</target>
        <note>{StrBegin="NETSDK1047: "}</note>
      </trans-unit>
      <trans-unit id="TargetFrameworkWithSemicolon">
        <source>NETSDK1046: The TargetFramework value '{0}' is not valid. To multi-target, use the 'TargetFrameworks' property instead.</source>
        <target state="needs-review-translation">TargetFramework 值“{0}”无效。若要设置多个目标，请改用“TargetFrameworks”属性。</target>
        <note>{StrBegin="NETSDK1046: "}</note>
      </trans-unit>
      <trans-unit id="SkippingAdditionalProbingPaths">
        <source>NETSDK1048: 'AdditionalProbingPaths' were specified for GenerateRuntimeConfigurationFiles, but are being skipped because 'RuntimeConfigDevPath' is empty.</source>
        <target state="needs-review-translation">“AdditionalProbingPaths”被指定给 GenerateRuntimeConfigurationFiles，但被跳过，因为“RuntimeConfigDevPath”为空。</target>
        <note>{StrBegin="NETSDK1048: "}</note>
      </trans-unit>
      <trans-unit id="GetDependsOnNETStandardFailedWithException">
        <source>NETSDK1049: Resolved file has a bad image, no metadata, or is otherwise inaccessible. {0} {1}</source>
        <target state="needs-review-translation">解析的文件包含错误图像、无元数据或不可访问。{0} {1}</target>
        <note>{StrBegin="NETSDK1049: "}</note>
      </trans-unit>
      <trans-unit id="UnsupportedSDKVersionForNetStandard20">
        <source>NETSDK1050: The version of Microsoft.NET.Sdk used by this project is insufficient to support references to libraries targeting .NET Standard 1.5 or higher.  Please install version 2.0 or higher of the .NET Core SDK.</source>
        <target state="needs-review-translation">该项目使用的 Microsoft.NET.Sdk 版本过低，不支持对面向.NET Standard 1.5 或更高版本的库的引用。请安装 2.0 版本或更高版本的 .NET Core SDK。</target>
        <note>{StrBegin="NETSDK1050: "}</note>
      </trans-unit>
      <trans-unit id="CannotHaveRuntimeIdentifierPlatformMismatchPlatformTarget">
        <source>NETSDK1032: The RuntimeIdentifier platform '{0}' and the PlatformTarget '{1}' must be compatible.</source>
        <target state="needs-review-translation">RuntimeIdentifier 平台“{0}”和 PlatformTarget“{1}”必须兼容。</target>
        <note>{StrBegin="NETSDK1032: "}</note>
      </trans-unit>
      <trans-unit id="ErrorParsingFrameworkListInvalidValue">
        <source>NETSDK1051: Error parsing FrameworkList from '{0}'.  {1} '{2}' was invalid.</source>
        <target state="needs-review-translation">分析“{0}”中的 FrameworkList 时出错。{1}“{2}”无效。</target>
        <note>{StrBegin="NETSDK1051: "}</note>
      </trans-unit>
      <trans-unit id="FrameworkListPathNotRooted">
        <source>NETSDK1052: Framework list file path '{0}' is not rooted. Only full paths are supported.</source>
        <target state="needs-review-translation">框架列表路径“{0}”不是根路径。仅支持完整路径。</target>
        <note>{StrBegin="NETSDK1052: "}</note>
      </trans-unit>
      <trans-unit id="PackAsToolCannotSupportSelfContained">
        <source>NETSDK1053: Pack as tool does not support self contained.</source>
        <target state="needs-review-translation">打包为工具不支持自包含。</target>
        <note>{StrBegin="NETSDK1001: "}</note>
      </trans-unit>
      <trans-unit id="UnsupportedRuntimeIdentifier">
        <source>NETSDK1056: Project is targeting runtime '{0}' but did not resolve any runtime-specific packages. This runtime may not be supported by the target framework.</source>
        <target state="needs-review-translation">项目的目标是运行时“{0}”，但未解析任何运行时特定的包。目标框架可能不支持此运行时。</target>
        <note>{StrBegin="NETSDK1056: "}</note>
      </trans-unit>
      <trans-unit id="UsingPreviewSdkWarning">
        <source>NETSDK1057: You are working with a preview version of the .NET Core SDK. You can define the SDK version via a global.json file in the current project. More at https://go.microsoft.com/fwlink/?linkid=869452</source>
        <target state="needs-review-translation">你正在使用 .NET Core SDK 的预览版。可通过当前项目中的 global.json 文件来定义 SDK 版本。详细信息请访问 https://go.microsoft.com/fwlink/?linkid=869452</target>
        <note>{StrBegin="NETSDK1057: "}</note>
      </trans-unit>
      <trans-unit id="InvalidItemSpecToUse">
        <source>NETSDK1058: Invalid value for ItemSpecToUse parameter: '{0}'.  This property must be blank or set to 'Left' or 'Right'</source>
        <target state="needs-review-translation">无效的 ItemSpecToUse 参数值:“{0}”。此属性必须为空或设为“左”或“右”</target>
        <note>{StrBegin="NETSDK1058: "}
The following are names of parameters or literal values and should not be translated: ItemSpecToUse, Left, Right</note>
      </trans-unit>
      <trans-unit id="ProjectContainsObsoleteDotNetCliTool">
<<<<<<< HEAD
        <source>NETSDK1059: The tool '{0}' is now included in the .NET Core SDK. Information on resolving this warning is available at (https://aka.ms/dotnetclitools-in-box).</source>
        <target state="needs-review-translation">使用 DotNetCliToolReference 引用“{0}”已过时，且可从此项目中删除。此工具默认捆绑于 .NET Core SDK。</target>
        <note>{StrBegin="NETSDK1059: "}</note>
=======
        <source>The tool '{0}' is now included in the .NET Core SDK. Information on resolving this warning is available at (https://aka.ms/dotnetclitools-in-box).</source>
        <target state="translated">.NET Core SDK 中现已包含工具“{0}”。有关解决此警告的信息，请参阅(https://aka.ms/dotnetclitools-in-box)。</target>
        <note />
>>>>>>> d6ad2456
      </trans-unit>
      <trans-unit id="ErrorReadingAssetsFile">
        <source>NETSDK1060: Error reading assets file: {0}</source>
        <target state="needs-review-translation">读取资产文件时出错: {0}</target>
        <note>{StrBegin="NETSDK1060: "}</note>
      </trans-unit>
      <trans-unit id="MismatchedPlatformPackageVersion">
        <source>NETSDK1061: The project was restored using {0} version {1}, but with current settings, version {2} would be used instead.  To resolve this issue, make sure the same settings are used for restore and for subsequent operations such as build or publish.  Typically this issue can occur if the RuntimeIdentifier property is set during build or publish but not during restore.</source>
        <target state="needs-review-translation">该项目使用 {0} 版本 {1} 进行了还原，但使用当前设置，将改用版本 {2}。若要解决此问题，请确保还原及后续操作（如生成或发布）使用的设置相同。通常，如果在生成或发布期间设置了 RuntimeIdentifier 属性，但在还原期间未设置，则会发生此问题。</target>
        <note>{StrBegin="NETSDK1061: "}
{0} - Package Identifier for platform package
{1} - Restored version of platform package
{2} - Current version of platform package</note>
      </trans-unit>
      <trans-unit id="AssetsFileNotSet">
        <source>NETSDK1063: The path to the project assets file was not set. Run a NuGet package restore to generate this file.</source>
        <target state="needs-review-translation">未设置项目资产文件的路径。运行 NuGet 程序包还原以生成此文件。</target>
        <note>{StrBegin="NETSDK1063: "}</note>
      </trans-unit>
      <trans-unit id="DotnetToolOnlySupportNetcoreapp">
        <source>NETSDK1054: only supports .NET Core.</source>
        <target state="needs-review-translation">仅支持 .NET Core。</target>
        <note>{StrBegin="NETSDK1054: "}</note>
      </trans-unit>
      <trans-unit id="DotnetToolDoesNotSupportTFMLowerThanNetcoreapp21">
        <source>NETSDK1055: DotnetTool does not support target framework lower than netcoreapp2.1.</source>
        <target state="needs-review-translation">DotnetTool 不支持版本低于 netcoreapp2.1 的目标框架。</target>
        <note>{StrBegin="NETSDK1055: "}</note>
      </trans-unit>
      <trans-unit id="UnableToUsePackageAssetsCache">
        <source>NETSDK1062: Unable to use package assets cache due to I/O error. This can occur when the same project is built more than once in parallel. Performance may be degraded, but the build result will not be impacted.</source>
        <target state="needs-review-translation">由于 I/O 错误，不能使用程序包资产缓存。如果不止一次地并行生成同样的项目，也可能出现这种情况。可能会降低性能，但是不影响生成结果。</target>
        <note>{StrBegin="NETSDK1062: "}</note>
      </trans-unit>
      <trans-unit id="PackageNotFound">
<<<<<<< HEAD
        <source>NETSDK1064: Package {0}, version {1} was not found. It might have been deleted since NuGet restore. Otherwise, NuGet restore might have only partially completed, which might have been due to maximum path length restrictions.</source>
        <target state="new">NETSDK1064: Package {0}, version {1} was not found. It might have been deleted since NuGet restore. Otherwise, NuGet restore might have only partially completed, which might have been due to maximum path length restrictions.</target>
        <note>{StrBegin="NETSDK1064: "}</note>
=======
        <source>Package {0}, version {1} was not found. It might have been deleted since NuGet restore. Otherwise, NuGet restore might have only partially completed, which might have been due to maximum path length restrictions.</source>
        <target state="translated">未找到版本为 {1} 的包 {0}。它可能已在 NuGet 还原后删除。否则，NuGet 还原可能只是部分完成，这种情况可能是最大路径长度限制所导致。</target>
        <note />
>>>>>>> d6ad2456
      </trans-unit>
      <trans-unit id="CannotFindApphostForRid">
        <source>NETSDK1065: Cannot find app host for {0}. {0} could be an invalid runtime identifier (RID). For more information about RID, see https://aka.ms/rid-catalog.</source>
        <target state="new">NETSDK1065: Cannot find app host for {0}. {0} could be an invalid runtime identifier (RID). For more information about RID, see https://aka.ms/rid-catalog.</target>
        <note>{StrBegin="NETSDK1065: "}</note>
      </trans-unit>
    </body>
  </file>
</xliff><|MERGE_RESOLUTION|>--- conflicted
+++ resolved
@@ -92,11 +92,6 @@
         <target state="needs-review-translation">无效的 NuGet 版本字符串:“{0}”。</target>
         <note>{StrBegin="NETSDK1018: "}</note>
       </trans-unit>
-      <trans-unit id="UnsupportedFramework">
-        <source>NETSDK1019: {0} is an unsupported framework.</source>
-        <target state="needs-review-translation">{0} 是不受支持的框架。</target>
-        <note>{StrBegin="NETSDK1019: "}</note>
-      </trans-unit>
       <trans-unit id="DuplicateItemsError">
         <source>NETSDK1022: Duplicate '{0}' items were included. The .NET SDK includes '{0}' items from your project directory by default. You can either remove these items from your project file, or set the '{1}' property to '{2}' if you want to explicitly include them in your project file. For more information, see {4}. The duplicate items were: {3}</source>
         <target state="needs-review-translation">包含了重复的“{0}”项。.NET SDK 默认包含你项目目录中的“{0}”项。可从项目文件中删除这些项；如果希望将其显式包含在项目文件中，可将“{1}”属性设置为“{2}”。有关详细信息，请参阅 {4}。重复项为: {3}</target>
@@ -216,6 +211,11 @@
         <source>NETSDK1044: Error parsing PlatformManifest from '{0}' line {1}.  {2} '{3}' was invalid.</source>
         <target state="needs-review-translation">从“{0}”第 {1} 行处分析 PlatformManifest 时出错。{2} “{3}”无效。</target>
         <note>{StrBegin="NETSDK1044: "}</note>
+      </trans-unit>
+      <trans-unit id="UnsupportedFramework">
+        <source>NETSDK1019: {0} is an unsupported framework.</source>
+        <target state="new">NETSDK1019: {0} is an unsupported framework.</target>
+        <note>{StrBegin="NETSDK1019: "}</note>
       </trans-unit>
       <trans-unit id="UnsupportedTargetFrameworkVersion">
         <source>NETSDK1045: The current .NET SDK does not support targeting {0} {1}.  Either target {0} {2} or lower, or use a version of the .NET SDK that supports {0} {1}.</source>
@@ -284,15 +284,9 @@
 The following are names of parameters or literal values and should not be translated: ItemSpecToUse, Left, Right</note>
       </trans-unit>
       <trans-unit id="ProjectContainsObsoleteDotNetCliTool">
-<<<<<<< HEAD
         <source>NETSDK1059: The tool '{0}' is now included in the .NET Core SDK. Information on resolving this warning is available at (https://aka.ms/dotnetclitools-in-box).</source>
-        <target state="needs-review-translation">使用 DotNetCliToolReference 引用“{0}”已过时，且可从此项目中删除。此工具默认捆绑于 .NET Core SDK。</target>
+        <target state="needs-review-translation">.NET Core SDK 中现已包含工具“{0}”。有关解决此警告的信息，请参阅(https://aka.ms/dotnetclitools-in-box)。</target>
         <note>{StrBegin="NETSDK1059: "}</note>
-=======
-        <source>The tool '{0}' is now included in the .NET Core SDK. Information on resolving this warning is available at (https://aka.ms/dotnetclitools-in-box).</source>
-        <target state="translated">.NET Core SDK 中现已包含工具“{0}”。有关解决此警告的信息，请参阅(https://aka.ms/dotnetclitools-in-box)。</target>
-        <note />
->>>>>>> d6ad2456
       </trans-unit>
       <trans-unit id="ErrorReadingAssetsFile">
         <source>NETSDK1060: Error reading assets file: {0}</source>
@@ -328,15 +322,9 @@
         <note>{StrBegin="NETSDK1062: "}</note>
       </trans-unit>
       <trans-unit id="PackageNotFound">
-<<<<<<< HEAD
         <source>NETSDK1064: Package {0}, version {1} was not found. It might have been deleted since NuGet restore. Otherwise, NuGet restore might have only partially completed, which might have been due to maximum path length restrictions.</source>
-        <target state="new">NETSDK1064: Package {0}, version {1} was not found. It might have been deleted since NuGet restore. Otherwise, NuGet restore might have only partially completed, which might have been due to maximum path length restrictions.</target>
+        <target state="needs-review-translation">未找到版本为 {1} 的包 {0}。它可能已在 NuGet 还原后删除。否则，NuGet 还原可能只是部分完成，这种情况可能是最大路径长度限制所导致。</target>
         <note>{StrBegin="NETSDK1064: "}</note>
-=======
-        <source>Package {0}, version {1} was not found. It might have been deleted since NuGet restore. Otherwise, NuGet restore might have only partially completed, which might have been due to maximum path length restrictions.</source>
-        <target state="translated">未找到版本为 {1} 的包 {0}。它可能已在 NuGet 还原后删除。否则，NuGet 还原可能只是部分完成，这种情况可能是最大路径长度限制所导致。</target>
-        <note />
->>>>>>> d6ad2456
       </trans-unit>
       <trans-unit id="CannotFindApphostForRid">
         <source>NETSDK1065: Cannot find app host for {0}. {0} could be an invalid runtime identifier (RID). For more information about RID, see https://aka.ms/rid-catalog.</source>
