<?xml version="1.0" encoding="utf-8"?>
<Dependencies>
  <ProductDependencies>
<<<<<<< HEAD
    <Dependency Name="Microsoft.TemplateEngine.Cli" Version="6.0.408-rtm.23174.7">
      <Uri>https://dev.azure.com/dnceng/internal/_git/dotnet-templating</Uri>
      <Sha>1450763a83b184fa2fdd590d5774556b709bf4c1</Sha>
      <SourceBuild RepoName="templating" ManagedOnly="true" />
    </Dependency>
    <Dependency Name="Microsoft.TemplateEngine.Abstractions" Version="6.0.408">
      <Uri>https://dev.azure.com/dnceng/internal/_git/dotnet-templating</Uri>
      <Sha>1450763a83b184fa2fdd590d5774556b709bf4c1</Sha>
    </Dependency>
    <Dependency Name="Microsoft.TemplateEngine.Orchestrator.RunnableProjects" Version="6.0.408">
      <Uri>https://dev.azure.com/dnceng/internal/_git/dotnet-templating</Uri>
      <Sha>1450763a83b184fa2fdd590d5774556b709bf4c1</Sha>
    </Dependency>
    <Dependency Name="Microsoft.TemplateEngine.Utils" Version="6.0.408">
      <Uri>https://dev.azure.com/dnceng/internal/_git/dotnet-templating</Uri>
      <Sha>1450763a83b184fa2fdd590d5774556b709bf4c1</Sha>
    </Dependency>
    <Dependency Name="Microsoft.TemplateSearch.Common" Version="6.0.408">
      <Uri>https://dev.azure.com/dnceng/internal/_git/dotnet-templating</Uri>
      <Sha>1450763a83b184fa2fdd590d5774556b709bf4c1</Sha>
    </Dependency>
    <Dependency Name="Microsoft.DotNet.Common.ItemTemplates" Version="6.0.408">
      <Uri>https://dev.azure.com/dnceng/internal/_git/dotnet-templating</Uri>
      <Sha>1450763a83b184fa2fdd590d5774556b709bf4c1</Sha>
    </Dependency>
    <Dependency Name="Microsoft.DotNet.Common.ProjectTemplates.6.0" Version="6.0.408">
      <Uri>https://dev.azure.com/dnceng/internal/_git/dotnet-templating</Uri>
      <Sha>1450763a83b184fa2fdd590d5774556b709bf4c1</Sha>
    </Dependency>
    <Dependency Name="Microsoft.NETCore.App.Ref" Version="6.0.16">
      <Uri>https://dev.azure.com/dnceng/internal/_git/dotnet-runtime</Uri>
      <Sha>1e620a42e71ca8c7efb033fd525f04be5fa701fe</Sha>
    </Dependency>
    <Dependency Name="VS.Redist.Common.NetCore.SharedFramework.x64.6.0" Version="6.0.16-servicing.23173.11">
      <Uri>https://dev.azure.com/dnceng/internal/_git/dotnet-runtime</Uri>
      <Sha>1e620a42e71ca8c7efb033fd525f04be5fa701fe</Sha>
    </Dependency>
    <Dependency Name="VS.Redist.Common.NetCore.TargetingPack.x64.6.0" Version="6.0.16-servicing.23173.11">
      <Uri>https://dev.azure.com/dnceng/internal/_git/dotnet-runtime</Uri>
      <Sha>1e620a42e71ca8c7efb033fd525f04be5fa701fe</Sha>
    </Dependency>
    <Dependency Name="Microsoft.NETCore.App.Runtime.win-x64" Version="6.0.16">
      <Uri>https://dev.azure.com/dnceng/internal/_git/dotnet-runtime</Uri>
      <Sha>1e620a42e71ca8c7efb033fd525f04be5fa701fe</Sha>
    </Dependency>
    <Dependency Name="Microsoft.NETCore.App.Host.win-x64" Version="6.0.16">
      <Uri>https://dev.azure.com/dnceng/internal/_git/dotnet-runtime</Uri>
      <Sha>1e620a42e71ca8c7efb033fd525f04be5fa701fe</Sha>
    </Dependency>
    <Dependency Name="Microsoft.NETCore.Platforms" Version="6.0.9">
      <Uri>https://dev.azure.com/dnceng/internal/_git/dotnet-runtime</Uri>
      <Sha>1e620a42e71ca8c7efb033fd525f04be5fa701fe</Sha>
    </Dependency>
    <Dependency Name="Microsoft.NET.HostModel" Version="6.0.16-servicing.23173.11">
      <Uri>https://dev.azure.com/dnceng/internal/_git/dotnet-runtime</Uri>
      <Sha>1e620a42e71ca8c7efb033fd525f04be5fa701fe</Sha>
=======
    <Dependency Name="Microsoft.TemplateEngine.Abstractions" Version="7.0.105">
      <Uri>https://dev.azure.com/dnceng/internal/_git/dotnet-templating</Uri>
      <Sha>c5bd78a7abf4757fe857815f8c2dd0a1dea45e5a</Sha>
    </Dependency>
    <Dependency Name="Microsoft.TemplateEngine.TestHelper" Version="7.0.105-servicing.23175.1">
      <Uri>https://dev.azure.com/dnceng/internal/_git/dotnet-templating</Uri>
      <Sha>c5bd78a7abf4757fe857815f8c2dd0a1dea45e5a</Sha>
    </Dependency>
    <Dependency Name="Microsoft.TemplateEngine.Mocks" Version="7.0.105-servicing.23175.1">
      <Uri>https://dev.azure.com/dnceng/internal/_git/dotnet-templating</Uri>
      <Sha>c5bd78a7abf4757fe857815f8c2dd0a1dea45e5a</Sha>
      <SourceBuild RepoName="templating" ManagedOnly="true" />
    </Dependency>
    <Dependency Name="Microsoft.NETCore.App.Ref" Version="7.0.5">
      <Uri>https://dev.azure.com/dnceng/internal/_git/dotnet-runtime</Uri>
      <Sha>8042d61b17540e49e53569e3728d2faa1c596583</Sha>
    </Dependency>
    <Dependency Name="VS.Redist.Common.NetCore.SharedFramework.x64.7.0" Version="7.0.5-servicing.23174.5">
      <Uri>https://dev.azure.com/dnceng/internal/_git/dotnet-runtime</Uri>
      <Sha>8042d61b17540e49e53569e3728d2faa1c596583</Sha>
    </Dependency>
    <Dependency Name="VS.Redist.Common.NetCore.TargetingPack.x64.7.0" Version="7.0.5-servicing.23174.5">
      <Uri>https://dev.azure.com/dnceng/internal/_git/dotnet-runtime</Uri>
      <Sha>8042d61b17540e49e53569e3728d2faa1c596583</Sha>
    </Dependency>
    <Dependency Name="Microsoft.NETCore.App.Runtime.win-x64" Version="7.0.5">
      <Uri>https://dev.azure.com/dnceng/internal/_git/dotnet-runtime</Uri>
      <Sha>8042d61b17540e49e53569e3728d2faa1c596583</Sha>
    </Dependency>
    <Dependency Name="Microsoft.NETCore.App.Host.win-x64" Version="7.0.5">
      <Uri>https://dev.azure.com/dnceng/internal/_git/dotnet-runtime</Uri>
      <Sha>8042d61b17540e49e53569e3728d2faa1c596583</Sha>
    </Dependency>
    <Dependency Name="Microsoft.NETCore.Platforms" Version="7.0.2">
      <Uri>https://dev.azure.com/dnceng/internal/_git/dotnet-runtime</Uri>
      <Sha>8042d61b17540e49e53569e3728d2faa1c596583</Sha>
    </Dependency>
    <Dependency Name="Microsoft.NET.HostModel" Version="7.0.5-servicing.23174.5">
      <Uri>https://dev.azure.com/dnceng/internal/_git/dotnet-runtime</Uri>
      <Sha>8042d61b17540e49e53569e3728d2faa1c596583</Sha>
>>>>>>> 0b2f77fb
    </Dependency>
    <Dependency Name="Microsoft.Extensions.DependencyModel" Version="7.0.0">
      <Uri>https://dev.azure.com/dnceng/internal/_git/dotnet-runtime</Uri>
      <Sha>d099f075e45d2aa6007a22b71b45a08758559f80</Sha>
    </Dependency>
<<<<<<< HEAD
    <Dependency Name="Microsoft.NETCore.DotNetHostResolver" Version="6.0.16">
      <Uri>https://dev.azure.com/dnceng/internal/_git/dotnet-runtime</Uri>
      <Sha>1e620a42e71ca8c7efb033fd525f04be5fa701fe</Sha>
=======
    <Dependency Name="Microsoft.NETCore.DotNetHostResolver" Version="7.0.5">
      <Uri>https://dev.azure.com/dnceng/internal/_git/dotnet-runtime</Uri>
      <Sha>8042d61b17540e49e53569e3728d2faa1c596583</Sha>
>>>>>>> 0b2f77fb
    </Dependency>
    <Dependency Name="Microsoft.Build" Version="17.4.3">
      <Uri>https://github.com/dotnet/msbuild</Uri>
      <Sha>7e646be438ea3fdd8fdab0553cd0e5b505174b65</Sha>
    </Dependency>
    <Dependency Name="Microsoft.Build.Localization" Version="17.4.3-preview-23171-03">
      <Uri>https://github.com/dotnet/msbuild</Uri>
      <Sha>7e646be438ea3fdd8fdab0553cd0e5b505174b65</Sha>
    </Dependency>
    <Dependency Name="Microsoft.FSharp.Compiler" Version="12.4.0-beta.22571.5">
      <Uri>https://github.com/dotnet/fsharp</Uri>
      <Sha>1d892dd78d5dcb261a1d26f72efb333834436a02</Sha>
    </Dependency>
    <Dependency Name="Microsoft.SourceBuild.Intermediate.fsharp" Version="7.0.0-beta.22571.5">
      <Uri>https://github.com/dotnet/fsharp</Uri>
      <Sha>1d892dd78d5dcb261a1d26f72efb333834436a02</Sha>
      <SourceBuild RepoName="fsharp" ManagedOnly="true" />
    </Dependency>
    <Dependency Name="dotnet-format" Version="7.0.357101">
      <Uri>https://github.com/dotnet/format</Uri>
      <Sha>49c2ef651359526841d13e66129b71d1bcd9cef9</Sha>
      <SourceBuildTarball RepoName="format" ManagedOnly="true" />
    </Dependency>
    <Dependency Name="Microsoft.Net.Compilers.Toolset" Version="4.4.0-6.23101.13">
      <Uri>https://github.com/dotnet/roslyn</Uri>
      <Sha>528676cdbf0bfcfdb9372dc57a047dd0edc6d4db</Sha>
      <SourceBuild RepoName="roslyn" ManagedOnly="true" />
    </Dependency>
    <Dependency Name="Microsoft.CodeAnalysis" Version="4.4.0-6.23101.13">
      <Uri>https://github.com/dotnet/roslyn</Uri>
      <Sha>528676cdbf0bfcfdb9372dc57a047dd0edc6d4db</Sha>
    </Dependency>
    <Dependency Name="Microsoft.CodeAnalysis.CSharp" Version="4.4.0-6.23101.13">
      <Uri>https://github.com/dotnet/roslyn</Uri>
      <Sha>528676cdbf0bfcfdb9372dc57a047dd0edc6d4db</Sha>
    </Dependency>
    <Dependency Name="Microsoft.CodeAnalysis.CSharp.CodeStyle" Version="4.4.0-6.23101.13">
      <Uri>https://github.com/dotnet/roslyn</Uri>
      <Sha>528676cdbf0bfcfdb9372dc57a047dd0edc6d4db</Sha>
    </Dependency>
    <Dependency Name="Microsoft.CodeAnalysis.CSharp.Features" Version="4.4.0-6.23101.13">
      <Uri>https://github.com/dotnet/roslyn</Uri>
      <Sha>528676cdbf0bfcfdb9372dc57a047dd0edc6d4db</Sha>
    </Dependency>
    <Dependency Name="Microsoft.CodeAnalysis.CSharp.Workspaces" Version="4.4.0-6.23101.13">
      <Uri>https://github.com/dotnet/roslyn</Uri>
      <Sha>528676cdbf0bfcfdb9372dc57a047dd0edc6d4db</Sha>
    </Dependency>
<<<<<<< HEAD
    <Dependency Name="Microsoft.AspNetCore.DeveloperCertificates.XPlat" Version="6.0.16-servicing.23174.6">
      <Uri>https://dev.azure.com/dnceng/internal/_git/dotnet-aspnetcore</Uri>
      <Sha>d6f154cca3863703cf87c8b840eea9cbe20229b2</Sha>
    </Dependency>
    <Dependency Name="Microsoft.AspNetCore.TestHost" Version="6.0.16">
      <Uri>https://dev.azure.com/dnceng/internal/_git/dotnet-aspnetcore</Uri>
      <Sha>d6f154cca3863703cf87c8b840eea9cbe20229b2</Sha>
=======
    <Dependency Name="Microsoft.CodeAnalysis.Workspaces.MSBuild" Version="4.4.0-6.23101.13">
      <Uri>https://github.com/dotnet/roslyn</Uri>
      <Sha>528676cdbf0bfcfdb9372dc57a047dd0edc6d4db</Sha>
    </Dependency>
    <Dependency Name="Microsoft.AspNetCore.DeveloperCertificates.XPlat" Version="7.0.5-servicing.23174.10">
      <Uri>https://dev.azure.com/dnceng/internal/_git/dotnet-aspnetcore</Uri>
      <Sha>d47e49e9c1e173ac90821f7e89cc38e710274241</Sha>
>>>>>>> 0b2f77fb
    </Dependency>
    <Dependency Name="Microsoft.AspNetCore.TestHost" Version="7.0.5">
      <Uri>https://dev.azure.com/dnceng/internal/_git/dotnet-aspnetcore</Uri>
      <Sha>d47e49e9c1e173ac90821f7e89cc38e710274241</Sha>
    </Dependency>
    <Dependency Name="NuGet.Build.Tasks" Version="6.4.0-rc.123">
      <Uri>https://github.com/nuget/nuget.client</Uri>
      <Sha>da5b9fa1595e212914854a9ff4a18a6759ed4729</Sha>
    </Dependency>
<<<<<<< HEAD
    <Dependency Name="Microsoft.NET.Test.Sdk" Version="17.3.2">
      <Uri>https://github.com/microsoft/vstest</Uri>
      <Sha>dd7c26bf1fa66d50a0f21999e24f7b7e4195ae05</Sha>
=======
    <Dependency Name="Microsoft.NET.Test.Sdk" Version="17.4.1-release-20230405-06">
      <Uri>https://github.com/microsoft/vstest</Uri>
      <Sha>79d56b02b69a582cd90428878a5e9411ab7538f5</Sha>
>>>>>>> 0b2f77fb
    </Dependency>
    <Dependency Name="Microsoft.NET.ILLink.Tasks" Version="7.0.100-1.23062.2">
      <Uri>https://github.com/dotnet/linker</Uri>
      <Sha>19fa656d35252ccf926e6a6d783b16a2f094aaef</Sha>
      <SourceBuild RepoName="linker" ManagedOnly="true" />
    </Dependency>
    <Dependency Name="Microsoft.DotNet.ILCompiler" Version="7.0.5">
      <Uri>https://dev.azure.com/dnceng/internal/_git/dotnet-runtime</Uri>
      <Sha>8042d61b17540e49e53569e3728d2faa1c596583</Sha>
      <SourceBuildTarball RepoName="runtime" ManagedOnly="true" />
    </Dependency>
    <Dependency Name="Microsoft.NET.ILLink.Analyzers" Version="7.0.100-1.23062.2">
      <Uri>https://github.com/dotnet/linker</Uri>
      <Sha>19fa656d35252ccf926e6a6d783b16a2f094aaef</Sha>
    </Dependency>
    <Dependency Name="System.CodeDom" Version="7.0.0">
      <Uri>https://dev.azure.com/dnceng/internal/_git/dotnet-runtime</Uri>
      <Sha>d099f075e45d2aa6007a22b71b45a08758559f80</Sha>
    </Dependency>
    <Dependency Name="System.Security.Cryptography.ProtectedData" Version="7.0.1">
      <Uri>https://dev.azure.com/dnceng/internal/_git/dotnet-runtime</Uri>
      <Sha>0a2bda10e81d901396c3cff95533529e3a93ad47</Sha>
    </Dependency>
    <Dependency Name="System.ServiceProcess.ServiceController" Version="7.0.0">
      <Uri>https://dev.azure.com/dnceng/internal/_git/dotnet-runtime</Uri>
      <Sha>d099f075e45d2aa6007a22b71b45a08758559f80</Sha>
    </Dependency>
    <Dependency Name="System.Text.Encoding.CodePages" Version="7.0.0">
      <Uri>https://dev.azure.com/dnceng/internal/_git/dotnet-runtime</Uri>
      <Sha>d099f075e45d2aa6007a22b71b45a08758559f80</Sha>
    </Dependency>
    <Dependency Name="System.Resources.Extensions" Version="7.0.0">
      <Uri>https://dev.azure.com/dnceng/internal/_git/dotnet-runtime</Uri>
      <Sha>d099f075e45d2aa6007a22b71b45a08758559f80</Sha>
    </Dependency>
    <Dependency Name="Microsoft.Extensions.FileSystemGlobbing" Version="7.0.0">
      <Uri>https://dev.azure.com/dnceng/internal/_git/dotnet-runtime</Uri>
      <Sha>d099f075e45d2aa6007a22b71b45a08758559f80</Sha>
    </Dependency>
<<<<<<< HEAD
    <Dependency Name="Microsoft.WindowsDesktop.App.Runtime.win-x64" Version="6.0.16">
      <Uri>https://dev.azure.com/dnceng/internal/_git/dotnet-windowsdesktop</Uri>
      <Sha>bde268e756b9e5b8240cce27114a150e9f61967e</Sha>
    </Dependency>
    <Dependency Name="VS.Redist.Common.WindowsDesktop.SharedFramework.x64.6.0" Version="6.0.16-servicing.23177.4">
      <Uri>https://dev.azure.com/dnceng/internal/_git/dotnet-windowsdesktop</Uri>
      <Sha>bde268e756b9e5b8240cce27114a150e9f61967e</Sha>
    </Dependency>
    <Dependency Name="VS.Redist.Common.WindowsDesktop.TargetingPack.x64.6.0" Version="6.0.16-servicing.23177.4">
      <Uri>https://dev.azure.com/dnceng/internal/_git/dotnet-windowsdesktop</Uri>
      <Sha>bde268e756b9e5b8240cce27114a150e9f61967e</Sha>
    </Dependency>
    <Dependency Name="Microsoft.WindowsDesktop.App.Ref" Version="6.0.16">
      <Uri>https://dev.azure.com/dnceng/internal/_git/dotnet-windowsdesktop</Uri>
      <Sha>bde268e756b9e5b8240cce27114a150e9f61967e</Sha>
    </Dependency>
    <Dependency Name="Microsoft.NET.Sdk.WindowsDesktop" Version="6.0.16-servicing.23175.3" CoherentParentDependency="Microsoft.WindowsDesktop.App.Runtime.win-x64">
      <Uri>https://dev.azure.com/dnceng/internal/_git/dotnet-wpf</Uri>
      <Sha>8f6fa2d5a7ef6c9fdfe6452ce35ca4bd17cf3f55</Sha>
    </Dependency>
    <Dependency Name="Microsoft.AspNetCore.App.Ref" Version="6.0.16">
      <Uri>https://dev.azure.com/dnceng/internal/_git/dotnet-aspnetcore</Uri>
      <Sha>d6f154cca3863703cf87c8b840eea9cbe20229b2</Sha>
    </Dependency>
    <Dependency Name="Microsoft.AspNetCore.App.Ref.Internal" Version="6.0.16-servicing.23174.6">
      <Uri>https://dev.azure.com/dnceng/internal/_git/dotnet-aspnetcore</Uri>
      <Sha>d6f154cca3863703cf87c8b840eea9cbe20229b2</Sha>
    </Dependency>
    <Dependency Name="Microsoft.AspNetCore.App.Runtime.win-x64" Version="6.0.16">
      <Uri>https://dev.azure.com/dnceng/internal/_git/dotnet-aspnetcore</Uri>
      <Sha>d6f154cca3863703cf87c8b840eea9cbe20229b2</Sha>
    </Dependency>
    <Dependency Name="VS.Redist.Common.AspNetCore.SharedFramework.x64.6.0" Version="6.0.16-servicing.23174.6">
      <Uri>https://dev.azure.com/dnceng/internal/_git/dotnet-aspnetcore</Uri>
      <Sha>d6f154cca3863703cf87c8b840eea9cbe20229b2</Sha>
      <SourceBuild RepoName="aspnetcore" ManagedOnly="true" />
    </Dependency>
    <Dependency Name="dotnet-dev-certs" Version="6.0.16-servicing.23174.6">
      <Uri>https://dev.azure.com/dnceng/internal/_git/dotnet-aspnetcore</Uri>
      <Sha>d6f154cca3863703cf87c8b840eea9cbe20229b2</Sha>
    </Dependency>
    <Dependency Name="dotnet-user-secrets" Version="6.0.16-servicing.23174.6">
      <Uri>https://dev.azure.com/dnceng/internal/_git/dotnet-aspnetcore</Uri>
      <Sha>d6f154cca3863703cf87c8b840eea9cbe20229b2</Sha>
    </Dependency>
    <Dependency Name="Microsoft.AspNetCore.Analyzers" Version="6.0.16-servicing.23174.6">
      <Uri>https://dev.azure.com/dnceng/internal/_git/dotnet-aspnetcore</Uri>
      <Sha>d6f154cca3863703cf87c8b840eea9cbe20229b2</Sha>
    </Dependency>
    <Dependency Name="Microsoft.AspNetCore.Components.Analyzers" Version="6.0.16">
      <Uri>https://dev.azure.com/dnceng/internal/_git/dotnet-aspnetcore</Uri>
      <Sha>d6f154cca3863703cf87c8b840eea9cbe20229b2</Sha>
    </Dependency>
    <Dependency Name="Microsoft.AspNetCore.Mvc.Analyzers" Version="6.0.16-servicing.23174.6">
      <Uri>https://dev.azure.com/dnceng/internal/_git/dotnet-aspnetcore</Uri>
      <Sha>d6f154cca3863703cf87c8b840eea9cbe20229b2</Sha>
    </Dependency>
    <Dependency Name="Microsoft.AspNetCore.Mvc.Api.Analyzers" Version="6.0.16-servicing.23174.6">
      <Uri>https://dev.azure.com/dnceng/internal/_git/dotnet-aspnetcore</Uri>
      <Sha>d6f154cca3863703cf87c8b840eea9cbe20229b2</Sha>
=======
    <Dependency Name="Microsoft.WindowsDesktop.App.Runtime.win-x64" Version="7.0.5">
      <Uri>https://dev.azure.com/dnceng/internal/_git/dotnet-windowsdesktop</Uri>
      <Sha>265ddce1c1939672e1223e750544bb0443a8f74b</Sha>
    </Dependency>
    <Dependency Name="VS.Redist.Common.WindowsDesktop.SharedFramework.x64.7.0" Version="7.0.5-servicing.23177.5">
      <Uri>https://dev.azure.com/dnceng/internal/_git/dotnet-windowsdesktop</Uri>
      <Sha>265ddce1c1939672e1223e750544bb0443a8f74b</Sha>
    </Dependency>
    <Dependency Name="Microsoft.WindowsDesktop.App.Ref" Version="7.0.5">
      <Uri>https://dev.azure.com/dnceng/internal/_git/dotnet-windowsdesktop</Uri>
      <Sha>265ddce1c1939672e1223e750544bb0443a8f74b</Sha>
    </Dependency>
    <Dependency Name="VS.Redist.Common.WindowsDesktop.TargetingPack.x64.7.0" Version="7.0.5-servicing.23177.5">
      <Uri>https://dev.azure.com/dnceng/internal/_git/dotnet-windowsdesktop</Uri>
      <Sha>265ddce1c1939672e1223e750544bb0443a8f74b</Sha>
    </Dependency>
    <Dependency Name="Microsoft.NET.Sdk.WindowsDesktop" Version="7.0.5-servicing.23176.1" CoherentParentDependency="Microsoft.WindowsDesktop.App.Ref">
      <Uri>https://dev.azure.com/dnceng/internal/_git/dotnet-wpf</Uri>
      <Sha>03e9f99d0f93a3e3768227a9c6a1076fabd0de43</Sha>
    </Dependency>
    <Dependency Name="Microsoft.AspNetCore.App.Ref" Version="7.0.5">
      <Uri>https://dev.azure.com/dnceng/internal/_git/dotnet-aspnetcore</Uri>
      <Sha>d47e49e9c1e173ac90821f7e89cc38e710274241</Sha>
    </Dependency>
    <Dependency Name="Microsoft.AspNetCore.App.Ref.Internal" Version="7.0.5-servicing.23174.10">
      <Uri>https://dev.azure.com/dnceng/internal/_git/dotnet-aspnetcore</Uri>
      <Sha>d47e49e9c1e173ac90821f7e89cc38e710274241</Sha>
    </Dependency>
    <Dependency Name="Microsoft.AspNetCore.App.Runtime.win-x64" Version="7.0.5">
      <Uri>https://dev.azure.com/dnceng/internal/_git/dotnet-aspnetcore</Uri>
      <Sha>d47e49e9c1e173ac90821f7e89cc38e710274241</Sha>
    </Dependency>
    <Dependency Name="VS.Redist.Common.AspNetCore.SharedFramework.x64.7.0" Version="7.0.5-servicing.23174.10">
      <Uri>https://dev.azure.com/dnceng/internal/_git/dotnet-aspnetcore</Uri>
      <Sha>d47e49e9c1e173ac90821f7e89cc38e710274241</Sha>
      <SourceBuild RepoName="aspnetcore" ManagedOnly="true" />
    </Dependency>
    <Dependency Name="dotnet-dev-certs" Version="7.0.5-servicing.23174.10">
      <Uri>https://dev.azure.com/dnceng/internal/_git/dotnet-aspnetcore</Uri>
      <Sha>d47e49e9c1e173ac90821f7e89cc38e710274241</Sha>
    </Dependency>
    <Dependency Name="dotnet-user-jwts" Version="7.0.5-servicing.23174.10">
      <Uri>https://dev.azure.com/dnceng/internal/_git/dotnet-aspnetcore</Uri>
      <Sha>d47e49e9c1e173ac90821f7e89cc38e710274241</Sha>
    </Dependency>
    <Dependency Name="dotnet-user-secrets" Version="7.0.5-servicing.23174.10">
      <Uri>https://dev.azure.com/dnceng/internal/_git/dotnet-aspnetcore</Uri>
      <Sha>d47e49e9c1e173ac90821f7e89cc38e710274241</Sha>
    </Dependency>
    <Dependency Name="Microsoft.AspNetCore.Analyzers" Version="7.0.5-servicing.23174.10">
      <Uri>https://dev.azure.com/dnceng/internal/_git/dotnet-aspnetcore</Uri>
      <Sha>d47e49e9c1e173ac90821f7e89cc38e710274241</Sha>
    </Dependency>
    <Dependency Name="Microsoft.AspNetCore.Components.SdkAnalyzers" Version="7.0.5-servicing.23174.10">
      <Uri>https://dev.azure.com/dnceng/internal/_git/dotnet-aspnetcore</Uri>
      <Sha>d47e49e9c1e173ac90821f7e89cc38e710274241</Sha>
    </Dependency>
    <Dependency Name="Microsoft.AspNetCore.Mvc.Analyzers" Version="7.0.5-servicing.23174.10">
      <Uri>https://dev.azure.com/dnceng/internal/_git/dotnet-aspnetcore</Uri>
      <Sha>d47e49e9c1e173ac90821f7e89cc38e710274241</Sha>
>>>>>>> 0b2f77fb
    </Dependency>
    <Dependency Name="Microsoft.AspNetCore.Mvc.Api.Analyzers" Version="7.0.5-servicing.23174.10">
      <Uri>https://dev.azure.com/dnceng/internal/_git/dotnet-aspnetcore</Uri>
      <Sha>d47e49e9c1e173ac90821f7e89cc38e710274241</Sha>
    </Dependency>
    <Dependency Name="Microsoft.CodeAnalysis.Razor.Tooling.Internal" Version="7.0.0-preview.5.22525.1">
      <Uri>https://github.com/dotnet/razor-compiler</Uri>
      <Sha>9ce52f1afbfb819fc8499a590385200b97b13f33</Sha>
      <SourceBuild RepoName="razor-compiler" ManagedOnly="true" />
    </Dependency>
    <Dependency Name="Microsoft.AspNetCore.Mvc.Razor.Extensions.Tooling.Internal" Version="7.0.0-preview.5.22525.1">
      <Uri>https://github.com/dotnet/razor-compiler</Uri>
      <Sha>9ce52f1afbfb819fc8499a590385200b97b13f33</Sha>
    </Dependency>
    <Dependency Name="Microsoft.AspNetCore.Razor.SourceGenerator.Tooling.Internal" Version="7.0.0-preview.5.22525.1">
      <Uri>https://github.com/dotnet/razor-compiler</Uri>
      <Sha>9ce52f1afbfb819fc8499a590385200b97b13f33</Sha>
    </Dependency>
<<<<<<< HEAD
    <Dependency Name="Microsoft.Extensions.FileProviders.Embedded" Version="6.0.16">
      <Uri>https://dev.azure.com/dnceng/internal/_git/dotnet-aspnetcore</Uri>
      <Sha>d6f154cca3863703cf87c8b840eea9cbe20229b2</Sha>
    </Dependency>
    <Dependency Name="Microsoft.AspNetCore.Authorization" Version="6.0.16">
      <Uri>https://dev.azure.com/dnceng/internal/_git/dotnet-aspnetcore</Uri>
      <Sha>d6f154cca3863703cf87c8b840eea9cbe20229b2</Sha>
    </Dependency>
    <Dependency Name="Microsoft.AspNetCore.Components.Web" Version="6.0.16">
      <Uri>https://dev.azure.com/dnceng/internal/_git/dotnet-aspnetcore</Uri>
      <Sha>d6f154cca3863703cf87c8b840eea9cbe20229b2</Sha>
    </Dependency>
    <Dependency Name="Microsoft.JSInterop" Version="6.0.16">
      <Uri>https://dev.azure.com/dnceng/internal/_git/dotnet-aspnetcore</Uri>
      <Sha>d6f154cca3863703cf87c8b840eea9cbe20229b2</Sha>
=======
    <Dependency Name="Microsoft.NET.Sdk.Razor.SourceGenerators.Transport" Version="7.0.0-preview.5.22525.1">
      <Uri>https://github.com/dotnet/razor-compiler</Uri>
      <Sha>9ce52f1afbfb819fc8499a590385200b97b13f33</Sha>
    </Dependency>
    <Dependency Name="Microsoft.Extensions.FileProviders.Embedded" Version="7.0.5">
      <Uri>https://dev.azure.com/dnceng/internal/_git/dotnet-aspnetcore</Uri>
      <Sha>d47e49e9c1e173ac90821f7e89cc38e710274241</Sha>
    </Dependency>
    <Dependency Name="Microsoft.AspNetCore.Authorization" Version="7.0.5">
      <Uri>https://dev.azure.com/dnceng/internal/_git/dotnet-aspnetcore</Uri>
      <Sha>d47e49e9c1e173ac90821f7e89cc38e710274241</Sha>
    </Dependency>
    <Dependency Name="Microsoft.AspNetCore.Components.Web" Version="7.0.5">
      <Uri>https://dev.azure.com/dnceng/internal/_git/dotnet-aspnetcore</Uri>
      <Sha>d47e49e9c1e173ac90821f7e89cc38e710274241</Sha>
    </Dependency>
    <Dependency Name="Microsoft.JSInterop" Version="7.0.5">
      <Uri>https://dev.azure.com/dnceng/internal/_git/dotnet-aspnetcore</Uri>
      <Sha>d47e49e9c1e173ac90821f7e89cc38e710274241</Sha>
>>>>>>> 0b2f77fb
    </Dependency>
    <Dependency Name="Microsoft.Web.Xdt" Version="7.0.0-preview.22423.2" Pinned="true">
      <Uri>https://github.com/dotnet/xdt</Uri>
      <Sha>9a1c3e1b7f0c8763d4c96e593961a61a72679a7b</Sha>
      <SourceBuild RepoName="xdt" ManagedOnly="true" />
    </Dependency>
    <Dependency Name="Microsoft.CodeAnalysis.NetAnalyzers" Version="7.0.0-preview1.22559.1">
      <Uri>https://github.com/dotnet/roslyn-analyzers</Uri>
      <Sha>31373ce8529c3d2f6b91e61585872160b0d7d7cd</Sha>
    </Dependency>
    <Dependency Name="Microsoft.SourceBuild.Intermediate.roslyn-analyzers" Version="3.3.4-beta1.22559.1">
      <Uri>https://github.com/dotnet/roslyn-analyzers</Uri>
      <Sha>31373ce8529c3d2f6b91e61585872160b0d7d7cd</Sha>
      <SourceBuild RepoName="roslyn-analyzers" ManagedOnly="true" />
    </Dependency>
    <Dependency Name="System.CommandLine" Version="2.0.0-beta4.22526.1">
      <Uri>https://github.com/dotnet/command-line-api</Uri>
      <Sha>605dd1d76ddfea34aa42b4337dfb3f7b467acb0d</Sha>
    </Dependency>
    <Dependency Name="Microsoft.SourceBuild.Intermediate.command-line-api" Version="0.1.352601">
      <Uri>https://github.com/dotnet/command-line-api</Uri>
      <Sha>605dd1d76ddfea34aa42b4337dfb3f7b467acb0d</Sha>
      <SourceBuild RepoName="command-line-api" ManagedOnly="true" />
    </Dependency>
    <Dependency Name="Microsoft.SourceBuild.Intermediate.source-build-externals" Version="7.0.0-alpha.1.22505.1">
      <Uri>https://github.com/dotnet/source-build-externals</Uri>
      <Sha>c47ba6c19d50081f90008da8bc61b3ac20348f20</Sha>
      <SourceBuild RepoName="source-build-externals" ManagedOnly="true" />
    </Dependency>
  </ProductDependencies>
  <ToolsetDependencies>
<<<<<<< HEAD
    <Dependency Name="Microsoft.DotNet.Arcade.Sdk" Version="6.0.0-beta.23167.1">
      <Uri>https://github.com/dotnet/arcade</Uri>
      <Sha>92c39a4f0bacef20812f63e2e1d3f7aa8776038d</Sha>
      <SourceBuild RepoName="arcade" ManagedOnly="true" />
    </Dependency>
    <Dependency Name="Microsoft.DotNet.Helix.Sdk" Version="6.0.0-beta.23167.1">
      <Uri>https://github.com/dotnet/arcade</Uri>
      <Sha>92c39a4f0bacef20812f63e2e1d3f7aa8776038d</Sha>
    </Dependency>
    <Dependency Name="Microsoft.DotNet.SignTool" Version="6.0.0-beta.23167.1">
      <Uri>https://github.com/dotnet/arcade</Uri>
      <Sha>92c39a4f0bacef20812f63e2e1d3f7aa8776038d</Sha>
    </Dependency>
    <Dependency Name="Microsoft.DotNet.XUnitExtensions" Version="6.0.0-beta.23167.1">
      <Uri>https://github.com/dotnet/arcade</Uri>
      <Sha>92c39a4f0bacef20812f63e2e1d3f7aa8776038d</Sha>
=======
    <Dependency Name="Microsoft.DotNet.Arcade.Sdk" Version="7.0.0-beta.23211.2">
      <Uri>https://github.com/dotnet/arcade</Uri>
      <Sha>7c5e5a782c67460b123c8e41d484ebcca8002c93</Sha>
      <SourceBuild RepoName="arcade" ManagedOnly="true" />
    </Dependency>
    <Dependency Name="Microsoft.DotNet.Helix.Sdk" Version="7.0.0-beta.23211.2">
      <Uri>https://github.com/dotnet/arcade</Uri>
      <Sha>7c5e5a782c67460b123c8e41d484ebcca8002c93</Sha>
    </Dependency>
    <Dependency Name="Microsoft.DotNet.SignTool" Version="7.0.0-beta.23211.2">
      <Uri>https://github.com/dotnet/arcade</Uri>
      <Sha>7c5e5a782c67460b123c8e41d484ebcca8002c93</Sha>
    </Dependency>
    <Dependency Name="Microsoft.DotNet.XUnitExtensions" Version="7.0.0-beta.23211.2">
      <Uri>https://github.com/dotnet/arcade</Uri>
      <Sha>7c5e5a782c67460b123c8e41d484ebcca8002c93</Sha>
>>>>>>> 0b2f77fb
    </Dependency>
    <Dependency Name="System.Reflection.MetadataLoadContext" Version="7.0.0">
      <Uri>https://dev.azure.com/dnceng/internal/_git/dotnet-runtime</Uri>
      <Sha>d099f075e45d2aa6007a22b71b45a08758559f80</Sha>
    </Dependency>
    <Dependency Name="Microsoft.DotNet.XliffTasks" Version="1.0.0-beta.22427.1" CoherentParentDependency="Microsoft.DotNet.Arcade.Sdk">
      <Uri>https://github.com/dotnet/xliff-tasks</Uri>
      <Sha>740189d758fb3bbdc118c5b6171ef1a7351a8c44</Sha>
      <SourceBuild RepoName="xliff-tasks" ManagedOnly="true" />
    </Dependency>
  </ToolsetDependencies>
</Dependencies><|MERGE_RESOLUTION|>--- conflicted
+++ resolved
@@ -1,64 +1,6 @@
 <?xml version="1.0" encoding="utf-8"?>
 <Dependencies>
   <ProductDependencies>
-<<<<<<< HEAD
-    <Dependency Name="Microsoft.TemplateEngine.Cli" Version="6.0.408-rtm.23174.7">
-      <Uri>https://dev.azure.com/dnceng/internal/_git/dotnet-templating</Uri>
-      <Sha>1450763a83b184fa2fdd590d5774556b709bf4c1</Sha>
-      <SourceBuild RepoName="templating" ManagedOnly="true" />
-    </Dependency>
-    <Dependency Name="Microsoft.TemplateEngine.Abstractions" Version="6.0.408">
-      <Uri>https://dev.azure.com/dnceng/internal/_git/dotnet-templating</Uri>
-      <Sha>1450763a83b184fa2fdd590d5774556b709bf4c1</Sha>
-    </Dependency>
-    <Dependency Name="Microsoft.TemplateEngine.Orchestrator.RunnableProjects" Version="6.0.408">
-      <Uri>https://dev.azure.com/dnceng/internal/_git/dotnet-templating</Uri>
-      <Sha>1450763a83b184fa2fdd590d5774556b709bf4c1</Sha>
-    </Dependency>
-    <Dependency Name="Microsoft.TemplateEngine.Utils" Version="6.0.408">
-      <Uri>https://dev.azure.com/dnceng/internal/_git/dotnet-templating</Uri>
-      <Sha>1450763a83b184fa2fdd590d5774556b709bf4c1</Sha>
-    </Dependency>
-    <Dependency Name="Microsoft.TemplateSearch.Common" Version="6.0.408">
-      <Uri>https://dev.azure.com/dnceng/internal/_git/dotnet-templating</Uri>
-      <Sha>1450763a83b184fa2fdd590d5774556b709bf4c1</Sha>
-    </Dependency>
-    <Dependency Name="Microsoft.DotNet.Common.ItemTemplates" Version="6.0.408">
-      <Uri>https://dev.azure.com/dnceng/internal/_git/dotnet-templating</Uri>
-      <Sha>1450763a83b184fa2fdd590d5774556b709bf4c1</Sha>
-    </Dependency>
-    <Dependency Name="Microsoft.DotNet.Common.ProjectTemplates.6.0" Version="6.0.408">
-      <Uri>https://dev.azure.com/dnceng/internal/_git/dotnet-templating</Uri>
-      <Sha>1450763a83b184fa2fdd590d5774556b709bf4c1</Sha>
-    </Dependency>
-    <Dependency Name="Microsoft.NETCore.App.Ref" Version="6.0.16">
-      <Uri>https://dev.azure.com/dnceng/internal/_git/dotnet-runtime</Uri>
-      <Sha>1e620a42e71ca8c7efb033fd525f04be5fa701fe</Sha>
-    </Dependency>
-    <Dependency Name="VS.Redist.Common.NetCore.SharedFramework.x64.6.0" Version="6.0.16-servicing.23173.11">
-      <Uri>https://dev.azure.com/dnceng/internal/_git/dotnet-runtime</Uri>
-      <Sha>1e620a42e71ca8c7efb033fd525f04be5fa701fe</Sha>
-    </Dependency>
-    <Dependency Name="VS.Redist.Common.NetCore.TargetingPack.x64.6.0" Version="6.0.16-servicing.23173.11">
-      <Uri>https://dev.azure.com/dnceng/internal/_git/dotnet-runtime</Uri>
-      <Sha>1e620a42e71ca8c7efb033fd525f04be5fa701fe</Sha>
-    </Dependency>
-    <Dependency Name="Microsoft.NETCore.App.Runtime.win-x64" Version="6.0.16">
-      <Uri>https://dev.azure.com/dnceng/internal/_git/dotnet-runtime</Uri>
-      <Sha>1e620a42e71ca8c7efb033fd525f04be5fa701fe</Sha>
-    </Dependency>
-    <Dependency Name="Microsoft.NETCore.App.Host.win-x64" Version="6.0.16">
-      <Uri>https://dev.azure.com/dnceng/internal/_git/dotnet-runtime</Uri>
-      <Sha>1e620a42e71ca8c7efb033fd525f04be5fa701fe</Sha>
-    </Dependency>
-    <Dependency Name="Microsoft.NETCore.Platforms" Version="6.0.9">
-      <Uri>https://dev.azure.com/dnceng/internal/_git/dotnet-runtime</Uri>
-      <Sha>1e620a42e71ca8c7efb033fd525f04be5fa701fe</Sha>
-    </Dependency>
-    <Dependency Name="Microsoft.NET.HostModel" Version="6.0.16-servicing.23173.11">
-      <Uri>https://dev.azure.com/dnceng/internal/_git/dotnet-runtime</Uri>
-      <Sha>1e620a42e71ca8c7efb033fd525f04be5fa701fe</Sha>
-=======
     <Dependency Name="Microsoft.TemplateEngine.Abstractions" Version="7.0.105">
       <Uri>https://dev.azure.com/dnceng/internal/_git/dotnet-templating</Uri>
       <Sha>c5bd78a7abf4757fe857815f8c2dd0a1dea45e5a</Sha>
@@ -99,21 +41,14 @@
     <Dependency Name="Microsoft.NET.HostModel" Version="7.0.5-servicing.23174.5">
       <Uri>https://dev.azure.com/dnceng/internal/_git/dotnet-runtime</Uri>
       <Sha>8042d61b17540e49e53569e3728d2faa1c596583</Sha>
->>>>>>> 0b2f77fb
     </Dependency>
     <Dependency Name="Microsoft.Extensions.DependencyModel" Version="7.0.0">
       <Uri>https://dev.azure.com/dnceng/internal/_git/dotnet-runtime</Uri>
       <Sha>d099f075e45d2aa6007a22b71b45a08758559f80</Sha>
     </Dependency>
-<<<<<<< HEAD
-    <Dependency Name="Microsoft.NETCore.DotNetHostResolver" Version="6.0.16">
-      <Uri>https://dev.azure.com/dnceng/internal/_git/dotnet-runtime</Uri>
-      <Sha>1e620a42e71ca8c7efb033fd525f04be5fa701fe</Sha>
-=======
     <Dependency Name="Microsoft.NETCore.DotNetHostResolver" Version="7.0.5">
       <Uri>https://dev.azure.com/dnceng/internal/_git/dotnet-runtime</Uri>
       <Sha>8042d61b17540e49e53569e3728d2faa1c596583</Sha>
->>>>>>> 0b2f77fb
     </Dependency>
     <Dependency Name="Microsoft.Build" Version="17.4.3">
       <Uri>https://github.com/dotnet/msbuild</Uri>
@@ -162,15 +97,6 @@
       <Uri>https://github.com/dotnet/roslyn</Uri>
       <Sha>528676cdbf0bfcfdb9372dc57a047dd0edc6d4db</Sha>
     </Dependency>
-<<<<<<< HEAD
-    <Dependency Name="Microsoft.AspNetCore.DeveloperCertificates.XPlat" Version="6.0.16-servicing.23174.6">
-      <Uri>https://dev.azure.com/dnceng/internal/_git/dotnet-aspnetcore</Uri>
-      <Sha>d6f154cca3863703cf87c8b840eea9cbe20229b2</Sha>
-    </Dependency>
-    <Dependency Name="Microsoft.AspNetCore.TestHost" Version="6.0.16">
-      <Uri>https://dev.azure.com/dnceng/internal/_git/dotnet-aspnetcore</Uri>
-      <Sha>d6f154cca3863703cf87c8b840eea9cbe20229b2</Sha>
-=======
     <Dependency Name="Microsoft.CodeAnalysis.Workspaces.MSBuild" Version="4.4.0-6.23101.13">
       <Uri>https://github.com/dotnet/roslyn</Uri>
       <Sha>528676cdbf0bfcfdb9372dc57a047dd0edc6d4db</Sha>
@@ -178,7 +104,6 @@
     <Dependency Name="Microsoft.AspNetCore.DeveloperCertificates.XPlat" Version="7.0.5-servicing.23174.10">
       <Uri>https://dev.azure.com/dnceng/internal/_git/dotnet-aspnetcore</Uri>
       <Sha>d47e49e9c1e173ac90821f7e89cc38e710274241</Sha>
->>>>>>> 0b2f77fb
     </Dependency>
     <Dependency Name="Microsoft.AspNetCore.TestHost" Version="7.0.5">
       <Uri>https://dev.azure.com/dnceng/internal/_git/dotnet-aspnetcore</Uri>
@@ -188,15 +113,9 @@
       <Uri>https://github.com/nuget/nuget.client</Uri>
       <Sha>da5b9fa1595e212914854a9ff4a18a6759ed4729</Sha>
     </Dependency>
-<<<<<<< HEAD
-    <Dependency Name="Microsoft.NET.Test.Sdk" Version="17.3.2">
-      <Uri>https://github.com/microsoft/vstest</Uri>
-      <Sha>dd7c26bf1fa66d50a0f21999e24f7b7e4195ae05</Sha>
-=======
     <Dependency Name="Microsoft.NET.Test.Sdk" Version="17.4.1-release-20230405-06">
       <Uri>https://github.com/microsoft/vstest</Uri>
       <Sha>79d56b02b69a582cd90428878a5e9411ab7538f5</Sha>
->>>>>>> 0b2f77fb
     </Dependency>
     <Dependency Name="Microsoft.NET.ILLink.Tasks" Version="7.0.100-1.23062.2">
       <Uri>https://github.com/dotnet/linker</Uri>
@@ -236,68 +155,6 @@
       <Uri>https://dev.azure.com/dnceng/internal/_git/dotnet-runtime</Uri>
       <Sha>d099f075e45d2aa6007a22b71b45a08758559f80</Sha>
     </Dependency>
-<<<<<<< HEAD
-    <Dependency Name="Microsoft.WindowsDesktop.App.Runtime.win-x64" Version="6.0.16">
-      <Uri>https://dev.azure.com/dnceng/internal/_git/dotnet-windowsdesktop</Uri>
-      <Sha>bde268e756b9e5b8240cce27114a150e9f61967e</Sha>
-    </Dependency>
-    <Dependency Name="VS.Redist.Common.WindowsDesktop.SharedFramework.x64.6.0" Version="6.0.16-servicing.23177.4">
-      <Uri>https://dev.azure.com/dnceng/internal/_git/dotnet-windowsdesktop</Uri>
-      <Sha>bde268e756b9e5b8240cce27114a150e9f61967e</Sha>
-    </Dependency>
-    <Dependency Name="VS.Redist.Common.WindowsDesktop.TargetingPack.x64.6.0" Version="6.0.16-servicing.23177.4">
-      <Uri>https://dev.azure.com/dnceng/internal/_git/dotnet-windowsdesktop</Uri>
-      <Sha>bde268e756b9e5b8240cce27114a150e9f61967e</Sha>
-    </Dependency>
-    <Dependency Name="Microsoft.WindowsDesktop.App.Ref" Version="6.0.16">
-      <Uri>https://dev.azure.com/dnceng/internal/_git/dotnet-windowsdesktop</Uri>
-      <Sha>bde268e756b9e5b8240cce27114a150e9f61967e</Sha>
-    </Dependency>
-    <Dependency Name="Microsoft.NET.Sdk.WindowsDesktop" Version="6.0.16-servicing.23175.3" CoherentParentDependency="Microsoft.WindowsDesktop.App.Runtime.win-x64">
-      <Uri>https://dev.azure.com/dnceng/internal/_git/dotnet-wpf</Uri>
-      <Sha>8f6fa2d5a7ef6c9fdfe6452ce35ca4bd17cf3f55</Sha>
-    </Dependency>
-    <Dependency Name="Microsoft.AspNetCore.App.Ref" Version="6.0.16">
-      <Uri>https://dev.azure.com/dnceng/internal/_git/dotnet-aspnetcore</Uri>
-      <Sha>d6f154cca3863703cf87c8b840eea9cbe20229b2</Sha>
-    </Dependency>
-    <Dependency Name="Microsoft.AspNetCore.App.Ref.Internal" Version="6.0.16-servicing.23174.6">
-      <Uri>https://dev.azure.com/dnceng/internal/_git/dotnet-aspnetcore</Uri>
-      <Sha>d6f154cca3863703cf87c8b840eea9cbe20229b2</Sha>
-    </Dependency>
-    <Dependency Name="Microsoft.AspNetCore.App.Runtime.win-x64" Version="6.0.16">
-      <Uri>https://dev.azure.com/dnceng/internal/_git/dotnet-aspnetcore</Uri>
-      <Sha>d6f154cca3863703cf87c8b840eea9cbe20229b2</Sha>
-    </Dependency>
-    <Dependency Name="VS.Redist.Common.AspNetCore.SharedFramework.x64.6.0" Version="6.0.16-servicing.23174.6">
-      <Uri>https://dev.azure.com/dnceng/internal/_git/dotnet-aspnetcore</Uri>
-      <Sha>d6f154cca3863703cf87c8b840eea9cbe20229b2</Sha>
-      <SourceBuild RepoName="aspnetcore" ManagedOnly="true" />
-    </Dependency>
-    <Dependency Name="dotnet-dev-certs" Version="6.0.16-servicing.23174.6">
-      <Uri>https://dev.azure.com/dnceng/internal/_git/dotnet-aspnetcore</Uri>
-      <Sha>d6f154cca3863703cf87c8b840eea9cbe20229b2</Sha>
-    </Dependency>
-    <Dependency Name="dotnet-user-secrets" Version="6.0.16-servicing.23174.6">
-      <Uri>https://dev.azure.com/dnceng/internal/_git/dotnet-aspnetcore</Uri>
-      <Sha>d6f154cca3863703cf87c8b840eea9cbe20229b2</Sha>
-    </Dependency>
-    <Dependency Name="Microsoft.AspNetCore.Analyzers" Version="6.0.16-servicing.23174.6">
-      <Uri>https://dev.azure.com/dnceng/internal/_git/dotnet-aspnetcore</Uri>
-      <Sha>d6f154cca3863703cf87c8b840eea9cbe20229b2</Sha>
-    </Dependency>
-    <Dependency Name="Microsoft.AspNetCore.Components.Analyzers" Version="6.0.16">
-      <Uri>https://dev.azure.com/dnceng/internal/_git/dotnet-aspnetcore</Uri>
-      <Sha>d6f154cca3863703cf87c8b840eea9cbe20229b2</Sha>
-    </Dependency>
-    <Dependency Name="Microsoft.AspNetCore.Mvc.Analyzers" Version="6.0.16-servicing.23174.6">
-      <Uri>https://dev.azure.com/dnceng/internal/_git/dotnet-aspnetcore</Uri>
-      <Sha>d6f154cca3863703cf87c8b840eea9cbe20229b2</Sha>
-    </Dependency>
-    <Dependency Name="Microsoft.AspNetCore.Mvc.Api.Analyzers" Version="6.0.16-servicing.23174.6">
-      <Uri>https://dev.azure.com/dnceng/internal/_git/dotnet-aspnetcore</Uri>
-      <Sha>d6f154cca3863703cf87c8b840eea9cbe20229b2</Sha>
-=======
     <Dependency Name="Microsoft.WindowsDesktop.App.Runtime.win-x64" Version="7.0.5">
       <Uri>https://dev.azure.com/dnceng/internal/_git/dotnet-windowsdesktop</Uri>
       <Sha>265ddce1c1939672e1223e750544bb0443a8f74b</Sha>
@@ -358,7 +215,6 @@
     <Dependency Name="Microsoft.AspNetCore.Mvc.Analyzers" Version="7.0.5-servicing.23174.10">
       <Uri>https://dev.azure.com/dnceng/internal/_git/dotnet-aspnetcore</Uri>
       <Sha>d47e49e9c1e173ac90821f7e89cc38e710274241</Sha>
->>>>>>> 0b2f77fb
     </Dependency>
     <Dependency Name="Microsoft.AspNetCore.Mvc.Api.Analyzers" Version="7.0.5-servicing.23174.10">
       <Uri>https://dev.azure.com/dnceng/internal/_git/dotnet-aspnetcore</Uri>
@@ -377,23 +233,6 @@
       <Uri>https://github.com/dotnet/razor-compiler</Uri>
       <Sha>9ce52f1afbfb819fc8499a590385200b97b13f33</Sha>
     </Dependency>
-<<<<<<< HEAD
-    <Dependency Name="Microsoft.Extensions.FileProviders.Embedded" Version="6.0.16">
-      <Uri>https://dev.azure.com/dnceng/internal/_git/dotnet-aspnetcore</Uri>
-      <Sha>d6f154cca3863703cf87c8b840eea9cbe20229b2</Sha>
-    </Dependency>
-    <Dependency Name="Microsoft.AspNetCore.Authorization" Version="6.0.16">
-      <Uri>https://dev.azure.com/dnceng/internal/_git/dotnet-aspnetcore</Uri>
-      <Sha>d6f154cca3863703cf87c8b840eea9cbe20229b2</Sha>
-    </Dependency>
-    <Dependency Name="Microsoft.AspNetCore.Components.Web" Version="6.0.16">
-      <Uri>https://dev.azure.com/dnceng/internal/_git/dotnet-aspnetcore</Uri>
-      <Sha>d6f154cca3863703cf87c8b840eea9cbe20229b2</Sha>
-    </Dependency>
-    <Dependency Name="Microsoft.JSInterop" Version="6.0.16">
-      <Uri>https://dev.azure.com/dnceng/internal/_git/dotnet-aspnetcore</Uri>
-      <Sha>d6f154cca3863703cf87c8b840eea9cbe20229b2</Sha>
-=======
     <Dependency Name="Microsoft.NET.Sdk.Razor.SourceGenerators.Transport" Version="7.0.0-preview.5.22525.1">
       <Uri>https://github.com/dotnet/razor-compiler</Uri>
       <Sha>9ce52f1afbfb819fc8499a590385200b97b13f33</Sha>
@@ -413,7 +252,6 @@
     <Dependency Name="Microsoft.JSInterop" Version="7.0.5">
       <Uri>https://dev.azure.com/dnceng/internal/_git/dotnet-aspnetcore</Uri>
       <Sha>d47e49e9c1e173ac90821f7e89cc38e710274241</Sha>
->>>>>>> 0b2f77fb
     </Dependency>
     <Dependency Name="Microsoft.Web.Xdt" Version="7.0.0-preview.22423.2" Pinned="true">
       <Uri>https://github.com/dotnet/xdt</Uri>
@@ -445,24 +283,6 @@
     </Dependency>
   </ProductDependencies>
   <ToolsetDependencies>
-<<<<<<< HEAD
-    <Dependency Name="Microsoft.DotNet.Arcade.Sdk" Version="6.0.0-beta.23167.1">
-      <Uri>https://github.com/dotnet/arcade</Uri>
-      <Sha>92c39a4f0bacef20812f63e2e1d3f7aa8776038d</Sha>
-      <SourceBuild RepoName="arcade" ManagedOnly="true" />
-    </Dependency>
-    <Dependency Name="Microsoft.DotNet.Helix.Sdk" Version="6.0.0-beta.23167.1">
-      <Uri>https://github.com/dotnet/arcade</Uri>
-      <Sha>92c39a4f0bacef20812f63e2e1d3f7aa8776038d</Sha>
-    </Dependency>
-    <Dependency Name="Microsoft.DotNet.SignTool" Version="6.0.0-beta.23167.1">
-      <Uri>https://github.com/dotnet/arcade</Uri>
-      <Sha>92c39a4f0bacef20812f63e2e1d3f7aa8776038d</Sha>
-    </Dependency>
-    <Dependency Name="Microsoft.DotNet.XUnitExtensions" Version="6.0.0-beta.23167.1">
-      <Uri>https://github.com/dotnet/arcade</Uri>
-      <Sha>92c39a4f0bacef20812f63e2e1d3f7aa8776038d</Sha>
-=======
     <Dependency Name="Microsoft.DotNet.Arcade.Sdk" Version="7.0.0-beta.23211.2">
       <Uri>https://github.com/dotnet/arcade</Uri>
       <Sha>7c5e5a782c67460b123c8e41d484ebcca8002c93</Sha>
@@ -479,7 +299,6 @@
     <Dependency Name="Microsoft.DotNet.XUnitExtensions" Version="7.0.0-beta.23211.2">
       <Uri>https://github.com/dotnet/arcade</Uri>
       <Sha>7c5e5a782c67460b123c8e41d484ebcca8002c93</Sha>
->>>>>>> 0b2f77fb
     </Dependency>
     <Dependency Name="System.Reflection.MetadataLoadContext" Version="7.0.0">
       <Uri>https://dev.azure.com/dnceng/internal/_git/dotnet-runtime</Uri>
