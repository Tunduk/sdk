﻿// Copyright (c) .NET Foundation and contributors. All rights reserved.
// Licensed under the MIT license. See LICENSE file in the project root for full license information.
//

using Microsoft.DotNet.MSBuildSdkResolver;
using Strings = Microsoft.NET.Sdk.Localization.Strings;

using System.Text.Json;
using Microsoft.DotNet.Workloads.Workload;

namespace Microsoft.NET.Sdk.WorkloadManifestReader
{
    public class WorkloadSet
    {
        public Dictionary<ManifestId, (ManifestVersion Version, SdkFeatureBand FeatureBand)> ManifestVersions = new();

        //  TODO: Generate version from hash of manifest versions if not otherwise set
        public string? Version { get; set; }

        //  Indicates that a workload set is a baseline workload set that was installed with the .NET SDK.
        //  It should not be subject to normal garbage collection unless the SDK that installed it is removed
        public bool IsBaselineWorkloadSet { get; set; }

        public static WorkloadSet FromManifests(IEnumerable<WorkloadManifestInfo> manifests)
        {
            return new WorkloadSet()
            {
                ManifestVersions = manifests.ToDictionary(m => new ManifestId(m.Id), m => (new ManifestVersion(m.Version), new SdkFeatureBand(m.ManifestFeatureBand)))
            };
        }

        public static WorkloadSet FromDictionaryForJson(IDictionary<string, string?> dictionary, SdkFeatureBand defaultFeatureBand)
        {
            var manifestVersions = dictionary
                .Select(manifest =>
                {
                    ManifestVersion manifestVersion;
                    SdkFeatureBand manifestFeatureBand;
                    var parts = manifest.Value?.Split('/');

                    string manifestVersionString = string.Empty;
                    if (parts != null)
                    {
                        manifestVersionString = parts[0];
                    }
                    if (!FXVersion.TryParse(manifestVersionString, out FXVersion? version))
                    {
                        throw new FormatException(string.Format(Strings.InvalidVersionForWorkload, manifest.Key, manifestVersionString));
                    }

                    manifestVersion = new ManifestVersion(parts?[0]);
                    if (parts != null && parts.Length == 1)
                    {
                        manifestFeatureBand = defaultFeatureBand;
                    }
                    else
                    {
                        manifestFeatureBand = new SdkFeatureBand(parts?[1]);
                    }
                    return (id: new ManifestId(manifest.Key), manifestVersion, manifestFeatureBand);
                }).ToDictionary(t => t.id, t => (t.manifestVersion, t.manifestFeatureBand));

            return new WorkloadSet()
            {
                ManifestVersions = manifestVersions
            };
        }

        public static WorkloadSet FromJson(string json, SdkFeatureBand defaultFeatureBand)
        {
            var jsonSerializerOptions = new JsonSerializerOptions()
            {
                AllowTrailingCommas = true,
                ReadCommentHandling = JsonCommentHandling.Skip
            };
            return FromDictionaryForJson(JsonSerializer.Deserialize<IDictionary<string, string>>(json, jsonSerializerOptions)!, defaultFeatureBand);
        }

        public static WorkloadSet FromWorkloadSetFolder(string path, string workloadSetVersion, SdkFeatureBand defaultFeatureBand)
        {
            WorkloadSet? workloadSet = null;
            foreach (var jsonFile in Directory.GetFiles(path, "*.workloadset.json"))
            {
                var newWorkloadSet = WorkloadSet.FromJson(File.ReadAllText(jsonFile), defaultFeatureBand);
                if (workloadSet == null)
                {
                    workloadSet = newWorkloadSet;
                }
                else
                {
                    //  If there are multiple workloadset.json files, merge them
                    foreach (var kvp in newWorkloadSet.ManifestVersions)
                    {
                        if (workloadSet.ManifestVersions.ContainsKey(kvp.Key))
                        {
                            throw new InvalidOperationException($"Workload set files in {path} defined the same manifest ({kvp.Key}) multiple times");
                        }
                        workloadSet.ManifestVersions.Add(kvp.Key, kvp.Value);
                    }
                }
            }

            if (workloadSet == null)
            {
                throw new InvalidOperationException("No workload set information found in: " + path);
            }

            if (File.Exists(Path.Combine(path, "baseline.workloadset.json")))
            {
                workloadSet.IsBaselineWorkloadSet = true;
            }

            workloadSet.Version = workloadSetVersion;

            return workloadSet;
        }

        public Dictionary<string, string> ToDictionaryForJson()
        {
            var dictionary = ManifestVersions.ToDictionary(kvp => kvp.Key.ToString(), kvp => kvp.Value.Version + "/" + kvp.Value.FeatureBand, StringComparer.OrdinalIgnoreCase);
            return dictionary;
        }

        public string ToJson()
        {
            var json = JsonSerializer.Serialize(ToDictionaryForJson(), new JsonSerializerOptions() { WriteIndented = true });
            return json;
        }
<<<<<<< HEAD
=======

        //  Corresponding method for opposite direction is in WorkloadManifestUpdater, as its implementation depends on NuGetVersion,
        //  which we'd like to avoid adding as a dependency here.
        public static string WorkloadSetVersionToWorkloadSetPackageVersion(string setVersion, out SdkFeatureBand sdkFeatureBand)
        {
            string[] sections = setVersion.Split(new char[] { '-', '+' }, 2);
            string versionCore = sections[0];
            string? preReleaseOrBuild = sections.Length > 1 ? sections[1] : null;

            string[] coreComponents = versionCore.Split('.');
            string major = coreComponents[0];
            string minor = coreComponents[1];
            string patch = coreComponents[2];

            string packageVersion = $"{major}.{patch}.";
            if (coreComponents.Length == 3)
            {
                //  No workload set patch version
                packageVersion += "0";

                //  Use preview specifier (if any) from workload set version as part of SDK feature band
                sdkFeatureBand = new SdkFeatureBand(setVersion);
            }
            else
            {
                //  Workload set version has workload patch version (ie 4 components)
                packageVersion += coreComponents[3];

                //  Don't include any preview specifiers in SDK feature band
                sdkFeatureBand = new SdkFeatureBand($"{major}.{minor}.{patch}");
            }

            if (preReleaseOrBuild != null)
            {
                //  Figure out if we split on a '-' or '+'
                char separator = setVersion[sections[0].Length];
                packageVersion += separator + preReleaseOrBuild;
            }

            return packageVersion;
        }

        public static SdkFeatureBand GetWorkloadSetFeatureBand(string setVersion)
        {
            WorkloadSetVersionToWorkloadSetPackageVersion(setVersion, out SdkFeatureBand sdkFeatureBand);
            return sdkFeatureBand;
        }
>>>>>>> 0009da14
    }
}<|MERGE_RESOLUTION|>--- conflicted
+++ resolved
@@ -126,8 +126,6 @@
             var json = JsonSerializer.Serialize(ToDictionaryForJson(), new JsonSerializerOptions() { WriteIndented = true });
             return json;
         }
-<<<<<<< HEAD
-=======
 
         //  Corresponding method for opposite direction is in WorkloadManifestUpdater, as its implementation depends on NuGetVersion,
         //  which we'd like to avoid adding as a dependency here.
@@ -175,6 +173,5 @@
             WorkloadSetVersionToWorkloadSetPackageVersion(setVersion, out SdkFeatureBand sdkFeatureBand);
             return sdkFeatureBand;
         }
->>>>>>> 0009da14
     }
 }