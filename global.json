--- conflicted
+++ resolved
@@ -1,15 +1,11 @@
 {
   "tools": {
-<<<<<<< HEAD
-    "dotnet": "5.0.100-alpha1-015580",
+    "dotnet": "5.0.100-alpha.1.20060.5",
     "runtimes": {
       "dotnet": [
         "$(MicrosoftNETCoreAppRuntimePackageVersion)"
       ]
     },
-=======
-    "dotnet": "5.0.100-alpha.1.20060.5",
->>>>>>> cdeceb98
     "vs-opt": {
       "version": "15.9"
     }
