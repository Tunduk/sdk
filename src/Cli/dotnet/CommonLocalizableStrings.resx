﻿<?xml version="1.0" encoding="utf-8"?>
<root>
  <!-- 
    Microsoft ResX Schema 
    
    Version 2.0
    
    The primary goals of this format is to allow a simple XML format 
    that is mostly human readable. The generation and parsing of the 
    various data types are done through the TypeConverter classes 
    associated with the data types.
    
    Example:
    
    ... ado.net/XML headers & schema ...
    <resheader name="resmimetype">text/microsoft-resx</resheader>
    <resheader name="version">2.0</resheader>
    <resheader name="reader">System.Resources.ResXResourceReader, System.Windows.Forms, ...</resheader>
    <resheader name="writer">System.Resources.ResXResourceWriter, System.Windows.Forms, ...</resheader>
    <data name="Name1"><value>this is my long string</value><comment>this is a comment</comment></data>
    <data name="Color1" type="System.Drawing.Color, System.Drawing">Blue</data>
    <data name="Bitmap1" mimetype="application/x-microsoft.net.object.binary.base64">
        <value>[base64 mime encoded serialized .NET Framework object]</value>
    </data>
    <data name="Icon1" type="System.Drawing.Icon, System.Drawing" mimetype="application/x-microsoft.net.object.bytearray.base64">
        <value>[base64 mime encoded string representing a byte array form of the .NET Framework object]</value>
        <comment>This is a comment</comment>
    </data>
                
    There are any number of "resheader" rows that contain simple 
    name/value pairs.
    
    Each data row contains a name, and value. The row also contains a 
    type or mimetype. Type corresponds to a .NET class that support 
    text/value conversion through the TypeConverter architecture. 
    Classes that don't support this are serialized and stored with the 
    mimetype set.
    
    The mimetype is used for serialized objects, and tells the 
    ResXResourceReader how to depersist the object. This is currently not 
    extensible. For a given mimetype the value must be set accordingly:
    
    Note - application/x-microsoft.net.object.binary.base64 is the format 
    that the ResXResourceWriter will generate, however the reader can 
    read any of the formats listed below.
    
    mimetype: application/x-microsoft.net.object.binary.base64
    value   : The object must be serialized with 
            : System.Runtime.Serialization.Formatters.Binary.BinaryFormatter
            : and then encoded with base64 encoding.
    
    mimetype: application/x-microsoft.net.object.soap.base64
    value   : The object must be serialized with 
            : System.Runtime.Serialization.Formatters.Soap.SoapFormatter
            : and then encoded with base64 encoding.

    mimetype: application/x-microsoft.net.object.bytearray.base64
    value   : The object must be serialized into a byte array 
            : using a System.ComponentModel.TypeConverter
            : and then encoded with base64 encoding.
    -->
  <xsd:schema id="root" xmlns="" xmlns:xsd="http://www.w3.org/2001/XMLSchema" xmlns:msdata="urn:schemas-microsoft-com:xml-msdata">
    <xsd:import namespace="http://www.w3.org/XML/1998/namespace" />
    <xsd:element name="root" msdata:IsDataSet="true">
      <xsd:complexType>
        <xsd:choice maxOccurs="unbounded">
          <xsd:element name="metadata">
            <xsd:complexType>
              <xsd:sequence>
                <xsd:element name="value" type="xsd:string" minOccurs="0" />
              </xsd:sequence>
              <xsd:attribute name="name" use="required" type="xsd:string" />
              <xsd:attribute name="type" type="xsd:string" />
              <xsd:attribute name="mimetype" type="xsd:string" />
              <xsd:attribute ref="xml:space" />
            </xsd:complexType>
          </xsd:element>
          <xsd:element name="assembly">
            <xsd:complexType>
              <xsd:attribute name="alias" type="xsd:string" />
              <xsd:attribute name="name" type="xsd:string" />
            </xsd:complexType>
          </xsd:element>
          <xsd:element name="data">
            <xsd:complexType>
              <xsd:sequence>
                <xsd:element name="value" type="xsd:string" minOccurs="0" msdata:Ordinal="1" />
                <xsd:element name="comment" type="xsd:string" minOccurs="0" msdata:Ordinal="2" />
              </xsd:sequence>
              <xsd:attribute name="name" type="xsd:string" use="required" msdata:Ordinal="1" />
              <xsd:attribute name="type" type="xsd:string" msdata:Ordinal="3" />
              <xsd:attribute name="mimetype" type="xsd:string" msdata:Ordinal="4" />
              <xsd:attribute ref="xml:space" />
            </xsd:complexType>
          </xsd:element>
          <xsd:element name="resheader">
            <xsd:complexType>
              <xsd:sequence>
                <xsd:element name="value" type="xsd:string" minOccurs="0" msdata:Ordinal="1" />
              </xsd:sequence>
              <xsd:attribute name="name" type="xsd:string" use="required" />
            </xsd:complexType>
          </xsd:element>
        </xsd:choice>
      </xsd:complexType>
    </xsd:element>
  </xsd:schema>
  <resheader name="resmimetype">
    <value>text/microsoft-resx</value>
  </resheader>
  <resheader name="version">
    <value>2.0</value>
  </resheader>
  <resheader name="reader">
    <value>System.Resources.ResXResourceReader, System.Windows.Forms, Version=4.0.0.0, Culture=neutral, PublicKeyToken=b77a5c561934e089</value>
  </resheader>
  <resheader name="writer">
    <value>System.Resources.ResXResourceWriter, System.Windows.Forms, Version=4.0.0.0, Culture=neutral, PublicKeyToken=b77a5c561934e089</value>
  </resheader>
  <data name="UnsupportedProjectType" xml:space="preserve">
    <value>Project '{0}' has an unknown project type and cannot be added to the solution file. Contact your SDK provider for support.</value>
  </data>
  <data name="ProjectAlreadyHasAreference" xml:space="preserve">
    <value>Project already has a reference to `{0}`.</value>
  </data>
  <data name="ProjectReferenceCouldNotBeFound" xml:space="preserve">
    <value>Project reference `{0}` could not be found.</value>
  </data>
  <data name="ProjectReferenceRemoved" xml:space="preserve">
    <value>Project reference `{0}` removed.</value>
  </data>
  <data name="Project" xml:space="preserve">
    <value>Project</value>
  </data>
  <data name="ProjectFile" xml:space="preserve">
    <value>Project file</value>
  </data>
  <data name="Reference" xml:space="preserve">
    <value>Reference</value>
  </data>
  <data name="ProjectReference" xml:space="preserve">
    <value>Project reference</value>
  </data>
  <data name="ProjectReferenceOneOrMore" xml:space="preserve">
    <value>Project reference(s)</value>
  </data>
  <data name="PackageReference" xml:space="preserve">
    <value>Package reference</value>
  </data>
  <data name="P2P" xml:space="preserve">
    <value>Project to Project</value>
  </data>
  <data name="P2PReference" xml:space="preserve">
    <value>Project to Project reference</value>
  </data>
  <data name="Package" xml:space="preserve">
    <value>Package</value>
  </data>
  <data name="Solution" xml:space="preserve">
    <value>Solution</value>
  </data>
  <data name="SolutionFile" xml:space="preserve">
    <value>Solution file</value>
  </data>
  <data name="Executable" xml:space="preserve">
    <value>Executable</value>
  </data>
  <data name="Library" xml:space="preserve">
    <value>Library</value>
  </data>
  <data name="Program" xml:space="preserve">
    <value>Program</value>
  </data>
  <data name="Application" xml:space="preserve">
    <value>Application</value>
  </data>
  <data name="ReferenceAddedToTheProject" xml:space="preserve">
    <value>Reference `{0}` added to the project.</value>
  </data>
  <data name="Add" xml:space="preserve">
    <value>Add</value>
  </data>
  <data name="Remove" xml:space="preserve">
    <value>Remove</value>
  </data>
  <data name="Delete" xml:space="preserve">
    <value>Delete</value>
  </data>
  <data name="Update" xml:space="preserve">
    <value>Update</value>
  </data>
  <data name="New" xml:space="preserve">
    <value>New</value>
  </data>
  <data name="List" xml:space="preserve">
    <value>List</value>
  </data>
  <data name="Load" xml:space="preserve">
    <value>Load</value>
  </data>
  <data name="Save" xml:space="preserve">
    <value>Save</value>
  </data>
  <data name="Find" xml:space="preserve">
    <value>Find</value>
  </data>
  <data name="Error" xml:space="preserve">
    <value>Error</value>
  </data>
  <data name="Warning" xml:space="preserve">
    <value>Warning</value>
  </data>
  <data name="File" xml:space="preserve">
    <value>File</value>
  </data>
  <data name="Directory" xml:space="preserve">
    <value>Directory</value>
  </data>
  <data name="Type" xml:space="preserve">
    <value>Type</value>
  </data>
  <data name="Value" xml:space="preserve">
    <value>Value</value>
  </data>
  <data name="Group" xml:space="preserve">
    <value>Group</value>
  </data>
  <data name="XAddedToY" xml:space="preserve">
    <value>{0} added to {1}.</value>
  </data>
  <data name="XRemovedFromY" xml:space="preserve">
    <value>{0} removed from {1}.</value>
  </data>
  <data name="XDeletedFromY" xml:space="preserve">
    <value>{0} deleted from {1}.</value>
  </data>
  <data name="XSuccessfullyUpdated" xml:space="preserve">
    <value>{0} successfully updated.</value>
  </data>
  <data name="XIsInvalid" xml:space="preserve">
    <value>{0} is invalid.</value>
  </data>
  <data name="XYFoundButInvalid" xml:space="preserve">
    <value>{0} `{1}` found but is invalid.</value>
  </data>
  <data name="XFoundButInvalid" xml:space="preserve">
    <value>`{0}` found but is invalid.</value>
  </data>
  <data name="OperationInvalid" xml:space="preserve">
    <value>Operation is invalid.</value>
  </data>
  <data name="OperationXInvalid" xml:space="preserve">
    <value>Operation {0} is invalid.</value>
  </data>
  <data name="XNotFound" xml:space="preserve">
    <value>{0} not found.</value>
  </data>
  <data name="XOrYNotFound" xml:space="preserve">
    <value>{0} or {1} not found.</value>
  </data>
  <data name="XOrYNotFoundInZ" xml:space="preserve">
    <value>{0} or {1} not found in `{2}`.</value>
  </data>
  <data name="FileNotFound" xml:space="preserve">
    <value>File `{0}` not found.</value>
  </data>
  <data name="XDoesNotExist" xml:space="preserve">
    <value>{0} does not exist.</value>
  </data>
  <data name="XYDoesNotExist" xml:space="preserve">
    <value>{0} `{1}` does not exist.</value>
  </data>
  <data name="MoreThanOneXFound" xml:space="preserve">
    <value>More than one {0} found.</value>
  </data>
  <data name="XAlreadyContainsY" xml:space="preserve">
    <value>{0} already contains {1}.</value>
  </data>
  <data name="XAlreadyContainsYZ" xml:space="preserve">
    <value>{0} already contains {1} `{2}`.</value>
  </data>
  <data name="XAlreadyHasY" xml:space="preserve">
    <value>{0} already has {1}.</value>
  </data>
  <data name="XAlreadyHasYZ" xml:space="preserve">
    <value>{0} already has {1} `{2}`.</value>
  </data>
  <data name="XWasNotExpected" xml:space="preserve">
    <value>{0} was not expected.</value>
  </data>
  <data name="XNotProvided" xml:space="preserve">
    <value>{0} not provided.</value>
  </data>
  <data name="SpecifyAtLeastOne" xml:space="preserve">
    <value>Specify at least one {0}.</value>
  </data>
  <data name="CouldNotConnectWithTheServer" xml:space="preserve">
    <value>Could not connect with the server.</value>
  </data>
  <data name="RequiredArgumentIsInvalid" xml:space="preserve">
    <value>Required argument {0} is invalid.</value>
  </data>
  <data name="OptionIsInvalid" xml:space="preserve">
    <value>Option {0} is invalid.</value>
  </data>
  <data name="ArgumentIsInvalid" xml:space="preserve">
    <value>Argument {0} is invalid.</value>
  </data>
  <data name="RequiredArgumentNotPassed" xml:space="preserve">
    <value>Required argument {0} was not provided.</value>
  </data>
  <data name="RequiredCommandNotPassed" xml:space="preserve">
    <value>Required command was not provided.</value>
  </data>
  <data name="CouldNotFindAnyProjectInDirectory" xml:space="preserve">
    <value>Could not find any project in `{0}`.</value>
  </data>
  <data name="CouldNotFindProjectOrDirectory" xml:space="preserve">
    <value>Could not find project or directory `{0}`.</value>
  </data>
  <data name="MoreThanOneProjectInDirectory" xml:space="preserve">
    <value>Found more than one project in `{0}`. Specify which one to use.</value>
  </data>
  <data name="FoundInvalidProject" xml:space="preserve">
    <value>Found a project `{0}` but it is invalid.</value>
  </data>
  <data name="InvalidProject" xml:space="preserve">
    <value>Invalid project `{0}`.</value>
  </data>
  <data name="InvalidProjectWithExceptionMessage" xml:space="preserve">
    <value>Invalid project `{0}`. {1}.</value>
  </data>
  <data name="CouldNotFindSolutionIn" xml:space="preserve">
    <value>Specified solution file {0} does not exist, or there is no solution file in the directory.</value>
  </data>
  <data name="CouldNotFindSolutionOrDirectory" xml:space="preserve">
    <value>Could not find solution or directory `{0}`.</value>
  </data>
  <data name="MoreThanOneSolutionInDirectory" xml:space="preserve">
    <value>Found more than one solution file in {0}. Specify which one to use.</value>
  </data>
  <data name="InvalidSolutionFormatString" xml:space="preserve">
    <value>Invalid solution `{0}`. {1}.</value>
  </data>
  <data name="SolutionDoesNotExist" xml:space="preserve">
    <value>Specified solution file {0} does not exist, or there is no solution file in the directory.</value>
  </data>
  <data name="ReferenceIsInvalid" xml:space="preserve">
    <value>Reference `{0}` is invalid.</value>
  </data>
  <data name="SpecifyAtLeastOneReferenceToAdd" xml:space="preserve">
    <value>You must specify at least one reference to add.</value>
  </data>
  <data name="PackageReferenceDoesNotExist" xml:space="preserve">
    <value>Package reference `{0}` does not exist.</value>
  </data>
  <data name="PackageReferenceIsInvalid" xml:space="preserve">
    <value>Package reference `{0}` is invalid.</value>
  </data>
  <data name="SpecifyAtLeastOnePackageReferenceToAdd" xml:space="preserve">
    <value>You must specify at least one package to add.</value>
  </data>
  <data name="PackageReferenceAddedToTheProject" xml:space="preserve">
    <value>Package reference `{0}` added to the project.</value>
  </data>
  <data name="ProjectAlreadyHasAPackageReference" xml:space="preserve">
    <value>Project {0} already has a reference `{1}`.</value>
  </data>
  <data name="PleaseSpecifyVersion" xml:space="preserve">
    <value>Specify a version of the package.</value>
  </data>
  <data name="ProjectDoesNotExist" xml:space="preserve">
    <value>Project `{0}` does not exist.</value>
  </data>
  <data name="ProjectIsInvalid" xml:space="preserve">
    <value>Project `{0}` is invalid.</value>
  </data>
  <data name="SpecifyAtLeastOneProjectToAdd" xml:space="preserve">
    <value>You must specify at least one project to add.</value>
  </data>
  <data name="ProjectAddedToTheSolution" xml:space="preserve">
    <value>Project `{0}` added to the solution.</value>
  </data>
  <data name="ProjectRemovedFromTheSolution" xml:space="preserve">
    <value>Project `{0}` removed from the solution.</value>
  </data>
  <data name="SolutionAlreadyContainsProject" xml:space="preserve">
    <value>Solution {0} already contains project {1}.</value>
  </data>
  <data name="ReferenceNotFoundInTheProject" xml:space="preserve">
    <value>Specified reference {0} does not exist in project {1}.</value>
  </data>
  <data name="ReferenceRemoved" xml:space="preserve">
    <value>Reference `{0}` deleted from the project.</value>
  </data>
  <data name="SpecifyAtLeastOneReferenceToRemove" xml:space="preserve">
    <value>You must specify at least one reference to remove.</value>
  </data>
  <data name="ReferenceDeleted" xml:space="preserve">
    <value>Reference `{0}` deleted.</value>
  </data>
  <data name="PackageReferenceNotFoundInTheProject" xml:space="preserve">
    <value>Package reference `{0}` could not be found in the project.</value>
  </data>
  <data name="PackageReferenceRemoved" xml:space="preserve">
    <value>Reference `{0}` deleted from the project.</value>
  </data>
  <data name="SpecifyAtLeastOnePackageReferenceToRemove" xml:space="preserve">
    <value>You must specify at least one package reference to remove.</value>
  </data>
  <data name="PackageReferenceDeleted" xml:space="preserve">
    <value>Package reference `{0}` deleted.</value>
  </data>
  <data name="ProjectNotFoundInTheSolution" xml:space="preserve">
    <value>Project `{0}` could not be found in the solution.</value>
  </data>
  <data name="ProjectRemoved" xml:space="preserve">
    <value>Project `{0}` removed from solution.</value>
  </data>
  <data name="SpecifyAtLeastOneProjectToRemove" xml:space="preserve">
    <value>You must specify at least one project to remove.</value>
  </data>
  <data name="ProjectDeleted" xml:space="preserve">
    <value>Project `{0}` deleted from solution.</value>
  </data>
  <data name="NoReferencesFound" xml:space="preserve">
    <value>There are no {0} references in project {1}.</value>
  </data>
  <data name="NoProjectsFound" xml:space="preserve">
    <value>No projects found in the solution.</value>
  </data>
  <data name="ArgumentsProjectOrSolutionDescription" xml:space="preserve">
    <value>The project or solution to operation on. If a file is not specified, the current directory is searched.</value>
  </data>
  <data name="ProjectArgumentName" xml:space="preserve">
    <value>PROJECT</value>
  </data>
  <data name="ProjectArgumentDescription" xml:space="preserve">
    <value>The project file to operate on. If a file is not specified, the command will search the current directory for one.</value>
  </data>
  <data name="CmdFramework" xml:space="preserve">
    <value>FRAMEWORK</value>
  </data>
  <data name="PleaseSpecifyNewVersion" xml:space="preserve">
    <value>Specify new version of the package.</value>
  </data>
  <data name="PleaseSpecifyWhichPackageToUpdate" xml:space="preserve">
    <value>Specify which package to update.</value>
  </data>
  <data name="NothingToUpdate" xml:space="preserve">
    <value>Nothing to update.</value>
  </data>
  <data name="EverythingUpToDate" xml:space="preserve">
    <value>Everything is already up-to-date.</value>
  </data>
  <data name="PackageVersionUpdatedTo" xml:space="preserve">
    <value>Version of package `{0}` updated to `{1}`.</value>
  </data>
  <data name="PackageVersionUpdated" xml:space="preserve">
    <value>Version of package `{0}` updated.</value>
  </data>
  <data name="CouldNotUpdateTheVersion" xml:space="preserve">
    <value>Could not update the version of the package `{0}`.</value>
  </data>
  <data name="TemplateCreatedSuccessfully" xml:space="preserve">
    <value>The template {0} created successfully. run "dotnet restore" to get started!</value>
  </data>
  <data name="TemplateInstalledSuccesfully" xml:space="preserve">
    <value>The template {0} installed successfully. You can use "dotnet new {0}" to get started with the new template.</value>
  </data>
  <data name="TemplateCreateError" xml:space="preserve">
    <value>Template {0} could not be created. Error returned was: {1}.</value>
  </data>
  <data name="TemplateInstallError" xml:space="preserve">
    <value>Template {0} could not be installed. Error returned was: {1}.</value>
  </data>
  <data name="SpecifiedNameExists" xml:space="preserve">
    <value>Specified name {0} already exists. Specify a different name.</value>
  </data>
  <data name="SpecifiedAliasExists" xml:space="preserve">
    <value>Specified alias {0} already exists. Specify a different alias.</value>
  </data>
  <data name="MandatoryParameterMissing" xml:space="preserve">
    <value>Mandatory parameter {0} missing for template {1}. </value>
  </data>
  <data name="ProjectNotCompatibleWithFrameworks" xml:space="preserve">
    <value>Project `{0}` cannot be added due to incompatible targeted frameworks between the two projects. Review the project you are trying to add and verify that is compatible with the following targets:</value>
  </data>
  <data name="ProjectDoesNotTargetFramework" xml:space="preserve">
    <value>Project `{0}` does not target framework `{1}`.</value>
  </data>
  <data name="ProjectCouldNotBeEvaluated" xml:space="preserve">
    <value>Project `{0}` could not be evaluated. Evaluation failed with following error:
{1}.</value>
  </data>
  <data name="VerbosityOptionDescription" xml:space="preserve">
    <value>Set the MSBuild verbosity level. Allowed values are q[uiet], m[inimal], n[ormal], d[etailed], and diag[nostic].</value>
  </data>
  <data name="CmdVersionSuffixDescription" xml:space="preserve">
    <value>Set the value of the $(VersionSuffix) property to use when building the project.</value>
  </data>
  <data name="ShowHelpDescription" xml:space="preserve">
    <value>Show command line help.</value>
  </data>
  <data name="NoRestoreDescription" xml:space="preserve">
    <value>Do not restore the project before building.</value>
  </data>
  <data name="ToolSettingsInvalidXml" xml:space="preserve">
    <value>Invalid XML: {0}</value>
  </data>
  <data name="ToolSettingsMissingCommandName" xml:space="preserve">
    <value>Tool defines a command with a missing name setting.</value>
  </data>
  <data name="ToolSettingsMissingEntryPoint" xml:space="preserve">
    <value>Command '{0}' is missing an entry point setting.</value>
  </data>
  <data name="ToolSettingsInvalidCommandName" xml:space="preserve">
    <value>Command '{0}' contains one or more of the following invalid characters: {1}.</value>
  </data>
  <data name="ToolSettingsMoreThanOneCommand" xml:space="preserve">
    <value>More than one command is defined for the tool.</value>
  </data>
  <data name="ToolSettingsUnsupportedRunner" xml:space="preserve">
    <value>Command '{0}' uses unsupported runner '{1}'."</value>
  </data>
  <data name="ShellShimConflict" xml:space="preserve">
    <value>Command '{0}' conflicts with an existing command from another tool.</value>
  </data>
  <data name="CannotCreateShimForEmptyExecutablePath" xml:space="preserve">
    <value>Cannot create shell shim for an empty executable path.</value>
  </data>
  <data name="CannotCreateShimForEmptyCommand" xml:space="preserve">
    <value>Cannot create shell shim for an empty command.</value>
  </data>
  <data name="FailedToRetrieveToolConfiguration" xml:space="preserve">
    <value>Failed to retrieve tool configuration: {0}</value>
  </data>
  <data name="EnvironmentPathLinuxManualInstructions" xml:space="preserve">
    <value>Tools directory '{0}' is not currently on the PATH environment variable.
If you are using bash, you can add it to your profile by running the following command:

cat &lt;&lt; \EOF &gt;&gt; ~/.bash_profile
# Add .NET Core SDK tools
export PATH="$PATH:{0}"
EOF

You can add it to the current session by running the following command:

export PATH="$PATH:{0}"
</value>
  </data>
  <data name="EnvironmentPathLinuxNeedLogout" xml:space="preserve">
    <value>Since you just installed the .NET SDK, you will need to logout or restart your session before running the tool you installed.</value>
  </data>
  <data name="EnvironmentPathOSXBashManualInstructions" xml:space="preserve">
    <value>Tools directory '{0}' is not currently on the PATH environment variable.
If you are using bash, you can add it to your profile by running the following command:

cat &lt;&lt; \EOF &gt;&gt; ~/.bash_profile
# Add .NET Core SDK tools
export PATH="$PATH:{0}"
EOF

You can add it to the current session by running the following command:

export PATH="$PATH:{0}"
</value>
  </data>
  <data name="EnvironmentPathOSXZshManualInstructions" xml:space="preserve">
    <value>Tools directory '{0}' is not currently on the PATH environment variable.
If you are using zsh, you can add it to your profile by running the following command:

cat &lt;&lt; \EOF &gt;&gt; ~/.zprofile
# Add .NET Core SDK tools
export PATH="$PATH:{0}"
EOF

And run `zsh -l` to make it available for current session.

You can only add it to the current session by running the following command:

export PATH="$PATH:{0}"
</value>
  </data>
  <data name="EnvironmentPathOSXNeedReopen" xml:space="preserve">
    <value>Since you just installed the .NET SDK, you will need to reopen terminal before running the tool you installed.</value>
  </data>
  <data name="EnvironmentPathWindowsManualInstructions" xml:space="preserve">
    <value>Tools directory '{0}' is not currently on the PATH environment variable.

You can add the directory to the PATH by running the following command:

setx PATH "%PATH%;{0}"
</value>
  </data>
  <data name="EnvironmentPathWindowsNeedReopen" xml:space="preserve">
    <value>Since you just installed the .NET SDK, you will need to reopen the Command Prompt window before running the tool you installed.</value>
  </data>
  <data name="FailedToSetToolsPathEnvironmentVariable" xml:space="preserve">
    <value>Failed to add '{0}' to the PATH environment variable. Add this directory to your PATH to use tools installed with 'dotnet tool install'.</value>
  </data>
  <data name="FailedToCreateShellShim" xml:space="preserve">
    <value>Failed to create tool shim for command '{0}': {1}</value>
  </data>
  <data name="FailedToRemoveShellShim" xml:space="preserve">
    <value>Failed to remove tool shim for command '{0}': {1}</value>
  </data>
  <data name="FailedSettingShimPermissions" xml:space="preserve">
    <value>Failed to set user executable permissions for shell shim: {0}</value>
  </data>
  <data name="FailedToInstallToolPackage" xml:space="preserve">
    <value>Failed to install tool package '{0}': {1}</value>
  </data>
  <data name="FailedToUninstallToolPackage" xml:space="preserve">
    <value>Failed to uninstall tool package '{0}': {1}</value>
  </data>
  <data name="MissingToolEntryPointFile" xml:space="preserve">
    <value>Entry point file '{0}' for command '{1}' was not found in the package.</value>
  </data>
  <data name="MissingToolSettingsFile" xml:space="preserve">
    <value>Settings file 'DotnetToolSettings.xml' was not found in the package.</value>
  </data>
  <data name="ToolPackageConflictPackageId" xml:space="preserve">
    <value>Tool '{0}' (version '{1}') is already installed.</value>
  </data>
  <data name="FailedToFindStagedToolPackage" xml:space="preserve">
    <value>Failed to find staged tool package '{0}'.</value>
  </data>
  <data name="ColumnMaxWidthMustBeGreaterThanZero" xml:space="preserve">
    <value>Column maximum width must be greater than zero.</value>
  </data>
  <data name="ToolSettingsInvalidLeadingDotCommandName" xml:space="preserve">
    <value>The command name '{0}' cannot begin with a leading dot (.).</value>
  </data>
  <data name="FormatVersionIsHigher" xml:space="preserve">
    <value>Format version is higher than supported. This tool may not be supported in this SDK version. Update your SDK.</value>
  </data>
  <data name="FormatVersionIsMalformed" xml:space="preserve">
    <value>Format version is malformed. This tool may not be supported in this SDK version. Contact the author of the tool.</value>
  </data>
  <data name="FormatVersionIsMissing" xml:space="preserve">
    <value>Format version is missing. This tool may not be supported in this SDK version. Contact the author of the tool.</value>
  </data>
  <data name="MoreThanOnePackagedShimAvailable" xml:space="preserve">
    <value>More than one packaged shim is available: {0}.</value>
  </data>
  <data name="FailedToReadNuGetLockFile" xml:space="preserve">
    <value>Failed to read NuGet LockFile for tool package '{0}': {1}</value>
  </data>
  <data name="LevelArgumentName" xml:space="preserve">
    <value>LEVEL</value>
  </data>
  <data name="FrameworkArgumentName" xml:space="preserve">
    <value>FRAMEWORK</value>
  </data>
  <data name="RuntimeIdentifierArgumentName" xml:space="preserve">
    <value>RUNTIME_IDENTIFIER</value>
  </data>
  <data name="ConfigurationArgumentName" xml:space="preserve">
    <value>CONFIGURATION</value>
  </data>
  <data name="VersionSuffixArgumentName" xml:space="preserve">
    <value>VERSION_SUFFIX</value>
  </data>
  <data name="SolutionOrProjectArgumentDescription" xml:space="preserve">
    <value>The project or solution file to operate on. If a file is not specified, the command will search the current directory for one.</value>
  </data>
  <data name="SolutionOrProjectArgumentName" xml:space="preserve">
    <value>PROJECT | SOLUTION</value>
  </data>
  <data name="CommandInteractiveOptionDescription" xml:space="preserve">
    <value>Allows the command to stop and wait for user input or action (for example to complete authentication).</value>
  </data>
  <data name="CommandPrereleaseOptionDescription" xml:space="preserve">
    <value>Allows prerelease packages to be installed.</value>
  </data>
  <data name="ArchitectureOptionDescription" xml:space="preserve">
    <value>The target architecture.</value>
  </data>
  <data name="OperatingSystemOptionDescription" xml:space="preserve">
    <value>The target operating system.</value>
  </data>
  <data name="CannotResolveRuntimeIdentifier" xml:space="preserve">
    <value>Resolving the current runtime identifier failed.</value>
  </data>
  <data name="CannotSpecifyBothRuntimeAndArchOptions" xml:space="preserve">
    <value>Specifying both the `-r|--runtime` and `-a|--arch` options is not supported.</value>
  </data>
  <data name="CannotSpecifyBothRuntimeAndOsOptions" xml:space="preserve">
    <value>Specifying both the `-r|--runtime` and `-os` options is not supported.</value>
  </data>
  <data name="SelfContainedOptionDescription" xml:space="preserve">
    <value>Publish the .NET runtime with your application so the runtime doesn't need to be installed on the target machine.
The default is 'true' if a runtime identifier is specified.</value>
  </data>
  <data name="FrameworkDependentOptionDescription" xml:space="preserve">
    <value>Publish your application as a framework dependent application. A compatible .NET runtime must be installed on the target machine to run your application.</value>
  </data>
  <data name="SelfContainAndNoSelfContainedConflict" xml:space="preserve">
    <value>The '--self-contained' and '--no-self-contained' options cannot be used together.</value>
  </data>
  <data name="DisableBuildServersOptionDescription" xml:space="preserve">
    <value>Force the command to ignore any persistent build servers.</value>
  </data>
  <data name="ResponseFileNotFound" xml:space="preserve">
    <value>Response file '{0}' does not exist.</value>
  </data>
<<<<<<< HEAD
=======
  <data name="CustomConfigurationDisablesPublishAndPackReleaseProperties" xml:space="preserve">
    <value>A custom configuration was detected in the project '{0}', so the property '{1}' will not take effect.</value>
  </data>
  <data name="CorruptSolutionProjectFolderStructure" xml:space="preserve">
    <value>The solution file '{0}' is missing EndProject tags or has invalid child-parent project folder mappings around project GUID: '{1}'. Manually repair the solution or try to open and save it in Visual Studio."</value>
  </data>
>>>>>>> 6f513040
</root><|MERGE_RESOLUTION|>--- conflicted
+++ resolved
@@ -705,13 +705,7 @@
   <data name="ResponseFileNotFound" xml:space="preserve">
     <value>Response file '{0}' does not exist.</value>
   </data>
-<<<<<<< HEAD
-=======
-  <data name="CustomConfigurationDisablesPublishAndPackReleaseProperties" xml:space="preserve">
-    <value>A custom configuration was detected in the project '{0}', so the property '{1}' will not take effect.</value>
-  </data>
   <data name="CorruptSolutionProjectFolderStructure" xml:space="preserve">
     <value>The solution file '{0}' is missing EndProject tags or has invalid child-parent project folder mappings around project GUID: '{1}'. Manually repair the solution or try to open and save it in Visual Studio."</value>
   </data>
->>>>>>> 6f513040
 </root>