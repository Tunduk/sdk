--- conflicted
+++ resolved
@@ -39,11 +39,7 @@
             Invoke-Expression "&'$engfolderPath\common\build.ps1' $runTestsOnHelixArgs"
         }
     }
-
-<<<<<<< HEAD
-    runHelixAndNonHelixInParallel -configuration $configuration -buildSourcesDirectory $buildSourcesDirectory -customHelixTargetQueue $customHelixTargetQueue -engfolderPath $PSScriptRoot -additionalParameters $additionalMSBuildParameters.Split(' ') 
-=======
-    runHelixAndNonHelixInParallel -configuration $configuration -buildSourcesDirectory $buildSourcesDirectory -customHelixTargetQueue $customHelixTargetQueue -engfolderPath $PSScriptRoot
+  runHelixAndNonHelixInParallel -configuration $configuration -buildSourcesDirectory $buildSourcesDirectory -customHelixTargetQueue $customHelixTargetQueue -engfolderPath $PSScriptRoot -additionalParameters $additionalMSBuildParameters.Split(' ') 
     
   # An array of names of processes to stop on script exit
   $processesToStopOnExit =  @('msbuild', 'dotnet', 'vbcscompiler')
@@ -52,4 +48,3 @@
   foreach ($processName in $processesToStopOnExit) {
     Get-Process -Name $processName -ErrorAction SilentlyContinue | Stop-Process
   }
->>>>>>> 273216a6
