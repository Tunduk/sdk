--- conflicted
+++ resolved
@@ -1,10 +1,6 @@
 {
   "tools": {
-<<<<<<< HEAD
-    "dotnet": "6.0.100-rc.1.21424.13",
-=======
     "dotnet": "7.0.100-alpha.1.21427.1",
->>>>>>> 646ff96f
     "runtimes": {
       "dotnet": [
         "$(VSRedistCommonNetCoreSharedFrameworkx6470PackageVersion)"
@@ -15,12 +11,7 @@
     }
   },
   "msbuild-sdks": {
-<<<<<<< HEAD
-    "Microsoft.DotNet.Arcade.Sdk": "6.0.0-beta.21427.6",
-    "Microsoft.DotNet.Helix.Sdk": "6.0.0-beta.21427.6"
-=======
     "Microsoft.DotNet.Arcade.Sdk": "7.0.0-beta.21474.2",
     "Microsoft.DotNet.Helix.Sdk": "7.0.0-beta.21474.2"
->>>>>>> 646ff96f
   }
 }