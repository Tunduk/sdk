<Project>
  <Import Project="Sdk.props" Sdk="Microsoft.NET.Sdk" />

  <PropertyGroup>
    <!-- Fake, to satisfy the SDK. -->
    <TargetFramework>netstandard2.0</TargetFramework>
    <DisableImplicitFrameworkReferences>true</DisableImplicitFrameworkReferences>
  </PropertyGroup>

  <Import Project="Sdk.targets" Sdk="Microsoft.NET.Sdk" />

  <Target Name="Build">
    <PropertyGroup>
      <BuildModeInfoText Condition="'$(DotNetBuildSourceOnly)' == 'true'">source-build</BuildModeInfoText>
      <BuildModeInfoText Condition="'$(DotNetBuildSourceOnly)' != 'true'">non-source-build</BuildModeInfoText>
    </PropertyGroup>

    <Message Text="Build Mode: $(BuildModeInfoText)" Importance="high" />
    <Message Text="Build Environment: $(TargetArchitecture) $(Configuration) $(TargetOS) $(TargetRid)" Importance="high" />

    <MSBuild Projects="$(ToolsDir)init-build.proj;
                       $(RepoProjectsDir)$(RootRepo).proj"
             Targets="Build"
             BuildInParallel="false"
             StopOnFirstFailure="true" />
  </Target>

  <Import Project="$(RepositoryEngineeringDir)build.sourcebuild.targets" Condition="'$(DotNetBuildSourceOnly)' == 'true'" />
<<<<<<< HEAD
  <Import Project="$(RepositoryEngineeringDir)sdkArchiveDiff.targets" Condition="'$(ShortStack)' != 'true' and '$(PortableBuild)' == 'true' and '$(PgoInstrument)' != 'true'" />
  <Import Project="$(RepositoryEngineeringDir)unifiedBuildValidation.targets" Condition="'$(ShortStack)' != 'true' and '$(PortableBuild)' == 'true' and '$(PgoInstrument)' != 'true'" />
=======
>>>>>>> 2f21eaa2

  <!-- Intentionally below the import to appear at the end. -->
  <Target Name="LogBuildOutputFolders"
          AfterTargets="Build">
   <Message Importance="high" Text="Shipping packages are located in '$(ArtifactsShippingPackagesDir)'." />
   <Message Importance="high" Text="Shipping assets are located in '$(ArtifactsAssetsDir)'." />
  </Target>

</Project><|MERGE_RESOLUTION|>--- conflicted
+++ resolved
@@ -26,11 +26,6 @@
   </Target>
 
   <Import Project="$(RepositoryEngineeringDir)build.sourcebuild.targets" Condition="'$(DotNetBuildSourceOnly)' == 'true'" />
-<<<<<<< HEAD
-  <Import Project="$(RepositoryEngineeringDir)sdkArchiveDiff.targets" Condition="'$(ShortStack)' != 'true' and '$(PortableBuild)' == 'true' and '$(PgoInstrument)' != 'true'" />
-  <Import Project="$(RepositoryEngineeringDir)unifiedBuildValidation.targets" Condition="'$(ShortStack)' != 'true' and '$(PortableBuild)' == 'true' and '$(PgoInstrument)' != 'true'" />
-=======
->>>>>>> 2f21eaa2
 
   <!-- Intentionally below the import to appear at the end. -->
   <Target Name="LogBuildOutputFolders"
