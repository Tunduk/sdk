<?xml version="1.0" encoding="utf-8"?>
<Dependencies>
  <ProductDependencies>
    <Dependency Name="Microsoft.TemplateEngine.Abstractions" Version="9.0.100-preview.3.24161.3">
      <Uri>https://github.com/dotnet/templating</Uri>
      <Sha>d09013f6c8c17e4c124869f467dada469829911e</Sha>
    </Dependency>
    <Dependency Name="Microsoft.TemplateEngine.Mocks" Version="9.0.100-preview.3.24161.3">
      <Uri>https://github.com/dotnet/templating</Uri>
      <Sha>d09013f6c8c17e4c124869f467dada469829911e</Sha>
    </Dependency>
    <!-- Intermediate is necessary for source build. -->
    <Dependency Name="Microsoft.SourceBuild.Intermediate.templating" Version="9.0.100-preview.3.24161.3">
      <Uri>https://github.com/dotnet/templating</Uri>
      <Sha>d09013f6c8c17e4c124869f467dada469829911e</Sha>
      <SourceBuild RepoName="templating" ManagedOnly="true" />
    </Dependency>
    <Dependency Name="Microsoft.NETCore.App.Ref" Version="9.0.0-preview.3.24161.4">
      <Uri>https://github.com/dotnet/runtime</Uri>
      <Sha>efa2b78175388a656893d0e9becc408d99afe445</Sha>
    </Dependency>
    <Dependency Name="VS.Redist.Common.NetCore.SharedFramework.x64.9.0" Version="9.0.0-preview.3.24161.4">
      <Uri>https://github.com/dotnet/runtime</Uri>
      <Sha>efa2b78175388a656893d0e9becc408d99afe445</Sha>
    </Dependency>
    <Dependency Name="VS.Redist.Common.NetCore.TargetingPack.x64.9.0" Version="9.0.0-preview.3.24161.4">
      <Uri>https://github.com/dotnet/runtime</Uri>
      <Sha>efa2b78175388a656893d0e9becc408d99afe445</Sha>
    </Dependency>
    <Dependency Name="Microsoft.NETCore.App.Runtime.win-x64" Version="9.0.0-preview.3.24161.4">
      <Uri>https://github.com/dotnet/runtime</Uri>
      <Sha>efa2b78175388a656893d0e9becc408d99afe445</Sha>
    </Dependency>
    <Dependency Name="Microsoft.NETCore.App.Host.win-x64" Version="9.0.0-preview.3.24161.4">
      <Uri>https://github.com/dotnet/runtime</Uri>
      <Sha>efa2b78175388a656893d0e9becc408d99afe445</Sha>
    </Dependency>
    <Dependency Name="Microsoft.NETCore.Platforms" Version="9.0.0-preview.3.24161.4">
      <Uri>https://github.com/dotnet/runtime</Uri>
      <Sha>efa2b78175388a656893d0e9becc408d99afe445</Sha>
    </Dependency>
    <Dependency Name="Microsoft.NET.HostModel" Version="9.0.0-preview.3.24161.4">
      <Uri>https://github.com/dotnet/runtime</Uri>
      <Sha>efa2b78175388a656893d0e9becc408d99afe445</Sha>
    </Dependency>
    <Dependency Name="Microsoft.Extensions.DependencyModel" Version="9.0.0-preview.3.24161.4">
      <Uri>https://github.com/dotnet/runtime</Uri>
      <Sha>efa2b78175388a656893d0e9becc408d99afe445</Sha>
    </Dependency>
    <!-- Intermediate is necessary for source build. -->
    <Dependency Name="Microsoft.SourceBuild.Intermediate.runtime.linux-x64" Version="9.0.0-preview.3.24161.4">
      <Uri>https://github.com/dotnet/runtime</Uri>
      <Sha>efa2b78175388a656893d0e9becc408d99afe445</Sha>
      <SourceBuild RepoName="runtime" ManagedOnly="false" />
    </Dependency>
    <Dependency Name="Microsoft.NET.Workload.Emscripten.Current.Manifest-9.0.100.Transport" Version="9.0.0-preview.3.24156.3" CoherentParentDependency="Microsoft.NETCore.App.Runtime.win-x64">
      <Uri>https://github.com/dotnet/emsdk</Uri>
      <Sha>a5f4de78fca42544771977f8e8e04c4aa83e1d02</Sha>
    </Dependency>
    <!-- Intermediate is necessary for source build. -->
    <Dependency Name="Microsoft.SourceBuild.Intermediate.emsdk" Version="9.0.0-preview.3.24156.3" CoherentParentDependency="Microsoft.NETCore.App.Runtime.win-x64">
      <Uri>https://github.com/dotnet/emsdk</Uri>
      <Sha>a5f4de78fca42544771977f8e8e04c4aa83e1d02</Sha>
      <SourceBuild RepoName="emsdk" ManagedOnly="true" />
    </Dependency>
    <Dependency Name="Microsoft.Build" Version="17.10.0-preview-24127-03">
      <Uri>https://github.com/dotnet/msbuild</Uri>
      <Sha>6f44380e4fdea6ddf5c11f48efeb25c2bf181e62</Sha>
    </Dependency>
    <Dependency Name="Microsoft.Build.Localization" Version="17.10.0-preview-24127-03">
      <Uri>https://github.com/dotnet/msbuild</Uri>
      <Sha>6f44380e4fdea6ddf5c11f48efeb25c2bf181e62</Sha>
    </Dependency>
    <!-- Intermediate is necessary for source build. -->
    <Dependency Name="Microsoft.SourceBuild.Intermediate.msbuild" Version="17.10.0-preview-24127-03">
      <Uri>https://github.com/dotnet/msbuild</Uri>
      <Sha>6f44380e4fdea6ddf5c11f48efeb25c2bf181e62</Sha>
      <SourceBuild RepoName="msbuild" ManagedOnly="true" />
    </Dependency>
    <Dependency Name="Microsoft.FSharp.Compiler" Version="12.8.300-beta.24161.10">
      <Uri>https://github.com/dotnet/fsharp</Uri>
      <Sha>212eaf7fac2d837c51dc49e477a599ebea68338b</Sha>
    </Dependency>
    <!-- Intermediate is necessary for source build. -->
    <Dependency Name="Microsoft.SourceBuild.Intermediate.fsharp" Version="8.0.300-beta.24161.10">
      <Uri>https://github.com/dotnet/fsharp</Uri>
      <Sha>212eaf7fac2d837c51dc49e477a599ebea68338b</Sha>
      <SourceBuild RepoName="fsharp" ManagedOnly="true" />
    </Dependency>
<<<<<<< HEAD
    <!-- Intermediate is necessary for source build. -->
    <Dependency Name="Microsoft.Net.Compilers.Toolset" Version="4.10.0-3.24156.11">
=======
    <Dependency Name="dotnet-format" Version="9.0.515801">
      <Uri>https://github.com/dotnet/format</Uri>
      <Sha>91f60316ebd9c75d6be8b7f9b7c201bab17240c9</Sha>
    </Dependency>
    <!-- Intermediate is necessary for source build. -->
    <Dependency Name="Microsoft.SourceBuild.Intermediate.format" Version="9.0.515801">
      <Uri>https://github.com/dotnet/format</Uri>
      <Sha>91f60316ebd9c75d6be8b7f9b7c201bab17240c9</Sha>
      <SourceBuild RepoName="format" ManagedOnly="true" />
    </Dependency>
    <Dependency Name="Microsoft.Net.Compilers.Toolset" Version="4.10.0-3.24161.5">
>>>>>>> 188fe2e0
      <Uri>https://github.com/dotnet/roslyn</Uri>
      <Sha>fc58c2a81d4e9f3e0f9d46aa7143ba499363463a</Sha>
    </Dependency>
    <!-- Intermediate is necessary for source build. -->
    <Dependency Name="Microsoft.SourceBuild.Intermediate.roslyn" Version="4.10.0-3.24161.5">
      <Uri>https://github.com/dotnet/roslyn</Uri>
      <Sha>fc58c2a81d4e9f3e0f9d46aa7143ba499363463a</Sha>
      <SourceBuild RepoName="roslyn" ManagedOnly="true" />
    </Dependency>
    <Dependency Name="Microsoft.CodeAnalysis" Version="4.10.0-3.24161.5">
      <Uri>https://github.com/dotnet/roslyn</Uri>
      <Sha>fc58c2a81d4e9f3e0f9d46aa7143ba499363463a</Sha>
    </Dependency>
    <Dependency Name="Microsoft.CodeAnalysis.CSharp" Version="4.10.0-3.24161.5">
      <Uri>https://github.com/dotnet/roslyn</Uri>
      <Sha>fc58c2a81d4e9f3e0f9d46aa7143ba499363463a</Sha>
    </Dependency>
    <Dependency Name="Microsoft.CodeAnalysis.CSharp.CodeStyle" Version="4.10.0-3.24161.5">
      <Uri>https://github.com/dotnet/roslyn</Uri>
      <Sha>fc58c2a81d4e9f3e0f9d46aa7143ba499363463a</Sha>
    </Dependency>
    <Dependency Name="Microsoft.CodeAnalysis.CSharp.Features" Version="4.10.0-3.24161.5">
      <Uri>https://github.com/dotnet/roslyn</Uri>
      <Sha>fc58c2a81d4e9f3e0f9d46aa7143ba499363463a</Sha>
    </Dependency>
    <Dependency Name="Microsoft.CodeAnalysis.CSharp.Workspaces" Version="4.10.0-3.24161.5">
      <Uri>https://github.com/dotnet/roslyn</Uri>
      <Sha>fc58c2a81d4e9f3e0f9d46aa7143ba499363463a</Sha>
    </Dependency>
    <Dependency Name="Microsoft.CodeAnalysis.Workspaces.MSBuild" Version="4.10.0-3.24161.5">
      <Uri>https://github.com/dotnet/roslyn</Uri>
      <Sha>fc58c2a81d4e9f3e0f9d46aa7143ba499363463a</Sha>
    </Dependency>
    <Dependency Name="Microsoft.AspNetCore.DeveloperCertificates.XPlat" Version="9.0.0-preview.3.24158.2">
      <Uri>https://github.com/dotnet/aspnetcore</Uri>
      <Sha>b3b8dffff4d092058b2d8942268b498cbfdb14ec</Sha>
    </Dependency>
    <Dependency Name="Microsoft.AspNetCore.TestHost" Version="9.0.0-preview.3.24158.2">
      <Uri>https://github.com/dotnet/aspnetcore</Uri>
      <Sha>b3b8dffff4d092058b2d8942268b498cbfdb14ec</Sha>
    </Dependency>
    <Dependency Name="Microsoft.Build.NuGetSdkResolver" Version="6.10.0-preview.2.78">
      <Uri>https://github.com/nuget/nuget.client</Uri>
      <Sha>2fdd0d41e33c3354de2750fe154b56751a6682aa</Sha>
    </Dependency>
    <Dependency Name="NuGet.Build.Tasks" Version="6.10.0-preview.2.78">
      <Uri>https://github.com/nuget/nuget.client</Uri>
      <Sha>2fdd0d41e33c3354de2750fe154b56751a6682aa</Sha>
    </Dependency>
    <Dependency Name="NuGet.Build.Tasks.Console" Version="6.10.0-preview.2.78">
      <Uri>https://github.com/nuget/nuget.client</Uri>
      <Sha>2fdd0d41e33c3354de2750fe154b56751a6682aa</Sha>
    </Dependency>
    <Dependency Name="NuGet.Build.Tasks.Pack" Version="6.10.0-preview.2.78">
      <Uri>https://github.com/nuget/nuget.client</Uri>
      <Sha>2fdd0d41e33c3354de2750fe154b56751a6682aa</Sha>
    </Dependency>
    <Dependency Name="NuGet.Commands" Version="6.10.0-preview.2.78">
      <Uri>https://github.com/nuget/nuget.client</Uri>
      <Sha>2fdd0d41e33c3354de2750fe154b56751a6682aa</Sha>
    </Dependency>
    <Dependency Name="NuGet.CommandLine.XPlat" Version="6.10.0-preview.2.78">
      <Uri>https://github.com/nuget/nuget.client</Uri>
      <Sha>2fdd0d41e33c3354de2750fe154b56751a6682aa</Sha>
    </Dependency>
    <Dependency Name="NuGet.Common" Version="6.10.0-preview.2.78">
      <Uri>https://github.com/nuget/nuget.client</Uri>
      <Sha>2fdd0d41e33c3354de2750fe154b56751a6682aa</Sha>
    </Dependency>
    <Dependency Name="NuGet.Configuration" Version="6.10.0-preview.2.78">
      <Uri>https://github.com/nuget/nuget.client</Uri>
      <Sha>2fdd0d41e33c3354de2750fe154b56751a6682aa</Sha>
    </Dependency>
    <Dependency Name="NuGet.Credentials" Version="6.10.0-preview.2.78">
      <Uri>https://github.com/nuget/nuget.client</Uri>
      <Sha>2fdd0d41e33c3354de2750fe154b56751a6682aa</Sha>
    </Dependency>
    <Dependency Name="NuGet.DependencyResolver.Core" Version="6.10.0-preview.2.78">
      <Uri>https://github.com/nuget/nuget.client</Uri>
      <Sha>2fdd0d41e33c3354de2750fe154b56751a6682aa</Sha>
    </Dependency>
    <Dependency Name="NuGet.Frameworks" Version="6.10.0-preview.2.78">
      <Uri>https://github.com/nuget/nuget.client</Uri>
      <Sha>2fdd0d41e33c3354de2750fe154b56751a6682aa</Sha>
    </Dependency>
    <Dependency Name="NuGet.LibraryModel" Version="6.10.0-preview.2.78">
      <Uri>https://github.com/nuget/nuget.client</Uri>
      <Sha>2fdd0d41e33c3354de2750fe154b56751a6682aa</Sha>
    </Dependency>
    <Dependency Name="NuGet.ProjectModel" Version="6.10.0-preview.2.78">
      <Uri>https://github.com/nuget/nuget.client</Uri>
      <Sha>2fdd0d41e33c3354de2750fe154b56751a6682aa</Sha>
    </Dependency>
    <Dependency Name="NuGet.Protocol" Version="6.10.0-preview.2.78">
      <Uri>https://github.com/nuget/nuget.client</Uri>
      <Sha>2fdd0d41e33c3354de2750fe154b56751a6682aa</Sha>
    </Dependency>
    <Dependency Name="NuGet.Packaging" Version="6.10.0-preview.2.78">
      <Uri>https://github.com/nuget/nuget.client</Uri>
      <Sha>2fdd0d41e33c3354de2750fe154b56751a6682aa</Sha>
    </Dependency>
    <Dependency Name="NuGet.Versioning" Version="6.10.0-preview.2.78">
      <Uri>https://github.com/nuget/nuget.client</Uri>
      <Sha>2fdd0d41e33c3354de2750fe154b56751a6682aa</Sha>
    </Dependency>
    <Dependency Name="Microsoft.NET.Test.Sdk" Version="17.10.0-preview-24158-06">
      <Uri>https://github.com/microsoft/vstest</Uri>
      <Sha>316167369cea59e0ad6ece2a39d94a3a6d49cf12</Sha>
    </Dependency>
    <Dependency Name="Microsoft.TestPlatform.CLI" Version="17.10.0-preview-24158-06">
      <Uri>https://github.com/microsoft/vstest</Uri>
      <Sha>316167369cea59e0ad6ece2a39d94a3a6d49cf12</Sha>
    </Dependency>
    <Dependency Name="Microsoft.TestPlatform.Build" Version="17.10.0-preview-24158-06">
      <Uri>https://github.com/microsoft/vstest</Uri>
      <Sha>316167369cea59e0ad6ece2a39d94a3a6d49cf12</Sha>
    </Dependency>
    <!-- Intermediate is necessary for source build. -->
    <Dependency Name="Microsoft.SourceBuild.Intermediate.vstest" Version="17.10.0-preview-24158-06">
      <Uri>https://github.com/microsoft/vstest</Uri>
      <Sha>316167369cea59e0ad6ece2a39d94a3a6d49cf12</Sha>
      <SourceBuild RepoName="vstest" ManagedOnly="true" />
    </Dependency>
    <Dependency Name="Microsoft.NET.ILLink.Tasks" Version="9.0.0-preview.3.24161.4">
      <Uri>https://github.com/dotnet/runtime</Uri>
      <Sha>efa2b78175388a656893d0e9becc408d99afe445</Sha>
    </Dependency>
    <Dependency Name="System.CodeDom" Version="9.0.0-preview.3.24161.4">
      <Uri>https://github.com/dotnet/runtime</Uri>
      <Sha>efa2b78175388a656893d0e9becc408d99afe445</Sha>
    </Dependency>
    <Dependency Name="System.Security.Cryptography.ProtectedData" Version="9.0.0-preview.3.24161.4">
      <Uri>https://github.com/dotnet/runtime</Uri>
      <Sha>efa2b78175388a656893d0e9becc408d99afe445</Sha>
    </Dependency>
    <Dependency Name="System.Text.Encoding.CodePages" Version="9.0.0-preview.3.24161.4">
      <Uri>https://github.com/dotnet/runtime</Uri>
      <Sha>efa2b78175388a656893d0e9becc408d99afe445</Sha>
    </Dependency>
    <Dependency Name="System.Resources.Extensions" Version="9.0.0-preview.3.24161.4">
      <Uri>https://github.com/dotnet/runtime</Uri>
      <Sha>efa2b78175388a656893d0e9becc408d99afe445</Sha>
    </Dependency>
    <Dependency Name="Microsoft.WindowsDesktop.App.Runtime.win-x64" Version="9.0.0-preview.3.24160.1">
      <Uri>https://github.com/dotnet/windowsdesktop</Uri>
      <Sha>35941ed48463df7c601a2c6850d150685fa7de55</Sha>
      <SourceBuildTarball RepoName="windowsdesktop" ManagedOnly="true" />
    </Dependency>
    <Dependency Name="VS.Redist.Common.WindowsDesktop.SharedFramework.x64.9.0" Version="9.0.0-preview.3.24160.1">
      <Uri>https://github.com/dotnet/windowsdesktop</Uri>
      <Sha>35941ed48463df7c601a2c6850d150685fa7de55</Sha>
    </Dependency>
    <Dependency Name="Microsoft.WindowsDesktop.App.Ref" Version="9.0.0-preview.3.24160.1">
      <Uri>https://github.com/dotnet/windowsdesktop</Uri>
      <Sha>35941ed48463df7c601a2c6850d150685fa7de55</Sha>
    </Dependency>
    <Dependency Name="VS.Redist.Common.WindowsDesktop.TargetingPack.x64.9.0" Version="9.0.0-preview.3.24160.1">
      <Uri>https://github.com/dotnet/windowsdesktop</Uri>
      <Sha>35941ed48463df7c601a2c6850d150685fa7de55</Sha>
    </Dependency>
    <Dependency Name="Microsoft.NET.Sdk.WindowsDesktop" Version="9.0.0-preview.3.24158.3" CoherentParentDependency="Microsoft.WindowsDesktop.App.Ref">
      <Uri>https://github.com/dotnet/wpf</Uri>
      <Sha>8dc0343c350d3b7736710cacb306790bde0394d0</Sha>
    </Dependency>
    <Dependency Name="Microsoft.AspNetCore.App.Ref" Version="9.0.0-preview.3.24158.2">
      <Uri>https://github.com/dotnet/aspnetcore</Uri>
      <Sha>b3b8dffff4d092058b2d8942268b498cbfdb14ec</Sha>
    </Dependency>
    <Dependency Name="Microsoft.AspNetCore.App.Ref.Internal" Version="9.0.0-preview.3.24158.2">
      <Uri>https://github.com/dotnet/aspnetcore</Uri>
      <Sha>b3b8dffff4d092058b2d8942268b498cbfdb14ec</Sha>
    </Dependency>
    <Dependency Name="Microsoft.AspNetCore.App.Runtime.win-x64" Version="9.0.0-preview.3.24158.2">
      <Uri>https://github.com/dotnet/aspnetcore</Uri>
      <Sha>b3b8dffff4d092058b2d8942268b498cbfdb14ec</Sha>
    </Dependency>
    <Dependency Name="VS.Redist.Common.AspNetCore.SharedFramework.x64.9.0" Version="9.0.0-preview.3.24158.2">
      <Uri>https://github.com/dotnet/aspnetcore</Uri>
      <Sha>b3b8dffff4d092058b2d8942268b498cbfdb14ec</Sha>
    </Dependency>
    <Dependency Name="dotnet-dev-certs" Version="9.0.0-preview.3.24158.2">
      <Uri>https://github.com/dotnet/aspnetcore</Uri>
      <Sha>b3b8dffff4d092058b2d8942268b498cbfdb14ec</Sha>
    </Dependency>
    <Dependency Name="dotnet-user-jwts" Version="9.0.0-preview.3.24158.2">
      <Uri>https://github.com/dotnet/aspnetcore</Uri>
      <Sha>b3b8dffff4d092058b2d8942268b498cbfdb14ec</Sha>
    </Dependency>
    <Dependency Name="dotnet-user-secrets" Version="9.0.0-preview.3.24158.2">
      <Uri>https://github.com/dotnet/aspnetcore</Uri>
      <Sha>b3b8dffff4d092058b2d8942268b498cbfdb14ec</Sha>
    </Dependency>
    <Dependency Name="Microsoft.AspNetCore.Analyzers" Version="9.0.0-preview.3.24158.2">
      <Uri>https://github.com/dotnet/aspnetcore</Uri>
      <Sha>b3b8dffff4d092058b2d8942268b498cbfdb14ec</Sha>
    </Dependency>
    <Dependency Name="Microsoft.AspNetCore.Components.SdkAnalyzers" Version="9.0.0-preview.3.24158.2">
      <Uri>https://github.com/dotnet/aspnetcore</Uri>
      <Sha>b3b8dffff4d092058b2d8942268b498cbfdb14ec</Sha>
    </Dependency>
    <Dependency Name="Microsoft.AspNetCore.Mvc.Analyzers" Version="9.0.0-preview.3.24158.2">
      <Uri>https://github.com/dotnet/aspnetcore</Uri>
      <Sha>b3b8dffff4d092058b2d8942268b498cbfdb14ec</Sha>
    </Dependency>
    <Dependency Name="Microsoft.AspNetCore.Mvc.Api.Analyzers" Version="9.0.0-preview.3.24158.2">
      <Uri>https://github.com/dotnet/aspnetcore</Uri>
      <Sha>b3b8dffff4d092058b2d8942268b498cbfdb14ec</Sha>
    </Dependency>
    <!-- Intermediate is necessary for source build. -->
    <Dependency Name="Microsoft.SourceBuild.Intermediate.aspnetcore" Version="9.0.0-preview.3.24158.2">
      <Uri>https://github.com/dotnet/aspnetcore</Uri>
      <Sha>b3b8dffff4d092058b2d8942268b498cbfdb14ec</Sha>
      <SourceBuild RepoName="aspnetcore" ManagedOnly="true" />
    </Dependency>
    <Dependency Name="Microsoft.CodeAnalysis.Razor.Tooling.Internal" Version="7.0.0-preview.24161.4">
      <Uri>https://github.com/dotnet/razor</Uri>
      <Sha>4844fbcd15015c2a9756e300ddffee76cba0aff9</Sha>
    </Dependency>
    <Dependency Name="Microsoft.AspNetCore.Mvc.Razor.Extensions.Tooling.Internal" Version="7.0.0-preview.24161.4">
      <Uri>https://github.com/dotnet/razor</Uri>
      <Sha>4844fbcd15015c2a9756e300ddffee76cba0aff9</Sha>
    </Dependency>
    <Dependency Name="Microsoft.NET.Sdk.Razor.SourceGenerators.Transport" Version="7.0.0-preview.24161.4">
      <Uri>https://github.com/dotnet/razor</Uri>
      <Sha>4844fbcd15015c2a9756e300ddffee76cba0aff9</Sha>
    </Dependency>
    <!-- Intermediate is necessary for source build. -->
    <Dependency Name="Microsoft.SourceBuild.Intermediate.razor" Version="7.0.0-preview.24161.4">
      <Uri>https://github.com/dotnet/razor</Uri>
      <Sha>4844fbcd15015c2a9756e300ddffee76cba0aff9</Sha>
      <SourceBuild RepoName="razor" ManagedOnly="true" />
    </Dependency>
    <Dependency Name="Microsoft.Extensions.FileProviders.Embedded" Version="9.0.0-preview.3.24158.2">
      <Uri>https://github.com/dotnet/aspnetcore</Uri>
      <Sha>b3b8dffff4d092058b2d8942268b498cbfdb14ec</Sha>
    </Dependency>
    <Dependency Name="Microsoft.AspNetCore.Authorization" Version="9.0.0-preview.3.24158.2">
      <Uri>https://github.com/dotnet/aspnetcore</Uri>
      <Sha>b3b8dffff4d092058b2d8942268b498cbfdb14ec</Sha>
    </Dependency>
    <Dependency Name="Microsoft.AspNetCore.Components.Web" Version="9.0.0-preview.3.24158.2">
      <Uri>https://github.com/dotnet/aspnetcore</Uri>
      <Sha>b3b8dffff4d092058b2d8942268b498cbfdb14ec</Sha>
    </Dependency>
    <Dependency Name="Microsoft.JSInterop" Version="9.0.0-preview.3.24158.2">
      <Uri>https://github.com/dotnet/aspnetcore</Uri>
      <Sha>b3b8dffff4d092058b2d8942268b498cbfdb14ec</Sha>
    </Dependency>
    <Dependency Name="Microsoft.Web.Xdt" Version="9.0.0-preview.24161.2">
      <Uri>https://github.com/dotnet/xdt</Uri>
      <Sha>e91258db72df11e0532d90f25c8e8838f3b3736e</Sha>
    </Dependency>
    <!-- Intermediate is necessary for source build. -->
    <Dependency Name="Microsoft.SourceBuild.Intermediate.xdt" Version="9.0.0-preview.24161.2">
      <Uri>https://github.com/dotnet/xdt</Uri>
      <Sha>e91258db72df11e0532d90f25c8e8838f3b3736e</Sha>
      <SourceBuild RepoName="xdt" ManagedOnly="true" />
    </Dependency>
    <Dependency Name="Microsoft.CodeAnalysis.NetAnalyzers" Version="9.0.0-preview.24158.2">
      <Uri>https://github.com/dotnet/roslyn-analyzers</Uri>
      <Sha>94749ce487be31b74bae5629b5af5d2392377f6d</Sha>
    </Dependency>
    <Dependency Name="Microsoft.CodeAnalysis.PublicApiAnalyzers" Version="3.11.0-beta1.24158.2">
      <Uri>https://github.com/dotnet/roslyn-analyzers</Uri>
      <Sha>94749ce487be31b74bae5629b5af5d2392377f6d</Sha>
    </Dependency>
    <!-- Intermediate is necessary for source build. -->
    <Dependency Name="Microsoft.SourceBuild.Intermediate.roslyn-analyzers" Version="3.11.0-beta1.24158.2">
      <Uri>https://github.com/dotnet/roslyn-analyzers</Uri>
      <Sha>94749ce487be31b74bae5629b5af5d2392377f6d</Sha>
      <SourceBuild RepoName="roslyn-analyzers" ManagedOnly="true" />
    </Dependency>
    <Dependency Name="System.CommandLine" Version="2.0.0-beta4.24126.1">
      <Uri>https://github.com/dotnet/command-line-api</Uri>
      <Sha>5ea97af07263ea3ef68a18557c8aa3f7e3200bda</Sha>
    </Dependency>
    <Dependency Name="System.CommandLine.Rendering" Version="0.4.0-alpha.24112.1">
      <Uri>https://github.com/dotnet/command-line-api</Uri>
      <Sha>e9ac4ff4293cf853f3d07eb9e747aef27f5be965</Sha>
    </Dependency>
    <!-- Microsoft.CodeAnalysis.Workspaces.MSBuild transitively references M.Bcl.AsyncInterfaces.
         Adding an explicit dependency to make sure the latest version is used instead of the SBRP
         one under source build. -->
    <!-- Necessary for source-build. This allows the live version of the package to be used by source-build. -->
    <Dependency Name="Microsoft.Build.Tasks.Core" Version="17.7.2">
      <Uri>https://github.com/dotnet/msbuild</Uri>
      <Sha>d6990bcfaf520c0d215a194fad0617f7efad68b4</Sha>
    </Dependency>
    <!-- Necessary for source-build. This allows the live version of the package to be used by source-build. -->
    <Dependency Name="Microsoft.Build" Version="17.7.2">
      <Uri>https://github.com/dotnet/msbuild</Uri>
      <Sha>d6990bcfaf520c0d215a194fad0617f7efad68b4</Sha>
    </Dependency>
    <Dependency Name="Microsoft.Build.Framework" Version="17.7.2">
      <Uri>https://github.com/dotnet/msbuild</Uri>
      <Sha>d6990bcfaf520c0d215a194fad0617f7efad68b4</Sha>
    </Dependency>
    <Dependency Name="Microsoft.Build.Tasks.Core" Version="17.7.2">
      <Uri>https://github.com/dotnet/msbuild</Uri>
      <Sha>d6990bcfaf520c0d215a194fad0617f7efad68b4</Sha>
    </Dependency>
    <Dependency Name="Microsoft.Build.Utilities.Core" Version="17.7.2">
      <Uri>https://github.com/dotnet/msbuild</Uri>
      <Sha>d6990bcfaf520c0d215a194fad0617f7efad68b4</Sha>
    </Dependency>
    <Dependency Name="Microsoft.NET.StringTools" Version="17.7.2">
      <Uri>https://github.com/dotnet/msbuild</Uri>
      <Sha>d6990bcfaf520c0d215a194fad0617f7efad68b4</Sha>
    </Dependency>
    <Dependency Name="Microsoft.CodeAnalysis" Version="4.10.0-2.24114.1">
      <Uri>https://github.com/dotnet/roslyn</Uri>
      <Sha>744a0ae8691c5c463f63e9936b7d56592c0ed57c</Sha>
    </Dependency>
    <!-- Intermediate is necessary for source build. -->
    <Dependency Name="Microsoft.DiaSymReader" Version="2.0.0">
      <Uri>https://github.com/dotnet/symreader</Uri>
      <Sha>27e584661980ee6d82c419a2a471ae505b7d122e</Sha>
    </Dependency>
    <Dependency Name="Microsoft.Extensions.Logging" Version="9.0.0-preview.2.24111.9">
      <Uri>https://github.com/dotnet/runtime</Uri>
      <Sha>9699f39112b2aea89a05a74199baf9049db85537</Sha>
    </Dependency>
    <Dependency Name="Microsoft.Extensions.FileSystemGlobbing" Version="9.0.0-preview.2.24111.9">
      <Uri>https://github.com/dotnet/runtime</Uri>
      <Sha>9699f39112b2aea89a05a74199baf9049db85537</Sha>
    </Dependency>
    <!-- Intermediate is necessary for source build. -->
    <Dependency Name="Microsoft.SourceBuild.Intermediate.command-line-api" Version="0.1.512601">
      <Uri>https://github.com/dotnet/command-line-api</Uri>
      <Sha>5ea97af07263ea3ef68a18557c8aa3f7e3200bda</Sha>
      <SourceBuild RepoName="command-line-api" ManagedOnly="true" />
    </Dependency>
    <!-- Intermediate is necessary for source build. -->
    <Dependency Name="Microsoft.SourceBuild.Intermediate.source-build-externals" Version="9.0.0-alpha.1.24158.2">
      <Uri>https://github.com/dotnet/source-build-externals</Uri>
      <Sha>16ece46ae00dd1e8ac30a360d3dd03a6a682db41</Sha>
      <SourceBuild RepoName="source-build-externals" ManagedOnly="true" />
    </Dependency>
    <!-- Intermediate is necessary for source build. -->
    <Dependency Name="Microsoft.SourceBuild.Intermediate.source-build-reference-packages" Version="9.0.0-alpha.1.24155.1">
      <Uri>https://github.com/dotnet/source-build-reference-packages</Uri>
      <Sha>768378e775fc5ddc99d41f2c4d1c78182f326ea7</Sha>
      <SourceBuild RepoName="source-build-reference-packages" ManagedOnly="true" />
    </Dependency>
    <Dependency Name="Microsoft.Deployment.DotNet.Releases" Version="2.0.0-preview.1.24113.2">
      <Uri>https://github.com/dotnet/deployment-tools</Uri>
      <Sha>822ff266c5f999ab9ceb6928df59d79285ea4a4f</Sha>
    </Dependency>
    <Dependency Name="Microsoft.Build.Tasks.Git" Version="9.0.0-beta.24160.1">
      <Uri>https://github.com/dotnet/sourcelink</Uri>
      <Sha>4af34e7dc1755e8a26fcbde95073895e279da09d</Sha>
    </Dependency>
    <Dependency Name="Microsoft.SourceLink.Common" Version="9.0.0-beta.24160.1">
      <Uri>https://github.com/dotnet/sourcelink</Uri>
      <Sha>4af34e7dc1755e8a26fcbde95073895e279da09d</Sha>
    </Dependency>
    <Dependency Name="Microsoft.SourceLink.AzureRepos.Git" Version="9.0.0-beta.24160.1">
      <Uri>https://github.com/dotnet/sourcelink</Uri>
      <Sha>4af34e7dc1755e8a26fcbde95073895e279da09d</Sha>
    </Dependency>
    <Dependency Name="Microsoft.SourceLink.GitHub" Version="9.0.0-beta.24160.1">
      <Uri>https://github.com/dotnet/sourcelink</Uri>
      <Sha>4af34e7dc1755e8a26fcbde95073895e279da09d</Sha>
    </Dependency>
    <Dependency Name="Microsoft.SourceLink.GitLab" Version="9.0.0-beta.24160.1">
      <Uri>https://github.com/dotnet/sourcelink</Uri>
      <Sha>4af34e7dc1755e8a26fcbde95073895e279da09d</Sha>
    </Dependency>
    <Dependency Name="Microsoft.SourceLink.Bitbucket.Git" Version="9.0.0-beta.24160.1">
      <Uri>https://github.com/dotnet/sourcelink</Uri>
      <Sha>4af34e7dc1755e8a26fcbde95073895e279da09d</Sha>
    </Dependency>
    <!-- Intermediate is necessary for source build. -->
    <Dependency Name="Microsoft.SourceBuild.Intermediate.sourcelink" Version="9.0.0-beta.24160.1">
      <Uri>https://github.com/dotnet/sourcelink</Uri>
      <Sha>4af34e7dc1755e8a26fcbde95073895e279da09d</Sha>
      <SourceBuild RepoName="sourcelink" ManagedOnly="true" />
    </Dependency>
    <!-- Intermediate is necessary for source build. -->
    <Dependency Name="Microsoft.SourceBuild.Intermediate.deployment-tools" Version="9.0.0-preview.1.24113.2">
      <Uri>https://github.com/dotnet/deployment-tools</Uri>
      <Sha>822ff266c5f999ab9ceb6928df59d79285ea4a4f</Sha>
      <SourceBuild RepoName="deployment-tools" ManagedOnly="true" />
    </Dependency>
    <!-- Intermediate is necessary for source build. -->
    <Dependency Name="Microsoft.SourceBuild.Intermediate.symreader" Version="2.0.0-beta-23228-03">
      <Uri>https://github.com/dotnet/symreader</Uri>
      <Sha>27e584661980ee6d82c419a2a471ae505b7d122e</Sha>
      <SourceBuild RepoName="symreader" ManagedOnly="true" />
    </Dependency>
    <!-- Dependency required for flowing correct package version in source-build, using PVP flow. -->
    <Dependency Name="Microsoft.Extensions.Logging" Version="9.0.0-preview.3.24161.4">
      <Uri>https://github.com/dotnet/runtime</Uri>
      <Sha>efa2b78175388a656893d0e9becc408d99afe445</Sha>
    </Dependency>
    <!-- Dependency required for flowing correct package version in source-build, using PVP flow. -->
    <Dependency Name="Microsoft.Extensions.Logging.Abstractions" Version="9.0.0-preview.3.24161.4">
      <Uri>https://github.com/dotnet/runtime</Uri>
      <Sha>efa2b78175388a656893d0e9becc408d99afe445</Sha>
    </Dependency>
    <!-- Dependency required for flowing correct package version in source-build, using PVP flow. -->
    <Dependency Name="Microsoft.Extensions.Logging.Console" Version="9.0.0-preview.3.24161.4">
      <Uri>https://github.com/dotnet/runtime</Uri>
      <Sha>efa2b78175388a656893d0e9becc408d99afe445</Sha>
    </Dependency>
    <!-- Dependency required for flowing correct package version in source-build, using PVP flow. -->
    <Dependency Name="Microsoft.Extensions.FileSystemGlobbing" Version="9.0.0-preview.3.24161.4">
      <Uri>https://github.com/dotnet/runtime</Uri>
      <Sha>efa2b78175388a656893d0e9becc408d99afe445</Sha>
    </Dependency>
    <!-- Dependency required for flowing correct package version in source-build, using PVP flow. -->
    <Dependency Name="System.ServiceProcess.ServiceController" Version="9.0.0-preview.3.24161.4">
      <Uri>https://github.com/dotnet/runtime</Uri>
      <Sha>efa2b78175388a656893d0e9becc408d99afe445</Sha>
    </Dependency>
  </ProductDependencies>
  <ToolsetDependencies>
    <Dependency Name="Microsoft.DotNet.Arcade.Sdk" Version="9.0.0-beta.24159.1">
      <Uri>https://github.com/dotnet/arcade</Uri>
      <Sha>f4538b1f8ff5ceb197aea509f3f61872b217b09e</Sha>
    </Dependency>
    <Dependency Name="Microsoft.DotNet.Helix.Sdk" Version="9.0.0-beta.24159.1">
      <Uri>https://github.com/dotnet/arcade</Uri>
      <Sha>f4538b1f8ff5ceb197aea509f3f61872b217b09e</Sha>
    </Dependency>
    <Dependency Name="Microsoft.DotNet.SignTool" Version="9.0.0-beta.24159.1">
      <Uri>https://github.com/dotnet/arcade</Uri>
      <Sha>f4538b1f8ff5ceb197aea509f3f61872b217b09e</Sha>
    </Dependency>
    <Dependency Name="Microsoft.DotNet.XUnitExtensions" Version="9.0.0-beta.24159.1">
      <Uri>https://github.com/dotnet/arcade</Uri>
      <Sha>f4538b1f8ff5ceb197aea509f3f61872b217b09e</Sha>
    </Dependency>
    <Dependency Name="Microsoft.DotNet.XliffTasks" Version="9.0.0-beta.24159.1">
      <Uri>https://github.com/dotnet/arcade</Uri>
      <Sha>f4538b1f8ff5ceb197aea509f3f61872b217b09e</Sha>
    </Dependency>
    <!-- Intermediate is necessary for source build. -->
    <Dependency Name="Microsoft.SourceBuild.Intermediate.arcade" Version="9.0.0-beta.24159.1">
      <Uri>https://github.com/dotnet/arcade</Uri>
      <Sha>f4538b1f8ff5ceb197aea509f3f61872b217b09e</Sha>
      <SourceBuild RepoName="arcade" ManagedOnly="true" />
    </Dependency>
    <Dependency Name="System.Reflection.MetadataLoadContext" Version="9.0.0-preview.3.24161.4">
      <Uri>https://github.com/dotnet/runtime</Uri>
      <Sha>efa2b78175388a656893d0e9becc408d99afe445</Sha>
    </Dependency>
  </ToolsetDependencies>
</Dependencies><|MERGE_RESOLUTION|>--- conflicted
+++ resolved
@@ -87,22 +87,8 @@
       <Sha>212eaf7fac2d837c51dc49e477a599ebea68338b</Sha>
       <SourceBuild RepoName="fsharp" ManagedOnly="true" />
     </Dependency>
-<<<<<<< HEAD
-    <!-- Intermediate is necessary for source build. -->
-    <Dependency Name="Microsoft.Net.Compilers.Toolset" Version="4.10.0-3.24156.11">
-=======
-    <Dependency Name="dotnet-format" Version="9.0.515801">
-      <Uri>https://github.com/dotnet/format</Uri>
-      <Sha>91f60316ebd9c75d6be8b7f9b7c201bab17240c9</Sha>
-    </Dependency>
-    <!-- Intermediate is necessary for source build. -->
-    <Dependency Name="Microsoft.SourceBuild.Intermediate.format" Version="9.0.515801">
-      <Uri>https://github.com/dotnet/format</Uri>
-      <Sha>91f60316ebd9c75d6be8b7f9b7c201bab17240c9</Sha>
-      <SourceBuild RepoName="format" ManagedOnly="true" />
-    </Dependency>
+    <!-- Intermediate is necessary for source build. -->
     <Dependency Name="Microsoft.Net.Compilers.Toolset" Version="4.10.0-3.24161.5">
->>>>>>> 188fe2e0
       <Uri>https://github.com/dotnet/roslyn</Uri>
       <Sha>fc58c2a81d4e9f3e0f9d46aa7143ba499363463a</Sha>
     </Dependency>
