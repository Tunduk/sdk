--- conflicted
+++ resolved
@@ -125,6 +125,7 @@
                 case SdkTaskBaseCatchExceptionTelemetryEventName:
                 case PublishPropertiesTelemetryEventName:
                 case ReadyToRunTelemetryEventName:
+                case WorkloadPublishPropertiesTelemetryEventName:
                     TrackEvent(telemetry, args.EventName, args.Properties, Array.Empty<string>(), Array.Empty<string>() );
                     break;
                 default:
@@ -163,16 +164,6 @@
                     }
                 }
             }
-<<<<<<< HEAD
-=======
-            else
-            {
-                var passthroughEvents = new string[] {
-                    SdkTaskBaseCatchExceptionTelemetryEventName, 
-                    PublishPropertiesTelemetryEventName,
-                    WorkloadPublishPropertiesTelemetryEventName,
-                    ReadyToRunTelemetryEventName };
->>>>>>> f54780bb
 
             telemetry.TrackEvent(eventName, properties ?? eventProperties, measurements);
         }
