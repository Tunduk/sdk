// Licensed to the .NET Foundation under one or more agreements.
// The .NET Foundation licenses this file to you under the MIT license.
// See the LICENSE file in the project root for more information.

using System;
using System.Collections.Generic;
using System.Linq;
using Xunit;
using Xunit.Abstractions;

namespace Microsoft.DotNet.SourceBuild.SmokeTests;

/// <summary>
/// Basic project create, build, run, publish scenario tests.
/// <see cref="WebScenarioTests"/> for related web scenarios.
/// They are encapsulated in a separate testclass so that they can be run in parallel.
/// </summary>
public class BasicScenarioTests : SmokeTests
{
    public BasicScenarioTests(ITestOutputHelper outputHelper) : base(outputHelper) { }

    [Theory]
    [MemberData(nameof(GetScenarioObjects))]
    public void VerifyScenario(TestScenario scenario) => scenario.Execute(DotNetHelper);

    public static IEnumerable<object[]> GetScenarioObjects() => GetScenarios().Select(scenario => new object[] { scenario });

    public static IEnumerable<TestScenario> GetScenarios()
    {
        // Since this has to be a static method, we don't have access to XUnit's output helper. So we use our own version as a placeholder.
        DotNetHelper helper = new(new DebugTestOutputHelper());

        foreach (DotNetLanguage language in Enum.GetValues<DotNetLanguage>())
        {
            yield return new(nameof(BasicScenarioTests), language, DotNetTemplate.Console,
                // R2R is not supported on Mono (see https://github.com/dotnet/runtime/issues/88419#issuecomment-1623762676)
<<<<<<< HEAD
                DotNetActions.Build | DotNetActions.Run | (DotNetHelper.ShouldPublishComplex() ? DotNetActions.None : DotNetActions.PublishComplex) | (helper.IsMonoRuntime ? DotNetActions.None : DotNetActions.PublishR2R));
=======
                DotNetActions.Build | DotNetActions.Run | DotNetActions.PublishComplex | (helper.IsMonoRuntime ? DotNetActions.None : DotNetActions.PublishR2R));
>>>>>>> a399ca4a
            yield return new(nameof(BasicScenarioTests), language, DotNetTemplate.ClassLib, DotNetActions.Build | DotNetActions.Publish);
            yield return new(nameof(BasicScenarioTests), language, DotNetTemplate.XUnit,    DotNetActions.Test);
            yield return new(nameof(BasicScenarioTests), language, DotNetTemplate.NUnit,    DotNetActions.Test);
            yield return new(nameof(BasicScenarioTests), language, DotNetTemplate.MSTest,   DotNetActions.Test);
        }
    }
}<|MERGE_RESOLUTION|>--- conflicted
+++ resolved
@@ -34,11 +34,7 @@
         {
             yield return new(nameof(BasicScenarioTests), language, DotNetTemplate.Console,
                 // R2R is not supported on Mono (see https://github.com/dotnet/runtime/issues/88419#issuecomment-1623762676)
-<<<<<<< HEAD
-                DotNetActions.Build | DotNetActions.Run | (DotNetHelper.ShouldPublishComplex() ? DotNetActions.None : DotNetActions.PublishComplex) | (helper.IsMonoRuntime ? DotNetActions.None : DotNetActions.PublishR2R));
-=======
                 DotNetActions.Build | DotNetActions.Run | DotNetActions.PublishComplex | (helper.IsMonoRuntime ? DotNetActions.None : DotNetActions.PublishR2R));
->>>>>>> a399ca4a
             yield return new(nameof(BasicScenarioTests), language, DotNetTemplate.ClassLib, DotNetActions.Build | DotNetActions.Publish);
             yield return new(nameof(BasicScenarioTests), language, DotNetTemplate.XUnit,    DotNetActions.Test);
             yield return new(nameof(BasicScenarioTests), language, DotNetTemplate.NUnit,    DotNetActions.Test);
