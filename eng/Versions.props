<?xml version="1.0" encoding="utf-8"?>
<Project>
  <PropertyGroup>
    <MajorVersion>6</MajorVersion>
<<<<<<< HEAD
    <MinorVersion>2</MinorVersion>
=======
    <MinorVersion>3</MinorVersion>
>>>>>>> d322bd17
    <!-- Build release-only package. -->
    <PreReleaseVersionLabel>
    </PreReleaseVersionLabel>
    <!--
      Because this is a global tool Arcade is unable to generate prerelease versioned packages
      due to the shim executable containing a hardcoded path which includes the release version.
    -->
    <AutoGenerateAssemblyVersion>true</AutoGenerateAssemblyVersion>
  </PropertyGroup>
  <PropertyGroup>
    <MicrosoftBuildVersion>16.11.0</MicrosoftBuildVersion>
    <MicrosoftCodeAnalysisAnalyzersVersion>3.3.3</MicrosoftCodeAnalysisAnalyzersVersion>
    <MicrosoftExtensionsDependencyInjectionVersion>5.0.0</MicrosoftExtensionsDependencyInjectionVersion>
    <!-- Dependencies from https://github.com/dotnet/roslyn -->
    <MicrosoftNETCoreCompilersPackageVersion>4.2.0-4.22208.7</MicrosoftNETCoreCompilersPackageVersion>
    <!-- Dependencies from https://github.com/dotnet/command-line-api -->
    <SystemCommandLineVersion>2.0.0-beta1.21473.1</SystemCommandLineVersion>
    <SystemCommandLineRenderingVersion>0.3.0-alpha.21473.1</SystemCommandLineRenderingVersion>
  </PropertyGroup>
  <!--
    Other Dependency versions
  -->
  <PropertyGroup>
    <DiscoverEditorConfigFiles>true</DiscoverEditorConfigFiles>
    <!-- MSBuildTheory test discovery fails from ./test.sh without this set. -->
    <UseVSTestRunner>true</UseVSTestRunner>
  </PropertyGroup>
</Project><|MERGE_RESOLUTION|>--- conflicted
+++ resolved
@@ -2,11 +2,7 @@
 <Project>
   <PropertyGroup>
     <MajorVersion>6</MajorVersion>
-<<<<<<< HEAD
-    <MinorVersion>2</MinorVersion>
-=======
     <MinorVersion>3</MinorVersion>
->>>>>>> d322bd17
     <!-- Build release-only package. -->
     <PreReleaseVersionLabel>
     </PreReleaseVersionLabel>
