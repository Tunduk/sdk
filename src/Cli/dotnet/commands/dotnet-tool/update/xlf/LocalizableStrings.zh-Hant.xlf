--- conflicted
+++ resolved
@@ -52,16 +52,7 @@
         <target state="translated">已成功將工具 '{0}' 從 '{1}' 版更新為 '{2}' 版 (資訊清單檔 {3})。</target>
         <note />
       </trans-unit>
-<<<<<<< HEAD
-      <trans-unit id="UpdateSucceededPreVersionNoChange">
-        <source>Tool '{0}' was reinstalled with the latest prerelease version (version '{1}').</source>
-        <target state="new">Tool '{0}' was reinstalled with the latest prerelease version (version '{1}').</target>
-        <note />
-      </trans-unit>
-      <trans-unit id="UpdateSucceededStableVersionNoChange">
-=======
       <trans-unit id="UpdateSucceededVersionNoChange">
->>>>>>> 091beeec
         <source>Tool '{0}' was reinstalled with the latest stable version (version '{1}').</source>
         <target state="new">Tool '{0}' was reinstalled with the latest stable version (version '{1}').</target>
         <note />
