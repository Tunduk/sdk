<Project>

  <Target Name="GenerateBundledVersions"
          Condition="'$(PgoInstrument)' != 'true'"
          DependsOnTargets="GenerateBundledVersionsProps;GenerateBundledCliToolsProps" >

    <WriteLinesToFile
      File="$(ArtifactsShippingPackagesDir)productVersion.txt"
      Lines="$(PackageVersion)"
      Overwrite="true"
      Encoding="ASCII" />

    <WriteLinesToFile
      File="$(ArtifactsShippingPackagesDir)sdk-productVersion.txt"
      Lines="$(PackageVersion)"
      Overwrite="true"
      Encoding="ASCII" />

    <WriteLinesToFile
      File="$(ArtifactsShippingPackagesDir)productCommit-$(Rid).txt"
      Lines="$(BUILD_SOURCEVERSION)%0A$(PackageVersion)"
      Overwrite="true"
      Encoding="ASCII"/>

  </Target>

  <PropertyGroup>
<<<<<<< HEAD
      <VersionFeature21>$([MSBuild]::Add($(VersionFeature), 25))</VersionFeature21>
      <VersionFeature31>$([MSBuild]::Add($(VersionFeature), 12))</VersionFeature31>
=======
      <VersionFeature21>$([MSBuild]::Add($(VersionFeature), 29))</VersionFeature21>
      <VersionFeature31>$([MSBuild]::Add($(VersionFeature), 18))</VersionFeature31>
>>>>>>> 9f2f714a
  </PropertyGroup>

  <Target Name="GenerateBundledVersionsProps" DependsOnTargets="SetupBundledComponents">
    <PropertyGroup>
      <BundledVersionsPropsFileName>Microsoft.NETCoreSdk.BundledVersions.props</BundledVersionsPropsFileName>
    </PropertyGroup>

    <PropertyGroup>
      <_NETCoreAppPackageVersion>$(MicrosoftNETCoreAppRuntimePackageVersion)</_NETCoreAppPackageVersion>
      <_NETStandardLibraryPackageVersion>$(NETStandardLibraryRefPackageVersion)</_NETStandardLibraryPackageVersion>
      <_NETCorePlatformsPackageVersion>$(MicrosoftNETCorePlatformsPackageVersion)</_NETCorePlatformsPackageVersion>

      <_NET50RuntimePackVersion>5.0.7</_NET50RuntimePackVersion>
      <_NET50TargetingPackVersion>5.0.0</_NET50TargetingPackVersion>
      <_WindowsDesktop50RuntimePackVersion>5.0.8</_WindowsDesktop50RuntimePackVersion>
      <_WindowsDesktop50TargetingPackVersion>5.0.0</_WindowsDesktop50TargetingPackVersion>
      <_AspNet50RuntimePackVersion>5.0.8</_AspNet50RuntimePackVersion>
      <_AspNet50TargetingPackVersion>5.0.0</_AspNet50TargetingPackVersion>

      <_NETCoreApp30RuntimePackVersion>3.0.3</_NETCoreApp30RuntimePackVersion>
      <_NETCoreApp30TargetingPackVersion>3.0.0</_NETCoreApp30TargetingPackVersion>

      <_NETCoreApp31RuntimePackVersion>3.1.16</_NETCoreApp31RuntimePackVersion>
      <_NETCoreApp31TargetingPackVersion>3.1.0</_NETCoreApp31TargetingPackVersion>

      <_WindowsDesktop30RuntimePackVersion>3.0.3</_WindowsDesktop30RuntimePackVersion>
      <_WindowsDesktop30TargetingPackVersion>3.0.0</_WindowsDesktop30TargetingPackVersion>

      <_WindowsDesktop31RuntimePackVersion>3.1.17</_WindowsDesktop31RuntimePackVersion>
      <_WindowsDesktop31TargetingPackVersion>3.1.0</_WindowsDesktop31TargetingPackVersion>

      <_AspNet30RuntimePackVersion>3.0.3</_AspNet30RuntimePackVersion>
      <_AspNet30TargetingPackVersion>3.0.1</_AspNet30TargetingPackVersion>

      <_AspNet31RuntimePackVersion>3.1.17</_AspNet31RuntimePackVersion>
      <_AspNet31TargetingPackVersion>3.1.10</_AspNet31TargetingPackVersion>

      <!-- Use only major and minor in target framework version -->
      <_NETCoreAppTargetFrameworkVersion>$(_NETCoreAppPackageVersion.Split('.')[0]).$(_NETCoreAppPackageVersion.Split('.')[1])</_NETCoreAppTargetFrameworkVersion>
      <_NETStandardTargetFrameworkVersion>$(_NETStandardLibraryPackageVersion.Split('.')[0]).$(_NETStandardLibraryPackageVersion.Split('.')[1])</_NETStandardTargetFrameworkVersion>

      <_NETCoreSdkBeingBuiltIsPreview Condition=" '$(DotNetFinalVersionKind)' != 'release' ">true</_NETCoreSdkBeingBuiltIsPreview>
      <_NETCoreSdkBeingBuiltIsPreview Condition=" '$(DotNetFinalVersionKind)' == 'release' ">false</_NETCoreSdkBeingBuiltIsPreview>
    </PropertyGroup>

    <ItemGroup>
      <NetCore30RuntimePackRids Include="
          linux-arm;
          linux-arm64;
          linux-musl-arm64;
          linux-musl-x64;
          linux-x64;
          osx-x64;
          rhel.6-x64;
          tizen.4.0.0-armel;
          tizen.5.0.0-armel;
          win-arm;
          win-arm64;
          win-x64;
          win-x86;
          " />

      <NetCore31RuntimePackRids Include="@(NetCore30RuntimePackRids)"/>

      <Net50AppHostRids Include="
          @(NetCore31RuntimePackRids);
          linux-musl-arm;
          "/>

      <Net50RuntimePackRids Include="
          @(Net50AppHostRids);
          browser-wasm;
          " />

      <Net60AppHostRids Include="
          @(Net50AppHostRids);
          osx-arm64;
          "/>

      <Net60RuntimePackRids Include="
          @(Net50RuntimePackRids);
          osx-arm64;
          maccatalyst-x64;
          maccatalyst-arm64;
          " />

      <!-- In .NET 6 the browser-wasm runtime pack started using the Mono naming pattern -->
      <Net60RuntimePackRids Remove="browser-wasm" />

      <NetCoreAppHostRids Include="@(Net60AppHostRids)" />
      <NetCoreRuntimePackRids Include="@(Net60RuntimePackRids)" />

      <!--
        In source-build, we build the current RID from source, which may be
        non-portable and/or not an official RID. However, we can only use the
        apphost pack, not the runtime pack, because:
        - Apphost packs are distributed in the SDK.
        - Runtime packs are not shipped with the SDK, only on NuGet.

        Adding the ability to distribute and use source-built runtime packs is
        tracked by: https://github.com/dotnet/source-build/issues/1215
      -->
      <NetCoreAppHostRids
        Condition="'$(DotNetBuildFromSource)' == 'true'"
        Include="$(ProductMonikerRid)" />

      <MonoRuntimePackRids Include="
          @(NetCoreRuntimePackRids);
          browser-wasm;
          ios-arm64;
          ios-arm;
          iossimulator-arm64;
          iossimulator-x64;
          iossimulator-x86;
          tvos-arm64;
          tvossimulator-arm64;
          tvossimulator-x64;
          android-arm64;
          android-arm;
          android-x64;
          android-x86;
          " />

      <!-- Mono doesn't support these RIDs -->
      <MonoRuntimePackRids Remove="tizen.4.0.0-armel;tizen.5.0.0-armel" />

      <AspNetCore30RuntimePackRids Include="
        win-x64;
        win-x86;
        win-arm;
        osx-x64;
        linux-musl-x64;
        linux-musl-arm64;
        linux-x64;
        linux-arm;
        linux-arm64;
        " />

      <Net50Crossgen2SupportedRids Include="linux-musl-x64;linux-x64;win-x64" />

      <Net60Crossgen2SupportedRids Include="
          @(Net50Crossgen2SupportedRids);
          linux-arm;
          linux-arm64;
          linux-musl-arm;
          linux-musl-arm64;
          osx-arm64;
          osx-x64;
          win-arm;
          win-arm64;
          win-x86;
          " />

      <Crossgen2SupportedRids Include="@(Net60Crossgen2SupportedRids)" />

      <AspNetCore31RuntimePackRids Include="@(AspNetCore30RuntimePackRids)" />
      <AspNetCore50RuntimePackRids Include="@(AspNetCore31RuntimePackRids);linux-musl-arm;win-arm64" />
      <AspNetCoreRuntimePackRids Include="@(AspNetCore50RuntimePackRids);osx-arm64" />

      <WindowsDesktop30RuntimePackRids Include="win-x64;win-x86" />
      <WindowsDesktop31RuntimePackRids Include="@(WindowsDesktop30RuntimePackRids)" />
      <WindowsDesktop50RuntimePackRids Include="@(WindowsDesktop31RuntimePackRids)" />
      <WindowsDesktopRuntimePackRids Include="@(WindowsDesktop50RuntimePackRids);win-arm64" />
    </ItemGroup>

    <!--
        Generate default runtime framework versions
      -->
    <GenerateDefaultRuntimeFrameworkVersion RuntimePackVersion="$(MicrosoftNETCoreAppRuntimePackageVersion)">
      <Output TaskParameter="DefaultRuntimeFrameworkVersion" PropertyName="MicrosoftNETCoreAppDefaultRuntimeFrameworkVersion" />
    </GenerateDefaultRuntimeFrameworkVersion>
    <GenerateDefaultRuntimeFrameworkVersion RuntimePackVersion="$(MicrosoftWindowsDesktopAppRuntimePackageVersion)">
      <Output TaskParameter="DefaultRuntimeFrameworkVersion" PropertyName="MicrosoftWindowsDesktopAppDefaultRuntimeFrameworkVersion" />
    </GenerateDefaultRuntimeFrameworkVersion>
    <GenerateDefaultRuntimeFrameworkVersion RuntimePackVersion="$(MicrosoftAspNetCoreAppRuntimePackageVersion)">
      <Output TaskParameter="DefaultRuntimeFrameworkVersion" PropertyName="MicrosoftAspNetCoreAppDefaultRuntimeFrameworkVersion" />
    </GenerateDefaultRuntimeFrameworkVersion>

    <ItemGroup>
      <ImplicitPackageVariable Include="Microsoft.NETCore.App"
                               TargetFrameworkVersion="1.0"
                               DefaultVersion="1.0.5"
                               LatestVersion="1.0.16" />
      <ImplicitPackageVariable Include="Microsoft.NETCore.App"
                               TargetFrameworkVersion="1.1"
                               DefaultVersion="1.1.2"
                               LatestVersion="1.1.13" />
      <ImplicitPackageVariable Include="Microsoft.NETCore.App"
                               TargetFrameworkVersion="2.0"
                               DefaultVersion="2.0.0"
                               LatestVersion="2.0.9" />
      <ImplicitPackageVariable Include="Microsoft.NETCore.App"
                               TargetFrameworkVersion="2.1"
                               DefaultVersion="2.1.0"
                               LatestVersion="2.1.27" />
      <ImplicitPackageVariable Include="Microsoft.NETCore.App"
                               TargetFrameworkVersion="2.2"
                               DefaultVersion="2.2.0"
                               LatestVersion="2.2.8" />
      <ImplicitPackageVariable Include="Microsoft.AspNetCore.App"
                               TargetFrameworkVersion="2.1"
                               DefaultVersion="2.1.1"
                               LatestVersion="2.1.27"/>
      <ImplicitPackageVariable Include="Microsoft.AspNetCore.All"
                               TargetFrameworkVersion="2.1"
                               DefaultVersion="2.1.1"
                               LatestVersion="2.1.27"/>

      <ImplicitPackageVariable Include="Microsoft.AspNetCore.App"
                               TargetFrameworkVersion="2.2"
                               DefaultVersion="2.2.0"
                               LatestVersion="2.2.8"/>
      <ImplicitPackageVariable Include="Microsoft.AspNetCore.All"
                               TargetFrameworkVersion="2.2"
                               DefaultVersion="2.2.0"
                               LatestVersion="2.2.8"/>
    </ItemGroup>

    <PropertyGroup>
      <PortableProductMonikerRid Condition="'$(PortableProductMonikerRid)' == ''">$(ProductMonikerRid)</PortableProductMonikerRid>
    </PropertyGroup>


    <PropertyGroup>
      <BundledVersionsPropsContent>
<![CDATA[
<!--
***********************************************************************************************
$(BundledVersionsPropsFileName)

WARNING:  DO NOT MODIFY this file unless you are knowledgeable about MSBuild and have
          created a backup copy.  Incorrect changes to this file will make it
          impossible to load or build your projects from the command-line or the IDE.

Copyright (c) .NET Foundation. All rights reserved.
***********************************************************************************************
-->
<Project>
  <PropertyGroup>
    <NetCoreRoot Condition="'%24(NetCoreRoot)' == ''">%24([MSBuild]::NormalizePath('%24(MSBuildThisFileDirectory)..\..\'))</NetCoreRoot>
    <NetCoreTargetingPackRoot Condition="'%24(NetCoreTargetingPackRoot)' == ''">%24([MSBuild]::EnsureTrailingSlash('%24(NetCoreRoot)'))packs</NetCoreTargetingPackRoot>

    <NETCoreAppMaximumVersion>$(_NETCoreAppTargetFrameworkVersion)</NETCoreAppMaximumVersion>
    <BundledNETCoreAppTargetFrameworkVersion>$(_NETCoreAppTargetFrameworkVersion)</BundledNETCoreAppTargetFrameworkVersion>
    <BundledNETCoreAppPackageVersion>$(_NETCoreAppPackageVersion)</BundledNETCoreAppPackageVersion>
    <BundledNETStandardTargetFrameworkVersion>$(_NETStandardTargetFrameworkVersion)</BundledNETStandardTargetFrameworkVersion>
    <BundledNETStandardPackageVersion>$(_NETStandardLibraryPackageVersion)</BundledNETStandardPackageVersion>
    <BundledNETCorePlatformsPackageVersion>$(_NETCorePlatformsPackageVersion)</BundledNETCorePlatformsPackageVersion>
    <BundledRuntimeIdentifierGraphFile>%24(MSBuildThisFileDirectory)RuntimeIdentifierGraph.json</BundledRuntimeIdentifierGraphFile>
    <NETCoreSdkVersion>$(Version)</NETCoreSdkVersion>
    <NETCoreSdkRuntimeIdentifier>$(ProductMonikerRid)</NETCoreSdkRuntimeIdentifier>
    <NETCoreSdkPortableRuntimeIdentifier>$(PortableProductMonikerRid)</NETCoreSdkPortableRuntimeIdentifier>
    <_NETCoreSdkIsPreview>$(_NETCoreSdkBeingBuiltIsPreview)</_NETCoreSdkIsPreview>
  </PropertyGroup>
  <ItemGroup>
    @(ImplicitPackageVariable->'<ImplicitPackageReferenceVersion Include="%(Identity)" TargetFrameworkVersion="%(TargetFrameworkVersion)" DefaultVersion="%(DefaultVersion)" LatestVersion="%(LatestVersion)"/>', '
    ')

    <!-- .NET 6.0 -->
    <KnownFrameworkReference Include="Microsoft.NETCore.App"
                              TargetFramework="net6.0"
                              RuntimeFrameworkName="Microsoft.NETCore.App"
                              DefaultRuntimeFrameworkVersion="$(MicrosoftNETCoreAppDefaultRuntimeFrameworkVersion)"
                              LatestRuntimeFrameworkVersion="$(MicrosoftNETCoreAppRuntimePackageVersion)"
                              TargetingPackName="Microsoft.NETCore.App.Ref"
                              TargetingPackVersion="$(MicrosoftNETCoreAppRefPackageVersion)"
                              RuntimePackNamePatterns="Microsoft.NETCore.App.Runtime.**RID**"
                              RuntimePackRuntimeIdentifiers="@(NetCoreRuntimePackRids, '%3B')"
                              />

    <KnownAppHostPack Include="Microsoft.NETCore.App"
                      TargetFramework="net6.0"
                      AppHostPackNamePattern="Microsoft.NETCore.App.Host.**RID**"
                      AppHostPackVersion="$(_NETCoreAppPackageVersion)"
                      AppHostRuntimeIdentifiers="@(NetCoreAppHostRids, '%3B')"
                      />

    <KnownCrossgen2Pack Include="Microsoft.NETCore.App.Crossgen2"
                        TargetFramework="net6.0"
                        Crossgen2PackNamePattern="Microsoft.NETCore.App.Crossgen2.**RID**"
                        Crossgen2PackVersion="$(MicrosoftNETCoreAppRuntimePackageVersion)"
                        Crossgen2RuntimeIdentifiers="@(Crossgen2SupportedRids, '%3B')"
                        />

    <KnownRuntimePack Include="Microsoft.NETCore.App"
                      TargetFramework="net6.0"
                      RuntimeFrameworkName="Microsoft.NETCore.App"
                      LatestRuntimeFrameworkVersion="$(MicrosoftNETCoreAppRuntimePackageVersion)"
                      RuntimePackNamePatterns="Microsoft.NETCore.App.Runtime.Mono.**RID**"
                      RuntimePackRuntimeIdentifiers="@(MonoRuntimePackRids, '%3B')"
                      RuntimePackLabels="Mono"
                      />

    <KnownFrameworkReference Include="Microsoft.WindowsDesktop.App"
                              TargetFramework="net6.0"
                              RuntimeFrameworkName="Microsoft.WindowsDesktop.App"
                              DefaultRuntimeFrameworkVersion="$(MicrosoftWindowsDesktopAppDefaultRuntimeFrameworkVersion)"
                              LatestRuntimeFrameworkVersion="$(MicrosoftWindowsDesktopAppRuntimePackageVersion)"
                              TargetingPackName="Microsoft.WindowsDesktop.App.Ref"
                              TargetingPackVersion="$(MicrosoftWindowsDesktopAppRefPackageVersion)"
                              RuntimePackNamePatterns="Microsoft.WindowsDesktop.App.Runtime.**RID**"
                              RuntimePackRuntimeIdentifiers="@(WindowsDesktopRuntimePackRids, '%3B')"
                              IsWindowsOnly="true"
                              />

    <KnownFrameworkReference Include="Microsoft.WindowsDesktop.App.WPF"
                              TargetFramework="net6.0"
                              RuntimeFrameworkName="Microsoft.WindowsDesktop.App"
                              DefaultRuntimeFrameworkVersion="$(MicrosoftWindowsDesktopAppDefaultRuntimeFrameworkVersion)"
                              LatestRuntimeFrameworkVersion="$(MicrosoftWindowsDesktopAppRuntimePackageVersion)"
                              TargetingPackName="Microsoft.WindowsDesktop.App.Ref"
                              TargetingPackVersion="$(MicrosoftWindowsDesktopAppRefPackageVersion)"
                              RuntimePackNamePatterns="Microsoft.WindowsDesktop.App.Runtime.**RID**"
                              RuntimePackRuntimeIdentifiers="@(WindowsDesktopRuntimePackRids, '%3B')"
                              IsWindowsOnly="true"
                              Profile="WPF"
                              />

    <KnownFrameworkReference Include="Microsoft.WindowsDesktop.App.WindowsForms"
                              TargetFramework="net6.0"
                              RuntimeFrameworkName="Microsoft.WindowsDesktop.App"
                              DefaultRuntimeFrameworkVersion="$(MicrosoftWindowsDesktopAppDefaultRuntimeFrameworkVersion)"
                              LatestRuntimeFrameworkVersion="$(MicrosoftWindowsDesktopAppRuntimePackageVersion)"
                              TargetingPackName="Microsoft.WindowsDesktop.App.Ref"
                              TargetingPackVersion="$(MicrosoftWindowsDesktopAppRefPackageVersion)"
                              RuntimePackNamePatterns="Microsoft.WindowsDesktop.App.Runtime.**RID**"
                              RuntimePackRuntimeIdentifiers="@(WindowsDesktopRuntimePackRids, '%3B')"
                              IsWindowsOnly="true"
                              Profile="WindowsForms"
                              />

    <KnownFrameworkReference Include="Microsoft.AspNetCore.App"
                              TargetFramework="net6.0"
                              RuntimeFrameworkName="Microsoft.AspNetCore.App"
                              DefaultRuntimeFrameworkVersion="$(MicrosoftAspNetCoreAppDefaultRuntimeFrameworkVersion)"
                              LatestRuntimeFrameworkVersion="$(MicrosoftAspNetCoreAppRuntimePackageVersion)"
                              TargetingPackName="Microsoft.AspNetCore.App.Ref"
                              TargetingPackVersion="$(MicrosoftAspNetCoreAppRefPackageVersion)"
                              RuntimePackNamePatterns="Microsoft.AspNetCore.App.Runtime.**RID**"
                              RuntimePackRuntimeIdentifiers="@(AspNetCoreRuntimePackRids, '%3B')"
                              />

    <KnownFrameworkReference Include="Microsoft.Windows.SDK.NET.Ref"
                              TargetFramework="net6.0-windows10.0.17763.0"
                              RuntimeFrameworkName="Microsoft.Windows.SDK.NET.Ref"
                              DefaultRuntimeFrameworkVersion="$(MicrosoftWindowsSDKNETRef10_0_17763PackageVersion)"
                              LatestRuntimeFrameworkVersion="$(MicrosoftWindowsSDKNETRef10_0_17763PackageVersion)"
                              TargetingPackName="Microsoft.Windows.SDK.NET.Ref"
                              TargetingPackVersion="$(MicrosoftWindowsSDKNETRef10_0_17763PackageVersion)"
                              RuntimePackAlwaysCopyLocal="true"
                              RuntimePackNamePatterns="Microsoft.Windows.SDK.NET.Ref"
                              RuntimePackRuntimeIdentifiers="any"
                              IsWindowsOnly="true"
                              />

    <KnownFrameworkReference Include="Microsoft.Windows.SDK.NET.Ref"
                              TargetFramework="net6.0-windows10.0.18362.0"
                              RuntimeFrameworkName="Microsoft.Windows.SDK.NET.Ref"
                              DefaultRuntimeFrameworkVersion="$(MicrosoftWindowsSDKNETRef10_0_18362PackageVersion)"
                              LatestRuntimeFrameworkVersion="$(MicrosoftWindowsSDKNETRef10_0_18362PackageVersion)"
                              TargetingPackName="Microsoft.Windows.SDK.NET.Ref"
                              TargetingPackVersion="$(MicrosoftWindowsSDKNETRef10_0_18362PackageVersion)"
                              RuntimePackAlwaysCopyLocal="true"
                              RuntimePackNamePatterns="Microsoft.Windows.SDK.NET.Ref"
                              RuntimePackRuntimeIdentifiers="any"
                              IsWindowsOnly="true"
                              />

    <KnownFrameworkReference Include="Microsoft.Windows.SDK.NET.Ref"
                              TargetFramework="net6.0-windows10.0.19041.0"
                              RuntimeFrameworkName="Microsoft.Windows.SDK.NET.Ref"
                              DefaultRuntimeFrameworkVersion="$(MicrosoftWindowsSDKNETRef10_0_19041PackageVersion)"
                              LatestRuntimeFrameworkVersion="$(MicrosoftWindowsSDKNETRef10_0_19041PackageVersion)"
                              TargetingPackName="Microsoft.Windows.SDK.NET.Ref"
                              TargetingPackVersion="$(MicrosoftWindowsSDKNETRef10_0_19041PackageVersion)"
                              RuntimePackAlwaysCopyLocal="true"
                              RuntimePackNamePatterns="Microsoft.Windows.SDK.NET.Ref"
                              RuntimePackRuntimeIdentifiers="any"
                              IsWindowsOnly="true"
                              />

    <!-- .NET 5.0 -->
    <KnownFrameworkReference Include="Microsoft.NETCore.App"
                              TargetFramework="net5.0"
                              RuntimeFrameworkName="Microsoft.NETCore.App"
                              DefaultRuntimeFrameworkVersion="5.0.0"
                              LatestRuntimeFrameworkVersion="$(_NET50RuntimePackVersion)"
                              TargetingPackName="Microsoft.NETCore.App.Ref"
                              TargetingPackVersion="$(_NET50TargetingPackVersion)"
                              RuntimePackNamePatterns="Microsoft.NETCore.App.Runtime.**RID**"
                              RuntimePackRuntimeIdentifiers="@(Net50RuntimePackRids, '%3B')"
                              IsTrimmable="true"
                              />

    <KnownAppHostPack Include="Microsoft.NETCore.App"
                      TargetFramework="net5.0"
                      AppHostPackNamePattern="Microsoft.NETCore.App.Host.**RID**"
                      AppHostPackVersion="$(_NET50RuntimePackVersion)"
                      AppHostRuntimeIdentifiers="@(Net50AppHostRids, '%3B')"
                      />

    <KnownCrossgen2Pack Include="Microsoft.NETCore.App.Crossgen2"
                        TargetFramework="net5.0"
                        Crossgen2PackNamePattern="Microsoft.NETCore.App.Crossgen2.**RID**"
                        Crossgen2PackVersion="$(_NET50RuntimePackVersion)"
                        Crossgen2RuntimeIdentifiers="@(Net50Crossgen2SupportedRids, '%3B')"
                        />

    <KnownFrameworkReference Include="Microsoft.WindowsDesktop.App"
                              TargetFramework="net5.0"
                              RuntimeFrameworkName="Microsoft.WindowsDesktop.App"
                              DefaultRuntimeFrameworkVersion="5.0.0"
                              LatestRuntimeFrameworkVersion="$(_WindowsDesktop50RuntimePackVersion)"
                              TargetingPackName="Microsoft.WindowsDesktop.App.Ref"
                              TargetingPackVersion="$(_WindowsDesktop50TargetingPackVersion)"
                              RuntimePackNamePatterns="Microsoft.WindowsDesktop.App.Runtime.**RID**"
                              RuntimePackRuntimeIdentifiers="@(WindowsDesktop50RuntimePackRids, '%3B')"
                              IsWindowsOnly="true"
                              />

    <KnownFrameworkReference Include="Microsoft.WindowsDesktop.App.WPF"
                              TargetFramework="net5.0"
                              RuntimeFrameworkName="Microsoft.WindowsDesktop.App"
                              DefaultRuntimeFrameworkVersion="5.0.0"
                              LatestRuntimeFrameworkVersion="$(_WindowsDesktop50RuntimePackVersion)"
                              TargetingPackName="Microsoft.WindowsDesktop.App.Ref"
                              TargetingPackVersion="$(_WindowsDesktop50TargetingPackVersion)"
                              RuntimePackNamePatterns="Microsoft.WindowsDesktop.App.Runtime.**RID**"
                              RuntimePackRuntimeIdentifiers="@(WindowsDesktop50RuntimePackRids, '%3B')"
                              IsWindowsOnly="true"
                              Profile="WPF"
                              />

    <KnownFrameworkReference Include="Microsoft.WindowsDesktop.App.WindowsForms"
                              TargetFramework="net5.0"
                              RuntimeFrameworkName="Microsoft.WindowsDesktop.App"
                              DefaultRuntimeFrameworkVersion="5.0.0"
                              LatestRuntimeFrameworkVersion="$(_WindowsDesktop50RuntimePackVersion)"
                              TargetingPackName="Microsoft.WindowsDesktop.App.Ref"
                              TargetingPackVersion="$(_WindowsDesktop50TargetingPackVersion)"
                              RuntimePackNamePatterns="Microsoft.WindowsDesktop.App.Runtime.**RID**"
                              RuntimePackRuntimeIdentifiers="@(WindowsDesktop50RuntimePackRids, '%3B')"
                              IsWindowsOnly="true"
                              Profile="WindowsForms"
                              />

    <KnownFrameworkReference Include="Microsoft.AspNetCore.App"
                              TargetFramework="net5.0"
                              RuntimeFrameworkName="Microsoft.AspNetCore.App"
                              DefaultRuntimeFrameworkVersion="5.0.0"
                              LatestRuntimeFrameworkVersion="$(_AspNet50RuntimePackVersion)"
                              TargetingPackName="Microsoft.AspNetCore.App.Ref"
                              TargetingPackVersion="$(_AspNet50TargetingPackVersion)"
                              RuntimePackNamePatterns="Microsoft.AspNetCore.App.Runtime.**RID**"
                              RuntimePackRuntimeIdentifiers="@(AspNetCore50RuntimePackRids, '%3B')"
                              />

    <KnownFrameworkReference Include="Microsoft.Windows.SDK.NET.Ref"
                              TargetFramework="net5.0-windows10.0.17763.0"
                              RuntimeFrameworkName="Microsoft.Windows.SDK.NET.Ref"
                              DefaultRuntimeFrameworkVersion="$(MicrosoftWindowsSDKNETRef10_0_17763PackageVersion)"
                              LatestRuntimeFrameworkVersion="$(MicrosoftWindowsSDKNETRef10_0_17763PackageVersion)"
                              TargetingPackName="Microsoft.Windows.SDK.NET.Ref"
                              TargetingPackVersion="$(MicrosoftWindowsSDKNETRef10_0_17763PackageVersion)"
                              RuntimePackAlwaysCopyLocal="true"
                              RuntimePackNamePatterns="Microsoft.Windows.SDK.NET.Ref"
                              RuntimePackRuntimeIdentifiers="any"
                              IsWindowsOnly="true"
                              />

    <KnownFrameworkReference Include="Microsoft.Windows.SDK.NET.Ref"
                              TargetFramework="net5.0-windows10.0.18362.0"
                              RuntimeFrameworkName="Microsoft.Windows.SDK.NET.Ref"
                              DefaultRuntimeFrameworkVersion="$(MicrosoftWindowsSDKNETRef10_0_18362PackageVersion)"
                              LatestRuntimeFrameworkVersion="$(MicrosoftWindowsSDKNETRef10_0_18362PackageVersion)"
                              TargetingPackName="Microsoft.Windows.SDK.NET.Ref"
                              TargetingPackVersion="$(MicrosoftWindowsSDKNETRef10_0_18362PackageVersion)"
                              RuntimePackAlwaysCopyLocal="true"
                              RuntimePackNamePatterns="Microsoft.Windows.SDK.NET.Ref"
                              RuntimePackRuntimeIdentifiers="any"
                              IsWindowsOnly="true"
                              />

    <KnownFrameworkReference Include="Microsoft.Windows.SDK.NET.Ref"
                              TargetFramework="net5.0-windows10.0.19041.0"
                              RuntimeFrameworkName="Microsoft.Windows.SDK.NET.Ref"
                              DefaultRuntimeFrameworkVersion="$(MicrosoftWindowsSDKNETRef10_0_19041PackageVersion)"
                              LatestRuntimeFrameworkVersion="$(MicrosoftWindowsSDKNETRef10_0_19041PackageVersion)"
                              TargetingPackName="Microsoft.Windows.SDK.NET.Ref"
                              TargetingPackVersion="$(MicrosoftWindowsSDKNETRef10_0_19041PackageVersion)"
                              RuntimePackAlwaysCopyLocal="true"
                              RuntimePackNamePatterns="Microsoft.Windows.SDK.NET.Ref"
                              RuntimePackRuntimeIdentifiers="any"
                              IsWindowsOnly="true"
                              />

    <!-- .NET Core 3.1  -->
    <KnownFrameworkReference Include="Microsoft.NETCore.App"
                              TargetFramework="netcoreapp3.1"
                              RuntimeFrameworkName="Microsoft.NETCore.App"
                              DefaultRuntimeFrameworkVersion="3.1.0"
                              LatestRuntimeFrameworkVersion="$(_NETCoreApp31RuntimePackVersion)"
                              TargetingPackName="Microsoft.NETCore.App.Ref"
                              TargetingPackVersion="$(_NETCoreApp31TargetingPackVersion)"
                              RuntimePackNamePatterns="Microsoft.NETCore.App.Runtime.**RID**"
                              RuntimePackRuntimeIdentifiers="@(NetCore31RuntimePackRids, '%3B')"
                              IsTrimmable="true"
                              />

    <KnownAppHostPack Include="Microsoft.NETCore.App"
                      TargetFramework="netcoreapp3.1"
                      AppHostPackNamePattern="Microsoft.NETCore.App.Host.**RID**"
                      AppHostPackVersion="$(_NETCoreApp31RuntimePackVersion)"
                      AppHostRuntimeIdentifiers="@(NetCore31RuntimePackRids, '%3B')"
                      />

    <KnownFrameworkReference Include="Microsoft.WindowsDesktop.App"
                              TargetFramework="netcoreapp3.1"
                              RuntimeFrameworkName="Microsoft.WindowsDesktop.App"
                              DefaultRuntimeFrameworkVersion="3.1.0"
                              LatestRuntimeFrameworkVersion="$(_WindowsDesktop31RuntimePackVersion)"
                              TargetingPackName="Microsoft.WindowsDesktop.App.Ref"
                              TargetingPackVersion="$(_WindowsDesktop31TargetingPackVersion)"
                              RuntimePackNamePatterns="Microsoft.WindowsDesktop.App.Runtime.**RID**"
                              RuntimePackRuntimeIdentifiers="@(WindowsDesktop31RuntimePackRids, '%3B')"
                              IsWindowsOnly="true"
                              />

    <KnownFrameworkReference Include="Microsoft.WindowsDesktop.App.WPF"
                              TargetFramework="netcoreapp3.1"
                              RuntimeFrameworkName="Microsoft.WindowsDesktop.App"
                              DefaultRuntimeFrameworkVersion="3.1.0"
                              LatestRuntimeFrameworkVersion="$(_WindowsDesktop31RuntimePackVersion)"
                              TargetingPackName="Microsoft.WindowsDesktop.App.Ref"
                              TargetingPackVersion="$(_WindowsDesktop31TargetingPackVersion)"
                              RuntimePackNamePatterns="Microsoft.WindowsDesktop.App.Runtime.**RID**"
                              RuntimePackRuntimeIdentifiers="@(WindowsDesktop31RuntimePackRids, '%3B')"
                              IsWindowsOnly="true"
                              Profile="WPF"
                              />

    <KnownFrameworkReference Include="Microsoft.WindowsDesktop.App.WindowsForms"
                              TargetFramework="netcoreapp3.1"
                              RuntimeFrameworkName="Microsoft.WindowsDesktop.App"
                              DefaultRuntimeFrameworkVersion="3.1.0"
                              LatestRuntimeFrameworkVersion="$(_WindowsDesktop31RuntimePackVersion)"
                              TargetingPackName="Microsoft.WindowsDesktop.App.Ref"
                              TargetingPackVersion="$(_WindowsDesktop31TargetingPackVersion)"
                              RuntimePackNamePatterns="Microsoft.WindowsDesktop.App.Runtime.**RID**"
                              RuntimePackRuntimeIdentifiers="@(WindowsDesktop31RuntimePackRids, '%3B')"
                              IsWindowsOnly="true"
                              Profile="WindowsForms"
                              />

    <KnownFrameworkReference Include="Microsoft.AspNetCore.App"
                              TargetFramework="netcoreapp3.1"
                              RuntimeFrameworkName="Microsoft.AspNetCore.App"
                              DefaultRuntimeFrameworkVersion="3.1.0"
                              LatestRuntimeFrameworkVersion="$(_AspNet31RuntimePackVersion)"
                              TargetingPackName="Microsoft.AspNetCore.App.Ref"
                              TargetingPackVersion="$(_AspNet31TargetingPackVersion)"
                              RuntimePackNamePatterns="Microsoft.AspNetCore.App.Runtime.**RID**"
                              RuntimePackRuntimeIdentifiers="@(AspNetCore31RuntimePackRids, '%3B')"
                              />


    <!-- .NET Core 3.0 -->
    <KnownFrameworkReference Include="Microsoft.NETCore.App"
                              TargetFramework="netcoreapp3.0"
                              RuntimeFrameworkName="Microsoft.NETCore.App"
                              DefaultRuntimeFrameworkVersion="3.0.0"
                              LatestRuntimeFrameworkVersion="$(_NETCoreApp30RuntimePackVersion)"
                              TargetingPackName="Microsoft.NETCore.App.Ref"
                              TargetingPackVersion="$(_NETCoreApp30TargetingPackVersion)"
                              RuntimePackNamePatterns="Microsoft.NETCore.App.Runtime.**RID**"
                              RuntimePackRuntimeIdentifiers="@(NetCore30RuntimePackRids, '%3B')"
                              IsTrimmable="true"
                              />

    <KnownAppHostPack Include="Microsoft.NETCore.App"
                      TargetFramework="netcoreapp3.0"
                      AppHostPackNamePattern="Microsoft.NETCore.App.Host.**RID**"
                      AppHostPackVersion="$(_NETCoreApp30RuntimePackVersion)"
                      AppHostRuntimeIdentifiers="@(NetCore30RuntimePackRids, '%3B')"
                      />

    <KnownFrameworkReference Include="Microsoft.WindowsDesktop.App"
                              TargetFramework="netcoreapp3.0"
                              RuntimeFrameworkName="Microsoft.WindowsDesktop.App"
                              DefaultRuntimeFrameworkVersion="3.0.0"
                              LatestRuntimeFrameworkVersion="$(_WindowsDesktop30RuntimePackVersion)"
                              TargetingPackName="Microsoft.WindowsDesktop.App.Ref"
                              TargetingPackVersion="$(_WindowsDesktop30TargetingPackVersion)"
                              RuntimePackNamePatterns="Microsoft.WindowsDesktop.App.Runtime.**RID**"
                              RuntimePackRuntimeIdentifiers="@(WindowsDesktop30RuntimePackRids, '%3B')"
                              IsWindowsOnly="true"
                              />

    <KnownFrameworkReference Include="Microsoft.WindowsDesktop.App.WPF"
                              TargetFramework="netcoreapp3.0"
                              RuntimeFrameworkName="Microsoft.WindowsDesktop.App"
                              DefaultRuntimeFrameworkVersion="3.0.0"
                              LatestRuntimeFrameworkVersion="$(_WindowsDesktop30RuntimePackVersion)"
                              TargetingPackName="Microsoft.WindowsDesktop.App.Ref"
                              TargetingPackVersion="$(_WindowsDesktop30TargetingPackVersion)"
                              RuntimePackNamePatterns="Microsoft.WindowsDesktop.App.Runtime.**RID**"
                              RuntimePackRuntimeIdentifiers="@(WindowsDesktop30RuntimePackRids, '%3B')"
                              IsWindowsOnly="true"
                              Profile="WPF"
                              />

    <KnownFrameworkReference Include="Microsoft.WindowsDesktop.App.WindowsForms"
                              TargetFramework="netcoreapp3.0"
                              RuntimeFrameworkName="Microsoft.WindowsDesktop.App"
                              DefaultRuntimeFrameworkVersion="3.0.0"
                              LatestRuntimeFrameworkVersion="$(_WindowsDesktop30RuntimePackVersion)"
                              TargetingPackName="Microsoft.WindowsDesktop.App.Ref"
                              TargetingPackVersion="$(_WindowsDesktop30TargetingPackVersion)"
                              RuntimePackNamePatterns="Microsoft.WindowsDesktop.App.Runtime.**RID**"
                              RuntimePackRuntimeIdentifiers="@(WindowsDesktop30RuntimePackRids, '%3B')"
                              IsWindowsOnly="true"
                              Profile="WindowsForms"
                              />

    <KnownFrameworkReference Include="Microsoft.AspNetCore.App"
                              TargetFramework="netcoreapp3.0"
                              RuntimeFrameworkName="Microsoft.AspNetCore.App"
                              DefaultRuntimeFrameworkVersion="3.0.0"
                              LatestRuntimeFrameworkVersion="$(_AspNet30RuntimePackVersion)"
                              TargetingPackName="Microsoft.AspNetCore.App.Ref"
                              TargetingPackVersion="$(_AspNet30TargetingPackVersion)"
                              RuntimePackNamePatterns="Microsoft.AspNetCore.App.Runtime.**RID**"
                              RuntimePackRuntimeIdentifiers="@(AspNetCore30RuntimePackRids, '%3B')"
                              />

    <KnownFrameworkReference Include="NETStandard.Library"
                              TargetFramework="netstandard2.1"
                              TargetingPackName="NETStandard.Library.Ref"
                              TargetingPackVersion="$(NETStandardLibraryRefPackageVersion)"
                              />

    <!-- Supported Windows versions -->
    <WindowsSdkSupportedTargetPlatformVersion Include="10.0.20348.0" WindowsSdkPackageVersion="$(MicrosoftWindowsSDKNETRef10_0_20348PackageVersion)" MinimumNETVersion="5.0" />
    <WindowsSdkSupportedTargetPlatformVersion Include="10.0.19041.0" WindowsSdkPackageVersion="$(MicrosoftWindowsSDKNETRef10_0_19041PackageVersion)" MinimumNETVersion="5.0" />
    <WindowsSdkSupportedTargetPlatformVersion Include="10.0.18362.0" WindowsSdkPackageVersion="$(MicrosoftWindowsSDKNETRef10_0_18362PackageVersion)" MinimumNETVersion="5.0" />
    <WindowsSdkSupportedTargetPlatformVersion Include="10.0.17763.0" WindowsSdkPackageVersion="$(MicrosoftWindowsSDKNETRef10_0_17763PackageVersion)" MinimumNETVersion="5.0" />
    <WindowsSdkSupportedTargetPlatformVersion Include="8.0" />
    <WindowsSdkSupportedTargetPlatformVersion Include="7.0" />

  </ItemGroup>
</Project>
]]>
    </BundledVersionsPropsContent>
  </PropertyGroup>

    <WriteLinesToFile File="$(SdkOutputDirectory)$(BundledVersionsPropsFileName)"
                      Lines="$(BundledVersionsPropsContent)"
                      Overwrite="true" />
  </Target>

  <Target Name="GenerateBundledCliToolsProps" DependsOnTargets="SetupBundledComponents">
    <PropertyGroup>
      <BundledBundledCliToolsPropsFileName>Microsoft.NETCoreSdk.BundledCliTools.props</BundledBundledCliToolsPropsFileName>
    </PropertyGroup>

    <PropertyGroup>
      <BundledBundledCliToolsPropsContent>
<![CDATA[
<!--
***********************************************************************************************
$(BundledBundledCliToolsPropsFileName)

WARNING:  DO NOT MODIFY this file unless you are knowledgeable about MSBuild and have
          created a backup copy.  Incorrect changes to this file will make it
          impossible to load or build your projects from the command-line or the IDE.

Copyright (c) .NET Foundation. All rights reserved.
***********************************************************************************************
-->
<Project>
  <ItemGroup>
@(BundledDotnetTools->HasMetadata('ObsoletesCliTool')->'    %3CBundledDotNetCliToolReference Include="%(ObsoletesCliTool)" /%3E','%0A')
  </ItemGroup>
</Project>
]]>
    </BundledBundledCliToolsPropsContent>
  </PropertyGroup>

    <WriteLinesToFile File="$(SdkOutputDirectory)$(BundledBundledCliToolsPropsFileName)"
                      Lines="$(BundledBundledCliToolsPropsContent)"
                      Overwrite="true" />
  </Target>

  <ItemGroup>
    <PackageDownload Include="Microsoft.NETCore.Platforms" Version="[$(MicrosoftNETCorePlatformsPackageVersion)]" />
  </ItemGroup>

  <Target Name="LayoutRuntimeGraph"
          DependsOnTargets="GenerateBundledVersionsProps">

    <Copy SourceFiles="$(NuGetPackageRoot)/microsoft.netcore.platforms/$(_NETCorePlatformsPackageVersion)/runtime.json"
          DestinationFiles="$(SdkOutputDirectory)RuntimeIdentifierGraph.json"
          SkipUnchangedFiles="true"/>

    <GenerateSdkRuntimeIdentifierChain
          RuntimeIdentifier="$(PortableProductMonikerRid)"
          RuntimeIdentifierGraphPath="$(SdkOutputDirectory)RuntimeIdentifierGraph.json"
          RuntimeIdentifierChainOutputPath="$(SdkOutputDirectory)NETCoreSdkRuntimeIdentifierChain.txt"/>

  </Target>
</Project><|MERGE_RESOLUTION|>--- conflicted
+++ resolved
@@ -25,13 +25,8 @@
   </Target>
 
   <PropertyGroup>
-<<<<<<< HEAD
-      <VersionFeature21>$([MSBuild]::Add($(VersionFeature), 25))</VersionFeature21>
-      <VersionFeature31>$([MSBuild]::Add($(VersionFeature), 12))</VersionFeature31>
-=======
       <VersionFeature21>$([MSBuild]::Add($(VersionFeature), 29))</VersionFeature21>
       <VersionFeature31>$([MSBuild]::Add($(VersionFeature), 18))</VersionFeature31>
->>>>>>> 9f2f714a
   </PropertyGroup>
 
   <Target Name="GenerateBundledVersionsProps" DependsOnTargets="SetupBundledComponents">
