--- conflicted
+++ resolved
@@ -87,88 +87,61 @@
         <target state="translated">NETSDK1007: le informazioni del progetto per '{0}' non sono state trovate. Questo errore può indicare la mancanza di un riferimento al progetto.</target>
         <note>{StrBegin="NETSDK1007: "}</note>
       </trans-unit>
-<<<<<<< HEAD
-      <trans-unit id="MissingItemMetadata">
-        <source>NETSDK1008: Missing '{0}' metadata on '{1}' item '{2}'.</source>
-        <target state="translated">NETSDK1008: mancano i metadati di '{0}' sull'elemento '{2}' di '{1}'.</target>
-        <note>{StrBegin="NETSDK1008: "}</note>
-      </trans-unit>
-      <trans-unit id="PackageReferenceVersionNotRecommended">
-        <source>NETSDK1071: A PackageReference to '{0}' specified a Version of `{1}`. Specifying the version of this package is not recommended. For more information, see https://aka.ms/sdkimplicitrefs</source>
-        <target state="translated">NETSDK1071: in un elemento PackageReference che fa riferimento a '{0}' è specificata la versione di `{1}`. È consigliabile non specificare la versione di questo pacchetto. Per altre informazioni, vedere https://aka.ms/sdkimplicitrefs</target>
-        <note />
-      </trans-unit>
-      <trans-unit id="UnrecognizedPreprocessorToken">
-        <source>NETSDK1009: Unrecognized preprocessor token '{0}' in '{1}'.</source>
-        <target state="translated">NETSDK1009: token di preprocessore '{0}' non riconosciuto in '{1}'.</target>
-        <note>{StrBegin="NETSDK1009: "}</note>
+      <trans-unit id="CannotHaveRuntimeIdentifierPlatformMismatchPlatformTarget">
+        <source>NETSDK1032: The RuntimeIdentifier platform '{0}' and the PlatformTarget '{1}' must be compatible.</source>
+        <target state="translated">NETSDK1032: la piattaforma '{0}' di RuntimeIdentifier e quella '{1}' di PlatformTarget devono essere compatibili.</target>
+        <note>{StrBegin="NETSDK1032: "}</note>
+      </trans-unit>
+      <trans-unit id="CannotHaveSelfContainedWithoutRuntimeIdentifier">
+        <source>NETSDK1031: It is not supported to build or publish a self-contained application without specifying a RuntimeIdentifier.  Please either specify a RuntimeIdentifier or set SelfContained to false.</source>
+        <target state="translated">NETSDK1031: non è possibile compilare o pubblicare un'applicazione indipendente senza specificare un elemento RuntimeIdentifier. Specificare un elemento RuntimeIdentifier o impostare SelfContained su false.</target>
+        <note>{StrBegin="NETSDK1031: "}</note>
+      </trans-unit>
+      <trans-unit id="CannotInferTargetFrameworkIdentifierAndVersion">
+        <source>NETSDK1013: The TargetFramework value '{0}' was not recognized. It may be misspelled. If not, then the TargetFrameworkIdentifier and/or TargetFrameworkVersion properties must be specified explicitly.</source>
+        <target state="translated">NETSDK1013: il valore {0}' di TargetFramework non è stato riconosciuto. È possibile che sia stato digitato in modo errato. In caso contrario, le proprietà TargetFrameworkIdentifier e/o TargetFrameworkVersion devono essere specificate in modo esplicito.</target>
+        <note>{StrBegin="NETSDK1013: "}</note>
+      </trans-unit>
+      <trans-unit id="CannotUseSelfContainedWithoutAppHost">
+        <source>NETSDK1067: Self-contained applications are required to use the application host. Either set SelfContained to false or set UseAppHost to true.</source>
+        <target state="translated">NETSDK1067: con le applicazioni complete è necessario usare l'host applicazione. Impostare SelfContained su false o UseAppHost su true.</target>
+        <note>{StrBegin="NETSDK1067: "}</note>
+      </trans-unit>
+      <trans-unit id="ChoosingAssemblyVersion">
+        <source>NETSDK1033: Choosing '{0}' because AssemblyVersion '{1}' is greater than '{2}'.</source>
+        <target state="translated">NETSDK1033: verrà scelto '{0}' perché il valore di AssemblyVersion '{1}' è maggiore di '{2}'.</target>
+        <note>{StrBegin="NETSDK1033: "}</note>
+      </trans-unit>
+      <trans-unit id="ChoosingFileVersion">
+        <source>NETSDK1034: Choosing '{0}' because file version '{1}' is greater than '{2}'.</source>
+        <target state="translated">NETSDK1034: verrà scelto '{0}' perché la versione del file '{1}' è maggiore di '{2}'.</target>
+        <note>{StrBegin="NETSDK1034: "}</note>
+      </trans-unit>
+      <trans-unit id="ChoosingPlatformItem">
+        <source>NETSDK1035: Choosing '{0}' because it is a platform item.</source>
+        <target state="translated">NETSDK1035: verrà scelto '{0}' perché è un elemento della piattaforma.</target>
+        <note>{StrBegin="NETSDK1035: "}</note>
+      </trans-unit>
+      <trans-unit id="ChoosingPreferredPackage">
+        <source>NETSDK1036: Choosing '{0}' because it comes from a package that is preferred.</source>
+        <target state="translated">NETSDK1036: verrà scelto '{0}' perché proviene da un pacchetto preferito.</target>
+        <note>{StrBegin="NETSDK1036: "}</note>
+      </trans-unit>
+      <trans-unit id="ConflictCouldNotDetermineWinner">
+        <source>NETSDK1037: Could not determine winner due to equal file and assembly versions.</source>
+        <target state="translated">NETSDK1037: non è stato possibile determinare la versione da usare perché le versioni dell'assembly e del file sono uguali.</target>
+        <note>{StrBegin="NETSDK1037: "}</note>
+      </trans-unit>
+      <trans-unit id="ContentItemDoesNotProvideOutputPath">
+        <source>NETSDK1014: Content item for '{0}' sets '{1}', but does not provide  '{2}' or '{3}'.</source>
+        <target state="translated">NETSDK1014: l'elemento di contenuto per '{0}' imposta '{1}', ma non fornisce '{2}' o '{3}'.</target>
+        <note>{StrBegin="NETSDK1014: "}</note>
       </trans-unit>
       <trans-unit id="ContentPreproccessorParameterRequired">
         <source>NETSDK1010: The '{0}' task must be given a value for parameter '{1}' in order to consume preprocessed content.</source>
         <target state="translated">NETSDK1010: per poter utilizzare il contenuto pre-elaborato, è necessario assegnare un valore per il parametro '{1}' nell'attività '{0}'.</target>
         <note>{StrBegin="NETSDK1010: "}</note>
       </trans-unit>
-      <trans-unit id="ProjectAssetsConsumedWithoutMSBuildProjectPath">
-        <source>NETSDK1011: Assets are consumed from project '{0}', but no corresponding MSBuild project path was  found in '{1}'.</source>
-        <target state="translated">NETSDK1011: le risorse vengono utilizzate dal progetto '{0}', ma non è stato trovato alcun percorso di progetto MSBuild corrispondente in '{1}'.</target>
-        <note>{StrBegin="NETSDK1011: "}</note>
-=======
-      <trans-unit id="CannotHaveRuntimeIdentifierPlatformMismatchPlatformTarget">
-        <source>NETSDK1032: The RuntimeIdentifier platform '{0}' and the PlatformTarget '{1}' must be compatible.</source>
-        <target state="translated">NETSDK1032: la piattaforma '{0}' di RuntimeIdentifier e quella '{1}' di PlatformTarget devono essere compatibili.</target>
-        <note>{StrBegin="NETSDK1032: "}</note>
->>>>>>> 2932098d
-      </trans-unit>
-      <trans-unit id="CannotHaveSelfContainedWithoutRuntimeIdentifier">
-        <source>NETSDK1031: It is not supported to build or publish a self-contained application without specifying a RuntimeIdentifier.  Please either specify a RuntimeIdentifier or set SelfContained to false.</source>
-        <target state="translated">NETSDK1031: non è possibile compilare o pubblicare un'applicazione indipendente senza specificare un elemento RuntimeIdentifier. Specificare un elemento RuntimeIdentifier o impostare SelfContained su false.</target>
-        <note>{StrBegin="NETSDK1031: "}</note>
-      </trans-unit>
-      <trans-unit id="CannotInferTargetFrameworkIdentifierAndVersion">
-        <source>NETSDK1013: The TargetFramework value '{0}' was not recognized. It may be misspelled. If not, then the TargetFrameworkIdentifier and/or TargetFrameworkVersion properties must be specified explicitly.</source>
-        <target state="translated">NETSDK1013: il valore {0}' di TargetFramework non è stato riconosciuto. È possibile che sia stato digitato in modo errato. In caso contrario, le proprietà TargetFrameworkIdentifier e/o TargetFrameworkVersion devono essere specificate in modo esplicito.</target>
-        <note>{StrBegin="NETSDK1013: "}</note>
-      </trans-unit>
-      <trans-unit id="CannotUseSelfContainedWithoutAppHost">
-        <source>NETSDK1067: Self-contained applications are required to use the application host. Either set SelfContained to false or set UseAppHost to true.</source>
-        <target state="translated">NETSDK1067: con le applicazioni complete è necessario usare l'host applicazione. Impostare SelfContained su false o UseAppHost su true.</target>
-        <note>{StrBegin="NETSDK1067: "}</note>
-      </trans-unit>
-      <trans-unit id="ChoosingAssemblyVersion">
-        <source>NETSDK1033: Choosing '{0}' because AssemblyVersion '{1}' is greater than '{2}'.</source>
-        <target state="translated">NETSDK1033: verrà scelto '{0}' perché il valore di AssemblyVersion '{1}' è maggiore di '{2}'.</target>
-        <note>{StrBegin="NETSDK1033: "}</note>
-      </trans-unit>
-      <trans-unit id="ChoosingFileVersion">
-        <source>NETSDK1034: Choosing '{0}' because file version '{1}' is greater than '{2}'.</source>
-        <target state="translated">NETSDK1034: verrà scelto '{0}' perché la versione del file '{1}' è maggiore di '{2}'.</target>
-        <note>{StrBegin="NETSDK1034: "}</note>
-      </trans-unit>
-      <trans-unit id="ChoosingPlatformItem">
-        <source>NETSDK1035: Choosing '{0}' because it is a platform item.</source>
-        <target state="translated">NETSDK1035: verrà scelto '{0}' perché è un elemento della piattaforma.</target>
-        <note>{StrBegin="NETSDK1035: "}</note>
-      </trans-unit>
-      <trans-unit id="ChoosingPreferredPackage">
-        <source>NETSDK1036: Choosing '{0}' because it comes from a package that is preferred.</source>
-        <target state="translated">NETSDK1036: verrà scelto '{0}' perché proviene da un pacchetto preferito.</target>
-        <note>{StrBegin="NETSDK1036: "}</note>
-      </trans-unit>
-      <trans-unit id="ConflictCouldNotDetermineWinner">
-        <source>NETSDK1037: Could not determine winner due to equal file and assembly versions.</source>
-        <target state="translated">NETSDK1037: non è stato possibile determinare la versione da usare perché le versioni dell'assembly e del file sono uguali.</target>
-        <note>{StrBegin="NETSDK1037: "}</note>
-      </trans-unit>
-      <trans-unit id="ContentItemDoesNotProvideOutputPath">
-        <source>NETSDK1014: Content item for '{0}' sets '{1}', but does not provide  '{2}' or '{3}'.</source>
-        <target state="translated">NETSDK1014: l'elemento di contenuto per '{0}' imposta '{1}', ma non fornisce '{2}' o '{3}'.</target>
-        <note>{StrBegin="NETSDK1014: "}</note>
-      </trans-unit>
-      <trans-unit id="ContentPreproccessorParameterRequired">
-        <source>NETSDK1010: The '{0}' task must be given a value for parameter '{1}' in order to consume preprocessed content.</source>
-        <target state="translated">NETSDK1010: per poter utilizzare il contenuto pre-elaborato, è necessario assegnare un valore per il parametro '{1}' nell'attività '{0}'.</target>
-        <note>{StrBegin="NETSDK1010: "}</note>
-      </trans-unit>
       <trans-unit id="CouldNotDetermineWinner_DoesntExist">
         <source>NETSDK1038: Could not determine winner because '{0}' does not exist.</source>
         <target state="translated">NETSDK1038: non è stato possibile determinare la versione da usare perché '{0}' non esiste.</target>
@@ -229,90 +202,50 @@
         <target state="translated">NETSDK1044: si è verificato un errore durante l'analisi di PlatformManifest da '{0}' a riga {1}. Il valore {2} '{3}' non è valido.</target>
         <note>{StrBegin="NETSDK1044: "}</note>
       </trans-unit>
-<<<<<<< HEAD
-      <trans-unit id="UnsupportedTargetFrameworkVersion">
-        <source>NETSDK1045: The current .NET SDK does not support targeting {0} {1}.  Either target {0} {2} or lower, or use a version of the .NET SDK that supports {0} {1}.</source>
-        <target state="translated">NETSDK1045: la versione corrente di .NET SDK non supporta {0} {1} come destinazione. Impostare come destinazione {0} {2} o una versione precedente oppure usare una versione di .NET SDK che supporta {0} {1}.</target>
-        <note>{StrBegin="NETSDK1045: "}</note>
-      </trans-unit>
-      <trans-unit id="AssetsFileMissingRuntimeIdentifier">
-        <source>NETSDK1047: Assets file '{0}' doesn't have a target for '{1}'. Ensure that restore has run and that you have included '{2}' in the TargetFrameworks for your project. You may also need to include '{3}' in your project's RuntimeIdentifiers.</source>
-        <target state="translated">NETSDK1047: il file di risorse '{0}' non contiene una destinazione per '{1}'. Assicurarsi che il ripristino sia stato eseguito e che '{2}' sia stato incluso negli elementi TargetFramework del progetto. Potrebbe anche essere necessario includere '{3}' negli elementi RuntimeIdentifier del progetto.</target>
-        <note>{StrBegin="NETSDK1047: "}</note>
-      </trans-unit>
-      <trans-unit id="TargetFrameworkWithSemicolon">
-        <source>NETSDK1046: The TargetFramework value '{0}' is not valid. To multi-target, use the 'TargetFrameworks' property instead.</source>
-        <target state="translated">NETSDK1046: il valore '{0}' di TargetFramework non è valido. Per impostare più destinazioni, usare la proprietà 'TargetFrameworks'.</target>
-        <note>{StrBegin="NETSDK1046: "}</note>
+      <trans-unit id="ErrorReadingAssetsFile">
+        <source>NETSDK1060: Error reading assets file: {0}</source>
+        <target state="translated">NETSDK1060: errore durante la lettura del file di asset: {0}</target>
+        <note>{StrBegin="NETSDK1060: "}</note>
+      </trans-unit>
+      <trans-unit id="FailedToLockResource">
+        <source>NETSDK1077: Failed to lock resource.</source>
+        <target state="translated">NETSDK1077: non è stato possibile bloccare la risorsa.</target>
+        <note>{StrBegin="NETSDK1077: "}</note>
+      </trans-unit>
+      <trans-unit id="FileNameIsTooLong">
+        <source>NETSDK1030: Given file name '{0}' is longer than 1024 bytes</source>
+        <target state="translated">NETSDK1030: il nome file specificato '{0}' supera 1024 byte</target>
+        <note>{StrBegin="NETSDK1030: "}</note>
+      </trans-unit>
+      <trans-unit id="FolderAlreadyExists">
+        <source>NETSDK1024: Folder '{0}' already exists either delete it or provide a different ComposeWorkingDir</source>
+        <target state="translated">NETSDK1024: la cartella '{0}' esiste già. Eliminarla o specificare un elemento ComposeWorkingDir diverso</target>
+        <note>{StrBegin="NETSDK1024: "}</note>
+      </trans-unit>
+      <trans-unit id="FrameworkDependentAppHostRequiresVersion21">
+        <source>NETSDK1068: The framework-dependent application host requires a target framework of at least 'netcoreapp2.1'.</source>
+        <target state="translated">NETSDK1068: con l'host applicazione dipendente dal framework il framework di destinazione deve essere impostato almeno su 'netcoreapp2.1'.</target>
+        <note>{StrBegin="NETSDK1068: "}</note>
+      </trans-unit>
+      <trans-unit id="FrameworkListPathNotRooted">
+        <source>NETSDK1052: Framework list file path '{0}' is not rooted. Only full paths are supported.</source>
+        <target state="translated">NETSDK1052: il percorso '{0}' del file dell'elenco di framework non contiene una radice. Sono supportati solo percorsi completi.</target>
+        <note>{StrBegin="NETSDK1052: "}</note>
+      </trans-unit>
+      <trans-unit id="FrameworkReferenceDuplicateError">
+        <source>NETSDK1085: Multiple FrameworkReference items for '{0}' were included in the project.</source>
+        <target state="new">NETSDK1085: Multiple FrameworkReference items for '{0}' were included in the project.</target>
+        <note>{StrBegin="NETSDK1085: "}</note>
+      </trans-unit>
+      <trans-unit id="FrameworkReferenceOverrideWarning">
+        <source>NETSDK1086: A FrameworkReference for '{0}' was included in the project. This is implicitly referenced by the .NET SDK and you do not typically need to reference it from your project. For more information, see {1}</source>
+        <target state="new">NETSDK1086: A FrameworkReference for '{0}' was included in the project. This is implicitly referenced by the .NET SDK and you do not typically need to reference it from your project. For more information, see {1}</target>
+        <note>{StrBegin="NETSDK1086: "}</note>
       </trans-unit>
       <trans-unit id="GetDependsOnNETStandardFailedWithException">
         <source>NETSDK1049: Resolved file has a bad image, no metadata, or is otherwise inaccessible. {0} {1}</source>
         <target state="translated">NETSDK1049: il file risolto ha un'immagine danneggiata, non contiene metadati o è inaccessibile per altri motivi. {0} {1}</target>
         <note>{StrBegin="NETSDK1049: "}</note>
-=======
-      <trans-unit id="ErrorReadingAssetsFile">
-        <source>NETSDK1060: Error reading assets file: {0}</source>
-        <target state="translated">NETSDK1060: errore durante la lettura del file di asset: {0}</target>
-        <note>{StrBegin="NETSDK1060: "}</note>
-      </trans-unit>
-      <trans-unit id="FailedToLockResource">
-        <source>NETSDK1077: Failed to lock resource.</source>
-        <target state="translated">NETSDK1077: non è stato possibile bloccare la risorsa.</target>
-        <note>{StrBegin="NETSDK1077: "}</note>
->>>>>>> 2932098d
-      </trans-unit>
-      <trans-unit id="FileNameIsTooLong">
-        <source>NETSDK1030: Given file name '{0}' is longer than 1024 bytes</source>
-        <target state="translated">NETSDK1030: il nome file specificato '{0}' supera 1024 byte</target>
-        <note>{StrBegin="NETSDK1030: "}</note>
-      </trans-unit>
-<<<<<<< HEAD
-      <trans-unit id="SkippingAdditionalProbingPaths">
-        <source>NETSDK1048: 'AdditionalProbingPaths' were specified for GenerateRuntimeConfigurationFiles, but are being skipped because 'RuntimeConfigDevPath' is empty.</source>
-        <target state="translated">NETSDK1048: per GenerateRuntimeConfigurationFiles è stato specificato 'AdditionalProbingPaths', ma questo valore verrà ignorato perché 'RuntimeConfigDevPath' è vuoto.</target>
-        <note>{StrBegin="NETSDK1048: "}</note>
-      </trans-unit>
-      <trans-unit id="CannotHaveRuntimeIdentifierPlatformMismatchPlatformTarget">
-        <source>NETSDK1032: The RuntimeIdentifier platform '{0}' and the PlatformTarget '{1}' must be compatible.</source>
-        <target state="translated">NETSDK1032: la piattaforma '{0}' di RuntimeIdentifier e quella '{1}' di PlatformTarget devono essere compatibili.</target>
-        <note>{StrBegin="NETSDK1032: "}</note>
-=======
-      <trans-unit id="FolderAlreadyExists">
-        <source>NETSDK1024: Folder '{0}' already exists either delete it or provide a different ComposeWorkingDir</source>
-        <target state="translated">NETSDK1024: la cartella '{0}' esiste già. Eliminarla o specificare un elemento ComposeWorkingDir diverso</target>
-        <note>{StrBegin="NETSDK1024: "}</note>
->>>>>>> 2932098d
-      </trans-unit>
-      <trans-unit id="FrameworkDependentAppHostRequiresVersion21">
-        <source>NETSDK1068: The framework-dependent application host requires a target framework of at least 'netcoreapp2.1'.</source>
-        <target state="translated">NETSDK1068: con l'host applicazione dipendente dal framework il framework di destinazione deve essere impostato almeno su 'netcoreapp2.1'.</target>
-        <note>{StrBegin="NETSDK1068: "}</note>
-      </trans-unit>
-      <trans-unit id="FrameworkListPathNotRooted">
-        <source>NETSDK1052: Framework list file path '{0}' is not rooted. Only full paths are supported.</source>
-        <target state="translated">NETSDK1052: il percorso '{0}' del file dell'elenco di framework non contiene una radice. Sono supportati solo percorsi completi.</target>
-        <note>{StrBegin="NETSDK1052: "}</note>
-      </trans-unit>
-      <trans-unit id="FrameworkReferenceDuplicateError">
-        <source>NETSDK1085: Multiple FrameworkReference items for '{0}' were included in the project.</source>
-        <target state="new">NETSDK1085: Multiple FrameworkReference items for '{0}' were included in the project.</target>
-        <note>{StrBegin="NETSDK1085: "}</note>
-      </trans-unit>
-      <trans-unit id="FrameworkReferenceOverrideWarning">
-        <source>NETSDK1086: A FrameworkReference for '{0}' was included in the project. This is implicitly referenced by the .NET SDK and you do not typically need to reference it from your project. For more information, see {1}</source>
-        <target state="new">NETSDK1086: A FrameworkReference for '{0}' was included in the project. This is implicitly referenced by the .NET SDK and you do not typically need to reference it from your project. For more information, see {1}</target>
-        <note>{StrBegin="NETSDK1086: "}</note>
-      </trans-unit>
-<<<<<<< HEAD
-      <trans-unit id="UsingPreviewSdkWarning">
-        <source>NETSDK1057: You are using a preview version of .NET Core. See: https://aka.ms/dotnet-core-preview</source>
-        <target state="translated">NETSDK1057: si sta usando una versione in anteprima di .NET Core. Vedere https://aka.ms/dotnet-core-preview</target>
-        <note>{StrBegin="NETSDK1057: "}</note>
-=======
-      <trans-unit id="GetDependsOnNETStandardFailedWithException">
-        <source>NETSDK1049: Resolved file has a bad image, no metadata, or is otherwise inaccessible. {0} {1}</source>
-        <target state="translated">NETSDK1049: il file risolto ha un'immagine danneggiata, non contiene metadati o è inaccessibile per altri motivi. {0} {1}</target>
-        <note>{StrBegin="NETSDK1049: "}</note>
       </trans-unit>
       <trans-unit id="IncorrectPackageRoot">
         <source>NETSDK1020: Package Root {0} was incorrectly given for Resolved library {1}</source>
@@ -328,7 +261,6 @@
         <source>NETSDK1003: Invalid framework name: '{0}'.</source>
         <target state="translated">NETSDK1003: nome di framework non valido: '{0}'.</target>
         <note>{StrBegin="NETSDK1003: "}</note>
->>>>>>> 2932098d
       </trans-unit>
       <trans-unit id="InvalidItemSpecToUse">
         <source>NETSDK1058: Invalid value for ItemSpecToUse parameter: '{0}'.  This property must be blank or set to 'Left' or 'Right'</source>
