--- conflicted
+++ resolved
@@ -183,13 +183,8 @@
         <note />
       </trans-unit>
       <trans-unit id="RollbackDefinitionContainsExtraneousManifestIds">
-<<<<<<< HEAD
-        <source>Invalid rollback definition. The manifest IDs in rollback definition {0} do not match installed manifest IDs.</source>
-        <target state="translated">Definizione di ripristino dello stato precedente non valida. Gli ID manifesto nella definizione di ripristino dello stato precedente {0} non corrispondono agli ID manifesto installati.</target>
-=======
         <source>Invalid rollback definition. The manifest IDs in rollback definition {0} do not match installed manifest IDs {1}.</source>
-        <target state="new">Invalid rollback definition. The manifest IDs in rollback definition {0} do not match installed manifest IDs {1}.</target>
->>>>>>> 33743535
+        <target state="translated">Definizione di ripristino dello stato precedente non valida. Gli ID manifesto nella definizione di ripristino dello stato precedente {0} non corrispondono agli ID manifesto installati {1}.</target>
         <note />
       </trans-unit>
       <trans-unit id="RollbackDefinitionFileDoesNotExist">
