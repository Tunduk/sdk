<?xml version="1.0" encoding="utf-8"?>
<Dependencies>
  <ProductDependencies>
<<<<<<< HEAD
    <Dependency Name="Microsoft.TemplateEngine.Abstractions" Version="8.0.100">
      <Uri>https://dev.azure.com/dnceng/internal/_git/dotnet-templating</Uri>
      <Sha>4085146587b833948a22587b36a108bcdb3f04a3</Sha>
    </Dependency>
    <Dependency Name="Microsoft.TemplateEngine.Mocks" Version="8.0.100-rtm.23531.6">
      <Uri>https://dev.azure.com/dnceng/internal/_git/dotnet-templating</Uri>
      <Sha>4085146587b833948a22587b36a108bcdb3f04a3</Sha>
    </Dependency>
    <Dependency Name="Microsoft.SourceBuild.Intermediate.templating" Version="8.0.100-rtm.23531.6">
      <Uri>https://dev.azure.com/dnceng/internal/_git/dotnet-templating</Uri>
      <Sha>4085146587b833948a22587b36a108bcdb3f04a3</Sha>
=======
    <Dependency Name="Microsoft.TemplateEngine.Abstractions" Version="8.0.101">
      <Uri>https://github.com/dotnet/templating</Uri>
      <Sha>a395cfd87106e048a7f6cec7490ac16683f416a1</Sha>
    </Dependency>
    <Dependency Name="Microsoft.TemplateEngine.Mocks" Version="8.0.101-servicing.23565.2">
      <Uri>https://github.com/dotnet/templating</Uri>
      <Sha>a395cfd87106e048a7f6cec7490ac16683f416a1</Sha>
    </Dependency>
    <Dependency Name="Microsoft.SourceBuild.Intermediate.templating" Version="8.0.101-servicing.23565.2">
      <Uri>https://github.com/dotnet/templating</Uri>
      <Sha>a395cfd87106e048a7f6cec7490ac16683f416a1</Sha>
>>>>>>> 1b8735ef
      <SourceBuild RepoName="templating" ManagedOnly="true" />
    </Dependency>
    <Dependency Name="Microsoft.NETCore.App.Ref" Version="8.0.0">
      <Uri>https://dev.azure.com/dnceng/internal/_git/dotnet-runtime</Uri>
      <Sha>5535e31a712343a63f5d7d796cd874e563e5ac14</Sha>
    </Dependency>
    <Dependency Name="VS.Redist.Common.NetCore.SharedFramework.x64.8.0" Version="8.0.0-rtm.23531.3">
      <Uri>https://dev.azure.com/dnceng/internal/_git/dotnet-runtime</Uri>
      <Sha>5535e31a712343a63f5d7d796cd874e563e5ac14</Sha>
      <SourceBuild RepoName="runtime" ManagedOnly="false" />
    </Dependency>
    <Dependency Name="VS.Redist.Common.NetCore.TargetingPack.x64.8.0" Version="8.0.0-rtm.23531.3">
      <Uri>https://dev.azure.com/dnceng/internal/_git/dotnet-runtime</Uri>
      <Sha>5535e31a712343a63f5d7d796cd874e563e5ac14</Sha>
    </Dependency>
    <Dependency Name="Microsoft.NETCore.App.Runtime.win-x64" Version="8.0.0">
      <Uri>https://dev.azure.com/dnceng/internal/_git/dotnet-runtime</Uri>
      <Sha>5535e31a712343a63f5d7d796cd874e563e5ac14</Sha>
    </Dependency>
    <Dependency Name="Microsoft.NETCore.App.Host.win-x64" Version="8.0.0">
      <Uri>https://dev.azure.com/dnceng/internal/_git/dotnet-runtime</Uri>
      <Sha>5535e31a712343a63f5d7d796cd874e563e5ac14</Sha>
    </Dependency>
    <Dependency Name="Microsoft.NETCore.Platforms" Version="8.0.0-rtm.23531.3">
      <Uri>https://dev.azure.com/dnceng/internal/_git/dotnet-runtime</Uri>
      <Sha>5535e31a712343a63f5d7d796cd874e563e5ac14</Sha>
    </Dependency>
    <Dependency Name="Microsoft.NET.HostModel" Version="8.0.0-rtm.23531.3">
      <Uri>https://dev.azure.com/dnceng/internal/_git/dotnet-runtime</Uri>
      <Sha>5535e31a712343a63f5d7d796cd874e563e5ac14</Sha>
    </Dependency>
    <Dependency Name="Microsoft.Extensions.DependencyModel" Version="8.0.0">
      <Uri>https://dev.azure.com/dnceng/internal/_git/dotnet-runtime</Uri>
      <Sha>5535e31a712343a63f5d7d796cd874e563e5ac14</Sha>
    </Dependency>
    <Dependency Name="Microsoft.NETCore.DotNetHostResolver" Version="8.0.0">
      <Uri>https://dev.azure.com/dnceng/internal/_git/dotnet-runtime</Uri>
      <Sha>5535e31a712343a63f5d7d796cd874e563e5ac14</Sha>
    </Dependency>
    <Dependency Name="Microsoft.NET.Workload.Emscripten.Current.Manifest-8.0.100" Version="8.0.0" CoherentParentDependency="Microsoft.NETCore.App.Runtime.win-x64">
      <Uri>https://github.com/dotnet/emsdk</Uri>
      <Sha>2406616d0e3a31d80b326e27c156955bfa41c791</Sha>
    </Dependency>
    <Dependency Name="Microsoft.Build" Version="17.8.3">
      <Uri>https://github.com/dotnet/msbuild</Uri>
      <Sha>195e7f5a3a8e51c37d83cd9e54cb99dc3fc69c22</Sha>
    </Dependency>
    <Dependency Name="Microsoft.Build.Localization" Version="17.8.3-preview-23519-04">
      <Uri>https://github.com/dotnet/msbuild</Uri>
      <Sha>195e7f5a3a8e51c37d83cd9e54cb99dc3fc69c22</Sha>
    </Dependency>
    <Dependency Name="Microsoft.SourceBuild.Intermediate.msbuild" Version="17.8.3-preview-23519-04">
      <Uri>https://github.com/dotnet/msbuild</Uri>
      <Sha>195e7f5a3a8e51c37d83cd9e54cb99dc3fc69c22</Sha>
      <SourceBuild RepoName="msbuild" ManagedOnly="true" />
    </Dependency>
    <Dependency Name="Microsoft.FSharp.Compiler" Version="12.8.0-beta.23563.2">
      <Uri>https://github.com/dotnet/fsharp</Uri>
      <Sha>424e4b7cffb7656efd63f7a905a2498e39011104</Sha>
    </Dependency>
    <Dependency Name="Microsoft.SourceBuild.Intermediate.fsharp" Version="8.0.101-beta.23563.2">
      <Uri>https://github.com/dotnet/fsharp</Uri>
      <Sha>424e4b7cffb7656efd63f7a905a2498e39011104</Sha>
      <SourceBuild RepoName="fsharp" ManagedOnly="true" />
    </Dependency>
    <Dependency Name="dotnet-format" Version="8.0.453106">
      <Uri>https://dev.azure.com/dnceng/internal/_git/dotnet-format</Uri>
      <Sha>2651752953c0d41c8c7b8d661cf2237151af33d0</Sha>
      <SourceBuild RepoName="format" ManagedOnly="true" />
    </Dependency>
    <Dependency Name="Microsoft.Net.Compilers.Toolset" Version="4.8.0-7.23558.1">
      <Uri>https://github.com/dotnet/roslyn</Uri>
      <Sha>e091728607ca0fc9efca55ccfb3e59259c6b5a0a</Sha>
      <SourceBuild RepoName="roslyn" ManagedOnly="true" />
    </Dependency>
    <Dependency Name="Microsoft.CodeAnalysis" Version="4.8.0-7.23558.1">
      <Uri>https://github.com/dotnet/roslyn</Uri>
      <Sha>e091728607ca0fc9efca55ccfb3e59259c6b5a0a</Sha>
    </Dependency>
    <Dependency Name="Microsoft.CodeAnalysis.CSharp" Version="4.8.0-7.23558.1">
      <Uri>https://github.com/dotnet/roslyn</Uri>
      <Sha>e091728607ca0fc9efca55ccfb3e59259c6b5a0a</Sha>
    </Dependency>
    <Dependency Name="Microsoft.CodeAnalysis.CSharp.CodeStyle" Version="4.8.0-7.23558.1">
      <Uri>https://github.com/dotnet/roslyn</Uri>
      <Sha>e091728607ca0fc9efca55ccfb3e59259c6b5a0a</Sha>
    </Dependency>
    <Dependency Name="Microsoft.CodeAnalysis.CSharp.Features" Version="4.8.0-7.23558.1">
      <Uri>https://github.com/dotnet/roslyn</Uri>
      <Sha>e091728607ca0fc9efca55ccfb3e59259c6b5a0a</Sha>
    </Dependency>
    <Dependency Name="Microsoft.CodeAnalysis.CSharp.Workspaces" Version="4.8.0-7.23558.1">
      <Uri>https://github.com/dotnet/roslyn</Uri>
      <Sha>e091728607ca0fc9efca55ccfb3e59259c6b5a0a</Sha>
    </Dependency>
    <Dependency Name="Microsoft.CodeAnalysis.Workspaces.MSBuild" Version="4.8.0-7.23558.1">
      <Uri>https://github.com/dotnet/roslyn</Uri>
      <Sha>e091728607ca0fc9efca55ccfb3e59259c6b5a0a</Sha>
    </Dependency>
    <Dependency Name="Microsoft.AspNetCore.DeveloperCertificates.XPlat" Version="8.0.0-rtm.23531.12">
      <Uri>https://dev.azure.com/dnceng/internal/_git/dotnet-aspnetcore</Uri>
      <Sha>3f1acb59718cadf111a0a796681e3d3509bb3381</Sha>
    </Dependency>
    <Dependency Name="Microsoft.AspNetCore.TestHost" Version="8.0.0">
      <Uri>https://dev.azure.com/dnceng/internal/_git/dotnet-aspnetcore</Uri>
      <Sha>3f1acb59718cadf111a0a796681e3d3509bb3381</Sha>
    </Dependency>
    <Dependency Name="Microsoft.Build.NuGetSdkResolver" Version="6.8.0-rc.122">
      <Uri>https://github.com/nuget/nuget.client</Uri>
      <Sha>0dd5a1ea536201af94725353e4bc711d7560b246</Sha>
    </Dependency>
    <Dependency Name="NuGet.Build.Tasks" Version="6.8.0-rc.122">
      <Uri>https://github.com/nuget/nuget.client</Uri>
      <Sha>0dd5a1ea536201af94725353e4bc711d7560b246</Sha>
    </Dependency>
    <Dependency Name="NuGet.Build.Tasks.Console" Version="6.8.0-rc.122">
      <Uri>https://github.com/nuget/nuget.client</Uri>
      <Sha>0dd5a1ea536201af94725353e4bc711d7560b246</Sha>
    </Dependency>
    <Dependency Name="NuGet.Build.Tasks.Pack" Version="6.8.0-rc.122">
      <Uri>https://github.com/nuget/nuget.client</Uri>
      <Sha>0dd5a1ea536201af94725353e4bc711d7560b246</Sha>
    </Dependency>
    <Dependency Name="NuGet.Commands" Version="6.8.0-rc.122">
      <Uri>https://github.com/nuget/nuget.client</Uri>
      <Sha>0dd5a1ea536201af94725353e4bc711d7560b246</Sha>
    </Dependency>
    <Dependency Name="NuGet.CommandLine.XPlat" Version="6.8.0-rc.122">
      <Uri>https://github.com/nuget/nuget.client</Uri>
      <Sha>0dd5a1ea536201af94725353e4bc711d7560b246</Sha>
    </Dependency>
    <Dependency Name="NuGet.Common" Version="6.8.0-rc.122">
      <Uri>https://github.com/nuget/nuget.client</Uri>
      <Sha>0dd5a1ea536201af94725353e4bc711d7560b246</Sha>
    </Dependency>
    <Dependency Name="NuGet.Configuration" Version="6.8.0-rc.122">
      <Uri>https://github.com/nuget/nuget.client</Uri>
      <Sha>0dd5a1ea536201af94725353e4bc711d7560b246</Sha>
    </Dependency>
    <Dependency Name="NuGet.Credentials" Version="6.8.0-rc.122">
      <Uri>https://github.com/nuget/nuget.client</Uri>
      <Sha>0dd5a1ea536201af94725353e4bc711d7560b246</Sha>
    </Dependency>
    <Dependency Name="NuGet.DependencyResolver.Core" Version="6.8.0-rc.122">
      <Uri>https://github.com/nuget/nuget.client</Uri>
      <Sha>0dd5a1ea536201af94725353e4bc711d7560b246</Sha>
    </Dependency>
    <Dependency Name="NuGet.Frameworks" Version="6.8.0-rc.122">
      <Uri>https://github.com/nuget/nuget.client</Uri>
      <Sha>0dd5a1ea536201af94725353e4bc711d7560b246</Sha>
    </Dependency>
    <Dependency Name="NuGet.LibraryModel" Version="6.8.0-rc.122">
      <Uri>https://github.com/nuget/nuget.client</Uri>
      <Sha>0dd5a1ea536201af94725353e4bc711d7560b246</Sha>
    </Dependency>
    <Dependency Name="NuGet.ProjectModel" Version="6.8.0-rc.122">
      <Uri>https://github.com/nuget/nuget.client</Uri>
      <Sha>0dd5a1ea536201af94725353e4bc711d7560b246</Sha>
    </Dependency>
    <Dependency Name="NuGet.Protocol" Version="6.8.0-rc.122">
      <Uri>https://github.com/nuget/nuget.client</Uri>
      <Sha>0dd5a1ea536201af94725353e4bc711d7560b246</Sha>
    </Dependency>
    <Dependency Name="NuGet.Packaging" Version="6.8.0-rc.122">
      <Uri>https://github.com/nuget/nuget.client</Uri>
      <Sha>0dd5a1ea536201af94725353e4bc711d7560b246</Sha>
    </Dependency>
    <Dependency Name="NuGet.Versioning" Version="6.8.0-rc.122">
      <Uri>https://github.com/nuget/nuget.client</Uri>
      <Sha>0dd5a1ea536201af94725353e4bc711d7560b246</Sha>
    </Dependency>
    <Dependency Name="Microsoft.NET.Test.Sdk" Version="17.8.0-release-23553-01">
      <Uri>https://github.com/microsoft/vstest</Uri>
      <Sha>ae25c3b96fe433c60af70e3991ace49fcbf7e970</Sha>
      <SourceBuild RepoName="vstest" ManagedOnly="true" />
    </Dependency>
    <Dependency Name="Microsoft.TestPlatform.CLI" Version="17.8.0-release-23553-01">
      <Uri>https://github.com/microsoft/vstest</Uri>
      <Sha>ae25c3b96fe433c60af70e3991ace49fcbf7e970</Sha>
    </Dependency>
    <Dependency Name="Microsoft.TestPlatform.Build" Version="17.8.0-release-23553-01">
      <Uri>https://github.com/microsoft/vstest</Uri>
      <Sha>ae25c3b96fe433c60af70e3991ace49fcbf7e970</Sha>
    </Dependency>
    <Dependency Name="Microsoft.NET.ILLink.Tasks" Version="8.0.0">
      <Uri>https://dev.azure.com/dnceng/internal/_git/dotnet-runtime</Uri>
      <Sha>5535e31a712343a63f5d7d796cd874e563e5ac14</Sha>
    </Dependency>
    <Dependency Name="System.CodeDom" Version="8.0.0">
      <Uri>https://dev.azure.com/dnceng/internal/_git/dotnet-runtime</Uri>
      <Sha>5535e31a712343a63f5d7d796cd874e563e5ac14</Sha>
    </Dependency>
    <Dependency Name="System.Security.Cryptography.ProtectedData" Version="8.0.0">
      <Uri>https://dev.azure.com/dnceng/internal/_git/dotnet-runtime</Uri>
      <Sha>5535e31a712343a63f5d7d796cd874e563e5ac14</Sha>
    </Dependency>
    <Dependency Name="System.Text.Encoding.CodePages" Version="8.0.0">
      <Uri>https://dev.azure.com/dnceng/internal/_git/dotnet-runtime</Uri>
      <Sha>5535e31a712343a63f5d7d796cd874e563e5ac14</Sha>
    </Dependency>
    <Dependency Name="System.Resources.Extensions" Version="8.0.0">
      <Uri>https://dev.azure.com/dnceng/internal/_git/dotnet-runtime</Uri>
      <Sha>5535e31a712343a63f5d7d796cd874e563e5ac14</Sha>
    </Dependency>
    <Dependency Name="Microsoft.WindowsDesktop.App.Runtime.win-x64" Version="8.0.0">
      <Uri>https://dev.azure.com/dnceng/internal/_git/dotnet-windowsdesktop</Uri>
      <Sha>c0170915ed6c164a594cd9d558d44aaf98fc6961</Sha>
    </Dependency>
    <Dependency Name="VS.Redist.Common.WindowsDesktop.SharedFramework.x64.8.0" Version="8.0.0-rtm.23551.1">
      <Uri>https://dev.azure.com/dnceng/internal/_git/dotnet-windowsdesktop</Uri>
      <Sha>c0170915ed6c164a594cd9d558d44aaf98fc6961</Sha>
    </Dependency>
    <Dependency Name="Microsoft.WindowsDesktop.App.Ref" Version="8.0.0">
      <Uri>https://dev.azure.com/dnceng/internal/_git/dotnet-windowsdesktop</Uri>
      <Sha>c0170915ed6c164a594cd9d558d44aaf98fc6961</Sha>
    </Dependency>
    <Dependency Name="VS.Redist.Common.WindowsDesktop.TargetingPack.x64.8.0" Version="8.0.0-rtm.23551.1">
      <Uri>https://dev.azure.com/dnceng/internal/_git/dotnet-windowsdesktop</Uri>
      <Sha>c0170915ed6c164a594cd9d558d44aaf98fc6961</Sha>
    </Dependency>
    <Dependency Name="Microsoft.NET.Sdk.WindowsDesktop" Version="8.0.0-rtm.23531.4" CoherentParentDependency="Microsoft.WindowsDesktop.App.Ref">
      <Uri>https://dev.azure.com/dnceng/internal/_git/dotnet-wpf</Uri>
      <Sha>239f8da8fbf8cf2a6cd0c793f0d02679bf4ccf6a</Sha>
    </Dependency>
    <Dependency Name="Microsoft.AspNetCore.App.Ref" Version="8.0.0">
      <Uri>https://dev.azure.com/dnceng/internal/_git/dotnet-aspnetcore</Uri>
      <Sha>3f1acb59718cadf111a0a796681e3d3509bb3381</Sha>
    </Dependency>
    <Dependency Name="Microsoft.AspNetCore.App.Ref.Internal" Version="8.0.0-rtm.23531.12">
      <Uri>https://dev.azure.com/dnceng/internal/_git/dotnet-aspnetcore</Uri>
      <Sha>3f1acb59718cadf111a0a796681e3d3509bb3381</Sha>
    </Dependency>
    <Dependency Name="Microsoft.AspNetCore.App.Runtime.win-x64" Version="8.0.0">
      <Uri>https://dev.azure.com/dnceng/internal/_git/dotnet-aspnetcore</Uri>
      <Sha>3f1acb59718cadf111a0a796681e3d3509bb3381</Sha>
    </Dependency>
    <Dependency Name="VS.Redist.Common.AspNetCore.SharedFramework.x64.8.0" Version="8.0.0-rtm.23531.12">
      <Uri>https://dev.azure.com/dnceng/internal/_git/dotnet-aspnetcore</Uri>
      <Sha>3f1acb59718cadf111a0a796681e3d3509bb3381</Sha>
      <SourceBuild RepoName="aspnetcore" ManagedOnly="true" />
    </Dependency>
    <Dependency Name="dotnet-dev-certs" Version="8.0.0-rtm.23531.12">
      <Uri>https://dev.azure.com/dnceng/internal/_git/dotnet-aspnetcore</Uri>
      <Sha>3f1acb59718cadf111a0a796681e3d3509bb3381</Sha>
    </Dependency>
    <Dependency Name="dotnet-user-jwts" Version="8.0.0-rtm.23531.12">
      <Uri>https://dev.azure.com/dnceng/internal/_git/dotnet-aspnetcore</Uri>
      <Sha>3f1acb59718cadf111a0a796681e3d3509bb3381</Sha>
    </Dependency>
    <Dependency Name="dotnet-user-secrets" Version="8.0.0-rtm.23531.12">
      <Uri>https://dev.azure.com/dnceng/internal/_git/dotnet-aspnetcore</Uri>
      <Sha>3f1acb59718cadf111a0a796681e3d3509bb3381</Sha>
    </Dependency>
    <Dependency Name="Microsoft.AspNetCore.Analyzers" Version="8.0.0-rtm.23531.12">
      <Uri>https://dev.azure.com/dnceng/internal/_git/dotnet-aspnetcore</Uri>
      <Sha>3f1acb59718cadf111a0a796681e3d3509bb3381</Sha>
    </Dependency>
    <Dependency Name="Microsoft.AspNetCore.Components.SdkAnalyzers" Version="8.0.0-rtm.23531.12">
      <Uri>https://dev.azure.com/dnceng/internal/_git/dotnet-aspnetcore</Uri>
      <Sha>3f1acb59718cadf111a0a796681e3d3509bb3381</Sha>
    </Dependency>
    <Dependency Name="Microsoft.AspNetCore.Mvc.Analyzers" Version="8.0.0-rtm.23531.12">
      <Uri>https://dev.azure.com/dnceng/internal/_git/dotnet-aspnetcore</Uri>
      <Sha>3f1acb59718cadf111a0a796681e3d3509bb3381</Sha>
    </Dependency>
    <Dependency Name="Microsoft.AspNetCore.Mvc.Api.Analyzers" Version="8.0.0-rtm.23531.12">
      <Uri>https://dev.azure.com/dnceng/internal/_git/dotnet-aspnetcore</Uri>
      <Sha>3f1acb59718cadf111a0a796681e3d3509bb3381</Sha>
    </Dependency>
    <Dependency Name="Microsoft.CodeAnalysis.Razor.Tooling.Internal" Version="7.0.0-preview.23531.5">
      <Uri>https://github.com/dotnet/razor</Uri>
      <Sha>f0a326f3e15b2370371693a76fd379635387c74d</Sha>
      <SourceBuild RepoName="razor" ManagedOnly="true" />
    </Dependency>
    <Dependency Name="Microsoft.AspNetCore.Mvc.Razor.Extensions.Tooling.Internal" Version="7.0.0-preview.23531.5">
      <Uri>https://github.com/dotnet/razor</Uri>
      <Sha>f0a326f3e15b2370371693a76fd379635387c74d</Sha>
    </Dependency>
    <Dependency Name="Microsoft.NET.Sdk.Razor.SourceGenerators.Transport" Version="7.0.0-preview.23531.5">
      <Uri>https://github.com/dotnet/razor</Uri>
      <Sha>f0a326f3e15b2370371693a76fd379635387c74d</Sha>
    </Dependency>
    <Dependency Name="Microsoft.Extensions.FileProviders.Embedded" Version="8.0.0">
      <Uri>https://dev.azure.com/dnceng/internal/_git/dotnet-aspnetcore</Uri>
      <Sha>3f1acb59718cadf111a0a796681e3d3509bb3381</Sha>
    </Dependency>
    <Dependency Name="Microsoft.AspNetCore.Authorization" Version="8.0.0">
      <Uri>https://dev.azure.com/dnceng/internal/_git/dotnet-aspnetcore</Uri>
      <Sha>3f1acb59718cadf111a0a796681e3d3509bb3381</Sha>
    </Dependency>
    <Dependency Name="Microsoft.AspNetCore.Components.Web" Version="8.0.0">
      <Uri>https://dev.azure.com/dnceng/internal/_git/dotnet-aspnetcore</Uri>
      <Sha>3f1acb59718cadf111a0a796681e3d3509bb3381</Sha>
    </Dependency>
    <Dependency Name="Microsoft.JSInterop" Version="8.0.0">
      <Uri>https://dev.azure.com/dnceng/internal/_git/dotnet-aspnetcore</Uri>
      <Sha>3f1acb59718cadf111a0a796681e3d3509bb3381</Sha>
    </Dependency>
    <Dependency Name="Microsoft.Web.Xdt" Version="7.0.0-preview.22423.2" Pinned="true">
      <Uri>https://github.com/dotnet/xdt</Uri>
      <Sha>9a1c3e1b7f0c8763d4c96e593961a61a72679a7b</Sha>
      <SourceBuild RepoName="xdt" ManagedOnly="true" />
    </Dependency>
    <Dependency Name="Microsoft.CodeAnalysis.NetAnalyzers" Version="8.0.0-preview.23525.2">
      <Uri>https://github.com/dotnet/roslyn-analyzers</Uri>
      <Sha>b4d9a1334d5189172977ba8fddd00bda70161e4a</Sha>
    </Dependency>
    <Dependency Name="Microsoft.CodeAnalysis.PublicApiAnalyzers" Version="3.11.0-beta1.23525.2">
      <Uri>https://github.com/dotnet/roslyn-analyzers</Uri>
      <Sha>b4d9a1334d5189172977ba8fddd00bda70161e4a</Sha>
    </Dependency>
    <Dependency Name="Microsoft.SourceBuild.Intermediate.roslyn-analyzers" Version="3.11.0-beta1.23525.2">
      <Uri>https://github.com/dotnet/roslyn-analyzers</Uri>
      <Sha>b4d9a1334d5189172977ba8fddd00bda70161e4a</Sha>
      <SourceBuild RepoName="roslyn-analyzers" ManagedOnly="true" />
    </Dependency>
    <Dependency Name="System.CommandLine" Version="2.0.0-beta4.23307.1">
      <Uri>https://github.com/dotnet/command-line-api</Uri>
      <Sha>02fe27cd6a9b001c8feb7938e6ef4b3799745759</Sha>
    </Dependency>
    <Dependency Name="Microsoft.SourceBuild.Intermediate.command-line-api" Version="0.1.430701">
      <Uri>https://github.com/dotnet/command-line-api</Uri>
      <Sha>02fe27cd6a9b001c8feb7938e6ef4b3799745759</Sha>
      <SourceBuild RepoName="command-line-api" ManagedOnly="true" />
    </Dependency>
    <Dependency Name="Microsoft.SourceBuild.Intermediate.source-build-externals" Version="8.0.0-alpha.1.23518.1">
      <Uri>https://github.com/dotnet/source-build-externals</Uri>
      <Sha>3dc05150cf234f76f6936dcb2853d31a0da1f60e</Sha>
      <SourceBuild RepoName="source-build-externals" ManagedOnly="true" />
    </Dependency>
    <Dependency Name="Microsoft.SourceBuild.Intermediate.source-build-reference-packages" Version="8.0.0-alpha.1.23556.3">
      <Uri>https://github.com/dotnet/source-build-reference-packages</Uri>
      <Sha>fa4c0e8f53ef2541a23e519af4dfb86cb88e1bae</Sha>
      <SourceBuild RepoName="source-build-reference-packages" ManagedOnly="true" />
    </Dependency>
    <Dependency Name="Microsoft.Deployment.DotNet.Releases" Version="2.0.0-preview.1.23463.1">
      <Uri>https://github.com/dotnet/deployment-tools</Uri>
      <Sha>5957c5c5f85f17c145e7fab4ece37ad6aafcded9</Sha>
    </Dependency>
    <Dependency Name="Microsoft.Build.Tasks.Git" Version="8.0.0-beta.23510.2">
      <Uri>https://github.com/dotnet/sourcelink</Uri>
      <Sha>e2f4720f9e7411122675568b984606c405b3bb53</Sha>
      <SourceBuild RepoName="sourcelink" ManagedOnly="true" />
    </Dependency>
    <Dependency Name="Microsoft.SourceLink.Common" Version="8.0.0-beta.23510.2">
      <Uri>https://github.com/dotnet/sourcelink</Uri>
      <Sha>e2f4720f9e7411122675568b984606c405b3bb53</Sha>
    </Dependency>
    <Dependency Name="Microsoft.SourceLink.AzureRepos.Git" Version="8.0.0-beta.23510.2">
      <Uri>https://github.com/dotnet/sourcelink</Uri>
      <Sha>e2f4720f9e7411122675568b984606c405b3bb53</Sha>
    </Dependency>
    <Dependency Name="Microsoft.SourceLink.GitHub" Version="8.0.0-beta.23510.2">
      <Uri>https://github.com/dotnet/sourcelink</Uri>
      <Sha>e2f4720f9e7411122675568b984606c405b3bb53</Sha>
    </Dependency>
    <Dependency Name="Microsoft.SourceLink.GitLab" Version="8.0.0-beta.23510.2">
      <Uri>https://github.com/dotnet/sourcelink</Uri>
      <Sha>e2f4720f9e7411122675568b984606c405b3bb53</Sha>
    </Dependency>
    <Dependency Name="Microsoft.SourceLink.Bitbucket.Git" Version="8.0.0-beta.23510.2">
      <Uri>https://github.com/dotnet/sourcelink</Uri>
      <Sha>e2f4720f9e7411122675568b984606c405b3bb53</Sha>
    </Dependency>
    <!-- Explicit dependency because Microsoft.Deployment.DotNet.Releases has different versioning
         than the SB intermediate -->
    <Dependency Name="Microsoft.SourceBuild.Intermediate.deployment-tools" Version="8.0.0-preview.6.23463.1">
      <Uri>https://github.com/dotnet/deployment-tools</Uri>
      <Sha>5957c5c5f85f17c145e7fab4ece37ad6aafcded9</Sha>
      <SourceBuild RepoName="deployment-tools" ManagedOnly="true" />
    </Dependency>
    <Dependency Name="Microsoft.SourceBuild.Intermediate.symreader" Version="2.0.0-beta-23228-03">
      <Uri>https://github.com/dotnet/symreader</Uri>
      <Sha>27e584661980ee6d82c419a2a471ae505b7d122e</Sha>
      <SourceBuild RepoName="symreader" ManagedOnly="true" />
    </Dependency>
    <!-- Dependency required for flowing correct package version in source-build, using PVP flow. -->
    <Dependency Name="Microsoft.Extensions.Logging" Version="8.0.0">
      <Uri>https://dev.azure.com/dnceng/internal/_git/dotnet-runtime</Uri>
      <Sha>5535e31a712343a63f5d7d796cd874e563e5ac14</Sha>
    </Dependency>
    <!-- Dependency required for flowing correct package version in source-build, using PVP flow. -->
    <Dependency Name="Microsoft.Extensions.Logging.Abstractions" Version="8.0.0">
      <Uri>https://dev.azure.com/dnceng/internal/_git/dotnet-runtime</Uri>
      <Sha>5535e31a712343a63f5d7d796cd874e563e5ac14</Sha>
    </Dependency>
    <!-- Dependency required for flowing correct package version in source-build, using PVP flow. -->
    <Dependency Name="Microsoft.Extensions.Logging.Console" Version="8.0.0">
      <Uri>https://dev.azure.com/dnceng/internal/_git/dotnet-runtime</Uri>
      <Sha>5535e31a712343a63f5d7d796cd874e563e5ac14</Sha>
    </Dependency>
    <!-- Dependency required for flowing correct package version in source-build, using PVP flow. -->
    <Dependency Name="Microsoft.Extensions.FileSystemGlobbing" Version="8.0.0">
      <Uri>https://dev.azure.com/dnceng/internal/_git/dotnet-runtime</Uri>
      <Sha>5535e31a712343a63f5d7d796cd874e563e5ac14</Sha>
    </Dependency>
    <!-- Dependency required for flowing correct package version in source-build, using PVP flow. -->
    <Dependency Name="System.ServiceProcess.ServiceController" Version="8.0.0">
      <Uri>https://dev.azure.com/dnceng/internal/_git/dotnet-runtime</Uri>
      <Sha>5535e31a712343a63f5d7d796cd874e563e5ac14</Sha>
    </Dependency>
  </ProductDependencies>
  <ToolsetDependencies>
    <Dependency Name="Microsoft.DotNet.Arcade.Sdk" Version="8.0.0-beta.23556.5">
      <Uri>https://github.com/dotnet/arcade</Uri>
      <Sha>080141bf0f9f15408bb6eb8e301b23bddf81d054</Sha>
      <SourceBuild RepoName="arcade" ManagedOnly="true" />
    </Dependency>
    <Dependency Name="Microsoft.DotNet.Helix.Sdk" Version="8.0.0-beta.23556.5">
      <Uri>https://github.com/dotnet/arcade</Uri>
      <Sha>080141bf0f9f15408bb6eb8e301b23bddf81d054</Sha>
    </Dependency>
    <Dependency Name="Microsoft.DotNet.SignTool" Version="8.0.0-beta.23556.5">
      <Uri>https://github.com/dotnet/arcade</Uri>
      <Sha>080141bf0f9f15408bb6eb8e301b23bddf81d054</Sha>
    </Dependency>
    <Dependency Name="Microsoft.DotNet.XUnitExtensions" Version="8.0.0-beta.23556.5">
      <Uri>https://github.com/dotnet/arcade</Uri>
      <Sha>080141bf0f9f15408bb6eb8e301b23bddf81d054</Sha>
    </Dependency>
    <Dependency Name="System.Reflection.MetadataLoadContext" Version="8.0.0">
      <Uri>https://dev.azure.com/dnceng/internal/_git/dotnet-runtime</Uri>
      <Sha>5535e31a712343a63f5d7d796cd874e563e5ac14</Sha>
    </Dependency>
    <Dependency Name="Microsoft.DotNet.XliffTasks" Version="1.0.0-beta.23475.1" CoherentParentDependency="Microsoft.DotNet.Arcade.Sdk">
      <Uri>https://github.com/dotnet/xliff-tasks</Uri>
      <Sha>73f0850939d96131c28cf6ea6ee5aacb4da0083a</Sha>
      <SourceBuild RepoName="xliff-tasks" ManagedOnly="true" />
    </Dependency>
  </ToolsetDependencies>
</Dependencies><|MERGE_RESOLUTION|>--- conflicted
+++ resolved
@@ -1,19 +1,6 @@
 <?xml version="1.0" encoding="utf-8"?>
 <Dependencies>
   <ProductDependencies>
-<<<<<<< HEAD
-    <Dependency Name="Microsoft.TemplateEngine.Abstractions" Version="8.0.100">
-      <Uri>https://dev.azure.com/dnceng/internal/_git/dotnet-templating</Uri>
-      <Sha>4085146587b833948a22587b36a108bcdb3f04a3</Sha>
-    </Dependency>
-    <Dependency Name="Microsoft.TemplateEngine.Mocks" Version="8.0.100-rtm.23531.6">
-      <Uri>https://dev.azure.com/dnceng/internal/_git/dotnet-templating</Uri>
-      <Sha>4085146587b833948a22587b36a108bcdb3f04a3</Sha>
-    </Dependency>
-    <Dependency Name="Microsoft.SourceBuild.Intermediate.templating" Version="8.0.100-rtm.23531.6">
-      <Uri>https://dev.azure.com/dnceng/internal/_git/dotnet-templating</Uri>
-      <Sha>4085146587b833948a22587b36a108bcdb3f04a3</Sha>
-=======
     <Dependency Name="Microsoft.TemplateEngine.Abstractions" Version="8.0.101">
       <Uri>https://github.com/dotnet/templating</Uri>
       <Sha>a395cfd87106e048a7f6cec7490ac16683f416a1</Sha>
@@ -25,7 +12,6 @@
     <Dependency Name="Microsoft.SourceBuild.Intermediate.templating" Version="8.0.101-servicing.23565.2">
       <Uri>https://github.com/dotnet/templating</Uri>
       <Sha>a395cfd87106e048a7f6cec7490ac16683f416a1</Sha>
->>>>>>> 1b8735ef
       <SourceBuild RepoName="templating" ManagedOnly="true" />
     </Dependency>
     <Dependency Name="Microsoft.NETCore.App.Ref" Version="8.0.0">
