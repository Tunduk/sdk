﻿// Copyright (c) .NET Foundation and contributors. All rights reserved.
// Licensed under the MIT license. See LICENSE file in the project root for full license information.

using System;
using System.Collections.Generic;
using System.Globalization;
using System.IO;
using System.Linq;
using System.Reflection;
using System.Transactions;
using FluentAssertions;
using Microsoft.DotNet.Tools.Test.Utilities;
using Microsoft.DotNet.Cli;
using Microsoft.DotNet.Cli.Utils;
using Microsoft.DotNet.Tools;
using Microsoft.DotNet.Tools.Tool.Install;
using Microsoft.DotNet.Tools.Tests.ComponentMocks;
using Microsoft.Extensions.DependencyModel.Tests;
using Microsoft.Extensions.EnvironmentAbstractions;
using Microsoft.TemplateEngine.Cli;
using NuGet.Versioning;
using Xunit;
using LocalizableStrings = Microsoft.DotNet.Tools.Tool.Install.LocalizableStrings;

namespace Microsoft.DotNet.ToolPackage.Tests
{
    public class ToolPackageInstallerTests : TestBase
    {
        [Theory]
        [InlineData(false)]
        [InlineData(true)]
        public void GivenNoFeedInstallFailsWithException(bool testMockBehaviorIsInSync)
        {
            var (store, installer, reporter, fileSystem) = Setup(
                useMock: testMockBehaviorIsInSync,
                feeds: new MockFeed[0]);

            Action a = () => installer.InstallPackage(
                packageId: TestPackageId,
                versionRange: VersionRange.Parse(TestPackageVersion),
                targetFramework: _testTargetframework);

            a.ShouldThrow<ToolPackageException>().WithMessage(LocalizableStrings.ToolInstallationRestoreFailed);

            reporter.Lines.Count.Should().Be(1);
            reporter.Lines[0].Should().Contain(TestPackageId.ToString());
        }

        [Theory]
        [InlineData(false)]
        [InlineData(true)]
        public void GivenOfflineFeedInstallSucceeds(bool testMockBehaviorIsInSync)
        {
            var (store, installer, reporter, fileSystem) = Setup(
                useMock: testMockBehaviorIsInSync,
                offlineFeed: new DirectoryPath(GetTestLocalFeedPath()),
                feeds: GetOfflineMockFeed());

            var package = installer.InstallPackage(
                packageId: TestPackageId,
                versionRange: VersionRange.Parse(TestPackageVersion),
                targetFramework: _testTargetframework);

            AssertPackageInstall(reporter, fileSystem, package, store);

            package.Uninstall();
        }

        [Theory]
        [InlineData(false)]
        [InlineData(true)]
        public void GivenAEmptySourceAndOfflineFeedInstallSucceeds(bool testMockBehaviorIsInSync)
        {
            var emptySource = Path.Combine(Path.GetTempPath(), Path.GetRandomFileName());
            Directory.CreateDirectory(emptySource);

            var (store, installer, reporter, fileSystem) = Setup(
                useMock: testMockBehaviorIsInSync,
                offlineFeed: new DirectoryPath(GetTestLocalFeedPath()),
                feeds: GetOfflineMockFeed());

            var package = installer.InstallPackage(
                packageId: TestPackageId,
                versionRange: VersionRange.Parse(TestPackageVersion),
                targetFramework: _testTargetframework,
                additionalFeeds: new[] {emptySource});

            AssertPackageInstall(reporter, fileSystem, package, store);

            package.Uninstall();
        }

        [Theory]
        [InlineData(false)]
        [InlineData(true)]
        public void GivenNugetConfigInstallSucceeds(bool testMockBehaviorIsInSync)
        {
            var nugetConfigPath = WriteNugetConfigFileToPointToTheFeed();

            var (store, installer, reporter, fileSystem) = Setup(
                useMock: testMockBehaviorIsInSync,
                feeds: GetMockFeedsForConfigFile(nugetConfigPath));

            var package = installer.InstallPackage(
                packageId: TestPackageId,
                versionRange: VersionRange.Parse(TestPackageVersion),
                targetFramework: _testTargetframework,
                nugetConfig: nugetConfigPath);

            AssertPackageInstall(reporter, fileSystem, package, store);

            package.Uninstall();
        }

        [Theory]
        [InlineData(false)]
        [InlineData(true)]
        public void GivenNugetConfigInstallSucceedsInTransaction(bool testMockBehaviorIsInSync)
        {
            var nugetConfigPath = WriteNugetConfigFileToPointToTheFeed();

            var (store, installer, reporter, fileSystem) = Setup(
                useMock: testMockBehaviorIsInSync,
                feeds: GetMockFeedsForConfigFile(nugetConfigPath));

            IToolPackage package = null;
            using (var transactionScope = new TransactionScope(
                TransactionScopeOption.Required,
                TimeSpan.Zero))
            {
                package = installer.InstallPackage(
                    packageId: TestPackageId,
                    versionRange: VersionRange.Parse(TestPackageVersion),
                    targetFramework: _testTargetframework,
                    nugetConfig: nugetConfigPath);

                transactionScope.Complete();
            }

            AssertPackageInstall(reporter, fileSystem, package, store);

            package.Uninstall();
        }

        [Theory]
        [InlineData(false)]
        [InlineData(true)]
        public void GivenNugetConfigInstallCreatesAnAssetFile(bool testMockBehaviorIsInSync)
        {
            var nugetConfigPath = WriteNugetConfigFileToPointToTheFeed();

            var (store, installer, reporter, fileSystem) = Setup(
                useMock: testMockBehaviorIsInSync,
                feeds: GetMockFeedsForConfigFile(nugetConfigPath));

            var package = installer.InstallPackage(
                packageId: TestPackageId,
                versionRange: VersionRange.Parse(TestPackageVersion),
                targetFramework: _testTargetframework,
                nugetConfig: nugetConfigPath);

            AssertPackageInstall(reporter, fileSystem, package, store);

            /*
              From mytool.dll to project.assets.json
               <root>/packageid/version/packageid/version/tools/framework/rid/mytool.dll
                                       /project.assets.json
             */
            var assetJsonPath = package.Commands[0].Executable
                .GetDirectoryPath()
                .GetParentPath()
                .GetParentPath()
                .GetParentPath()
                .GetParentPath()
                .GetParentPath()
                .WithFile("project.assets.json").Value;

            fileSystem.File.Exists(assetJsonPath).Should().BeTrue();

            package.Uninstall();
        }

        [Fact]
        public void GivenAConfigFileRootDirectoryPackageInstallSucceeds()
        {
            var nugetConfigPath = WriteNugetConfigFileToPointToTheFeed();

            var (store, installer, reporter, fileSystem) = Setup(useMock: false);

            var package = installer.InstallPackage(
                packageId: TestPackageId,
                versionRange: VersionRange.Parse(TestPackageVersion),
                targetFramework: _testTargetframework,
                rootConfigDirectory: nugetConfigPath.GetDirectoryPath());

            AssertPackageInstall(reporter, fileSystem, package, store);

            package.Uninstall();
        }

        [Theory]
        [InlineData(false)]
        [InlineData(true)]
        public void GivenAllButNoPackageVersionItCanInstallThePackage(bool testMockBehaviorIsInSync)
        {
            var nugetConfigPath = WriteNugetConfigFileToPointToTheFeed();

            var (store, installer, reporter, fileSystem) = Setup(
                useMock: testMockBehaviorIsInSync,
                feeds: GetMockFeedsForConfigFile(nugetConfigPath));

            var package = installer.InstallPackage(
                packageId: TestPackageId,
                targetFramework: _testTargetframework,
                nugetConfig: nugetConfigPath);

            AssertPackageInstall(reporter, fileSystem, package, store);

            package.Uninstall();
        }

        [Theory]
        [InlineData(false)]
        [InlineData(true)]
        public void GivenAllButNoTargetFrameworkItCanDownloadThePackage(bool testMockBehaviorIsInSync)
        {
            var nugetConfigPath = WriteNugetConfigFileToPointToTheFeed();

            var (store, installer, reporter, fileSystem) = Setup(
                useMock: testMockBehaviorIsInSync,
                feeds: GetMockFeedsForConfigFile(nugetConfigPath));

            var package = installer.InstallPackage(
                packageId: TestPackageId,
                versionRange: VersionRange.Parse(TestPackageVersion),
                nugetConfig: nugetConfigPath);

            AssertPackageInstall(reporter, fileSystem, package, store);

            package.Uninstall();
        }

        [Theory]
        [InlineData(false)]
        [InlineData(true)]
        public void GivenASourceInstallSucceeds(bool testMockBehaviorIsInSync)
        {
            var source = GetTestLocalFeedPath();

            var (store, installer, reporter, fileSystem) = Setup(
                useMock: testMockBehaviorIsInSync,
                feeds: GetMockFeedsForSource(source));

            var package = installer.InstallPackage(
                packageId: TestPackageId,
                versionRange: VersionRange.Parse(TestPackageVersion),
                targetFramework: _testTargetframework,
                additionalFeeds: new[] {source});

            AssertPackageInstall(reporter, fileSystem, package, store);

            package.Uninstall();
        }

        [Theory]
        [InlineData(false)]
        [InlineData(true)]
        public void GivenARelativeSourcePathInstallSucceeds(bool testMockBehaviorIsInSync)
        {
            var source = GetTestLocalFeedPath();

            var (store, installer, reporter, fileSystem) = Setup(
                useMock: testMockBehaviorIsInSync,
                feeds: GetMockFeedsForSource(source));

            var package = installer.InstallPackage(
                packageId: TestPackageId,
                versionRange: VersionRange.Parse(TestPackageVersion),
                targetFramework: _testTargetframework,
                additionalFeeds: new[] { Path.GetRelativePath(Directory.GetCurrentDirectory(), source) });

            AssertPackageInstall(reporter, fileSystem, package, store);

            package.Uninstall();
        }

        [Theory]
        [InlineData(false)]
        [InlineData(true)]
        public void GivenAUriSourceInstallSucceeds(bool testMockBehaviorIsInSync)
        {
            var source = GetTestLocalFeedPath();

            var (store, installer, reporter, fileSystem) = Setup(
                useMock: testMockBehaviorIsInSync,
                feeds: GetMockFeedsForSource(source));

            var package = installer.InstallPackage(
                packageId: TestPackageId,
                versionRange: VersionRange.Parse(TestPackageVersion),
                targetFramework: _testTargetframework,
                additionalFeeds: new[] { new Uri(source).AbsoluteUri });

            AssertPackageInstall(reporter, fileSystem, package, store);

            package.Uninstall();
        }

        [Theory]
        [InlineData(false)]
        [InlineData(true)]
        public void GivenAEmptySourceAndNugetConfigInstallSucceeds(bool testMockBehaviorIsInSync)
        {
            var nugetConfigPath = WriteNugetConfigFileToPointToTheFeed();
            var emptySource = Path.Combine(Path.GetTempPath(), Path.GetRandomFileName());
            Directory.CreateDirectory(emptySource);

            var (store, installer, reporter, fileSystem) = Setup(
                useMock: testMockBehaviorIsInSync,
                feeds: GetMockFeedsForSource(emptySource));

            var package = installer.InstallPackage(
                packageId: TestPackageId,
                versionRange: VersionRange.Parse(TestPackageVersion),
                targetFramework: _testTargetframework,
                nugetConfig: nugetConfigPath, additionalFeeds: new[] {emptySource});

            AssertPackageInstall(reporter, fileSystem, package, store);

            package.Uninstall();
        }

        [Theory]
        [InlineData(false)]
        [InlineData(true)]
        public void GivenFailedRestoreInstallWillRollback(bool testMockBehaviorIsInSync)
        {
            var (store, installer, reporter, fileSystem) = Setup(
                useMock: testMockBehaviorIsInSync);

            Action a = () => {
                using (var t = new TransactionScope(
                    TransactionScopeOption.Required,
                    TimeSpan.Zero))
                {
                    installer.InstallPackage(new PackageId("non.existent.package.id"));

                    t.Complete();
                }
            };

            a.ShouldThrow<ToolPackageException>().WithMessage(LocalizableStrings.ToolInstallationRestoreFailed);

            AssertInstallRollBack(fileSystem, store);
        }

        [Theory]
        [InlineData(false)]
        [InlineData(true)]
        public void GivenFailureAfterRestoreInstallWillRollback(bool testMockBehaviorIsInSync)
        {
            var source = GetTestLocalFeedPath();

            var (store, installer, reporter, fileSystem) = Setup(
                useMock: testMockBehaviorIsInSync,
                feeds: GetMockFeedsForSource(source));

            void FailedStepAfterSuccessRestore() => throw new GracefulException("simulated error");

            Action a = () => {
                using (var t = new TransactionScope(
                    TransactionScopeOption.Required,
                    TimeSpan.Zero))
                {
                    installer.InstallPackage(
                        packageId: TestPackageId,
                        versionRange: VersionRange.Parse(TestPackageVersion),
                        targetFramework: _testTargetframework,
                        additionalFeeds: new[] {source});

                    FailedStepAfterSuccessRestore();
                    t.Complete();
                }
            };

            a.ShouldThrow<GracefulException>().WithMessage("simulated error");

            AssertInstallRollBack(fileSystem, store);
        }

        [Theory]
        [InlineData(false)]
        [InlineData(true)]
        public void GivenSecondInstallInATransactionTheFirstInstallShouldRollback(bool testMockBehaviorIsInSync)
        {
            var source = GetTestLocalFeedPath();

            var (store, installer, reporter, fileSystem) = Setup(
                useMock: testMockBehaviorIsInSync,
                feeds: GetMockFeedsForSource(source));

            Action a = () => {
                using (var t = new TransactionScope(
                    TransactionScopeOption.Required,
                    TimeSpan.Zero))
                {
                    Action first = () => installer.InstallPackage(
                        packageId: TestPackageId,
                        versionRange: VersionRange.Parse(TestPackageVersion),
                        targetFramework: _testTargetframework,
                        additionalFeeds: new[] {source});

                    first.ShouldNotThrow();

                    installer.InstallPackage(
                        packageId: TestPackageId,
                        versionRange: VersionRange.Parse(TestPackageVersion),
                        targetFramework: _testTargetframework,
                        additionalFeeds: new[] {source});

                    t.Complete();
                }
            };

            a.ShouldThrow<ToolPackageException>().Where(
                ex => ex.Message ==
                    string.Format(
                        CommonLocalizableStrings.ToolPackageConflictPackageId,
                        TestPackageId,
                        TestPackageVersion));

            AssertInstallRollBack(fileSystem, store);
        }

        [Theory]
        [InlineData(false)]
        [InlineData(true)]
        public void GivenSecondInstallWithoutATransactionTheFirstShouldNotRollback(bool testMockBehaviorIsInSync)
        {
            var source = GetTestLocalFeedPath();

            var (store, installer, reporter, fileSystem) = Setup(
                useMock: testMockBehaviorIsInSync,
                feeds: GetMockFeedsForSource(source));

            var package = installer.InstallPackage(
                packageId: TestPackageId,
                versionRange: VersionRange.Parse(TestPackageVersion),
                targetFramework: _testTargetframework,
                additionalFeeds: new[] {source});

            AssertPackageInstall(reporter, fileSystem, package, store);

            Action secondCall = () => installer.InstallPackage(
                packageId: TestPackageId,
                versionRange: VersionRange.Parse(TestPackageVersion),
                targetFramework: _testTargetframework,
                additionalFeeds: new[] {source});

            reporter.Lines.Should().BeEmpty();

            secondCall.ShouldThrow<ToolPackageException>().Where(
                ex => ex.Message ==
                    string.Format(
                        CommonLocalizableStrings.ToolPackageConflictPackageId,
                        TestPackageId,
                        TestPackageVersion));

            fileSystem
                .Directory
                .Exists(store.Root.WithSubDirectories(TestPackageId.ToString()).Value)
                .Should()
                .BeTrue();

            package.Uninstall();

            fileSystem
                .Directory
                .EnumerateFileSystemEntries(store.Root.WithSubDirectories(ToolPackageStore.StagingDirectory).Value)
                .Should()
                .BeEmpty();
        }

        [Theory]
        [InlineData(false)]
        [InlineData(true)]
        public void GivenAnInstalledPackageUninstallRemovesThePackage(bool testMockBehaviorIsInSync)
        {
            var source = GetTestLocalFeedPath();

            var (store, installer, reporter, fileSystem) = Setup(
                useMock: testMockBehaviorIsInSync,
                feeds: GetMockFeedsForSource(source));

            var package = installer.InstallPackage(
                packageId: TestPackageId,
                versionRange: VersionRange.Parse(TestPackageVersion),
                targetFramework: _testTargetframework,
                additionalFeeds: new[] {source});

            AssertPackageInstall(reporter, fileSystem, package, store);

            package.Uninstall();

            store.EnumeratePackages().Should().BeEmpty();
        }

        [Theory]
        [InlineData(false)]
        [InlineData(true)]
        public void GivenAnInstalledPackageUninstallRollsbackWhenTransactionFails(bool testMockBehaviorIsInSync)
        {
            var source = GetTestLocalFeedPath();

            var (store, installer, reporter, fileSystem) = Setup(
                useMock: testMockBehaviorIsInSync,
                feeds: GetMockFeedsForSource(source));

            var package = installer.InstallPackage(
                packageId: TestPackageId,
                versionRange: VersionRange.Parse(TestPackageVersion),
                targetFramework: _testTargetframework,
                additionalFeeds: new[] {source});

            AssertPackageInstall(reporter, fileSystem, package, store);

            using (var scope = new TransactionScope(
                TransactionScopeOption.Required,
                TimeSpan.Zero))
            {
                package.Uninstall();

                store.EnumeratePackages().Should().BeEmpty();
            }

            package = store.EnumeratePackageVersions(TestPackageId).First();

            AssertPackageInstall(reporter, fileSystem, package, store);
        }

        [Theory]
        [InlineData(false)]
        [InlineData(true)]
        public void GivenAnInstalledPackageUninstallRemovesThePackageWhenTransactionCommits(bool testMockBehaviorIsInSync)
        {
            var source = GetTestLocalFeedPath();

            var (store, installer, reporter, fileSystem) = Setup(
                useMock: testMockBehaviorIsInSync,
                feeds: GetMockFeedsForSource(source));

            var package = installer.InstallPackage(
                packageId: TestPackageId,
                versionRange: VersionRange.Parse(TestPackageVersion),
                targetFramework: _testTargetframework,
                additionalFeeds: new[] {source});

            AssertPackageInstall(reporter, fileSystem, package, store);

            using (var scope = new TransactionScope(
                TransactionScopeOption.Required,
                TimeSpan.Zero))
            {
                package.Uninstall();
                scope.Complete();
            }

            store.EnumeratePackages().Should().BeEmpty();
        }

        [Theory]
        [InlineData(false)]
        [InlineData(true)]
        public void GivenAPackageNameWithDifferentCaseItCanInstallThePackage(bool testMockBehaviorIsInSync)
        {
            var nugetConfigPath = WriteNugetConfigFileToPointToTheFeed();

            var (store, installer, reporter, fileSystem) = Setup(
                useMock: testMockBehaviorIsInSync,
                feeds: GetMockFeedsForConfigFile(nugetConfigPath));

            var package = installer.InstallPackage(
                packageId: new PackageId("GlObAl.TooL.coNsoLe.DemO"),
                targetFramework: _testTargetframework,
                nugetConfig: nugetConfigPath);

            AssertPackageInstall(reporter, fileSystem, package, store);

            package.Uninstall();
        }

        [Fact]
        public void GivenANuGetDiagnosticMessageItShouldNotContainTheTempProject()
        {
            var nugetConfigPath = WriteNugetConfigFileToPointToTheFeed();
            var tempProject = GetUniqueTempProjectPathEachTest();

            var (store, installer, reporter, fileSystem) = Setup(
                useMock: false,
                tempProject: tempProject);

            var package = installer.InstallPackage(
                packageId: TestPackageId,
                versionRange: VersionRange.Parse("1.0.0"),
                targetFramework: _testTargetframework,
                nugetConfig: nugetConfigPath);

            reporter.Lines.Should().NotBeEmpty();
            reporter.Lines.Should().Contain(l => l.Contains("warning"));
            reporter.Lines.Should().NotContain(l => l.Contains(tempProject.Value));
            reporter.Lines.Clear();

            AssertPackageInstall(reporter, fileSystem, package, store);

            package.Uninstall();
        }

<<<<<<< HEAD
        [Fact]
        public void GivenARootWithNonAsciiCharactorInstallSucceeds()
        {
            var nugetConfigPath = WriteNugetConfigFileToPointToTheFeed();

            var surrogate = char.ConvertFromUtf32(int.Parse("2A601", NumberStyles.HexNumber));
            string nonAscii = "ab Ṱ̺̺̕o 田中さん åä," + surrogate;

            var root = new DirectoryPath(Path.Combine(TempRoot.Root, nonAscii, Path.GetRandomFileName()));
            var reporter = new BufferedReporter();
            var fileSystem = new FileSystemWrapper();
            var store = new ToolPackageStore(root);
            var installer = new ToolPackageInstaller(
                store: store,
                projectRestorer: new ProjectRestorer(reporter),
                tempProject: GetUniqueTempProjectPathEachTest(),
                offlineFeed: new DirectoryPath("does not exist"));

            var package = installer.InstallPackage(
                packageId: TestPackageId,
                versionRange: VersionRange.Parse(TestPackageVersion),
                targetFramework: _testTargetframework,
                nugetConfig: nugetConfigPath);
=======
        [Theory]
        [InlineData(false)]
        [InlineData(true)]
        // repro https://github.com/dotnet/cli/issues/9409
        public void GivenAComplexVersionRangeInstallSucceeds(bool testMockBehaviorIsInSync)
        {
            var nugetConfigPath = WriteNugetConfigFileToPointToTheFeed();
            var emptySource = Path.Combine(Path.GetTempPath(), Path.GetRandomFileName());
            Directory.CreateDirectory(emptySource);

            var (store, installer, reporter, fileSystem) = Setup(
                useMock: testMockBehaviorIsInSync,
                feeds: GetMockFeedsForSource(emptySource));

            var package = installer.InstallPackage(
                packageId: TestPackageId,
                versionRange: VersionRange.Parse("1.0.0-rc*"),
                targetFramework: _testTargetframework,
                nugetConfig: nugetConfigPath, additionalFeeds: new[] { emptySource });
>>>>>>> 166de555

            AssertPackageInstall(reporter, fileSystem, package, store);

            package.Uninstall();
        }

        private static void AssertPackageInstall(
            BufferedReporter reporter,
            IFileSystem fileSystem,
            IToolPackage package,
            IToolPackageStore store)
        {
            reporter.Lines.Should().BeEmpty();

            package.Id.Should().Be(TestPackageId);
            package.Version.ToNormalizedString().Should().Be(TestPackageVersion);
            package.PackageDirectory.Value.Should().Contain(store.Root.Value);

            store.EnumeratePackageVersions(TestPackageId)
                .Select(p => p.Version.ToNormalizedString())
                .Should()
                .Equal(TestPackageVersion);

            package.Commands.Count.Should().Be(1);
            fileSystem.File.Exists(package.Commands[0].Executable.Value).Should().BeTrue($"{package.Commands[0].Executable.Value} should exist");
            package.Commands[0].Executable.Value.Should().Contain(store.Root.Value);
        }

        private static void AssertInstallRollBack(IFileSystem fileSystem, IToolPackageStore store)
        {
            if (!fileSystem.Directory.Exists(store.Root.Value))
            {
                return;
            }

            fileSystem
                .Directory
                .EnumerateFileSystemEntries(store.Root.Value)
                .Should()
                .NotContain(e => Path.GetFileName(e) != ToolPackageStore.StagingDirectory);

            fileSystem
                .Directory
                .EnumerateFileSystemEntries(store.Root.WithSubDirectories(ToolPackageStore.StagingDirectory).Value)
                .Should()
                .BeEmpty();
        }

        private static FilePath GetUniqueTempProjectPathEachTest()
        {
            var tempProjectDirectory =
                new DirectoryPath(Path.GetTempPath()).WithSubDirectories(Path.GetRandomFileName());
            var tempProjectPath =
                tempProjectDirectory.WithFile(Path.GetRandomFileName() + ".csproj");
            return tempProjectPath;
        }

        private static IEnumerable<MockFeed> GetMockFeedsForConfigFile(FilePath nugetConfig)
        {
            return new MockFeed[]
            {
                new MockFeed
                {
                    Type = MockFeedType.ExplicitNugetConfig,
                    Uri = nugetConfig.Value,
                    Packages = new List<MockFeedPackage>
                    {
                        new MockFeedPackage
                        {
                            PackageId = TestPackageId.ToString(),
                            Version = TestPackageVersion
                        }
                    }
                }
            };
        }

        private static IEnumerable<MockFeed> GetMockFeedsForSource(string source)
        {
            return new MockFeed[]
            {
                new MockFeed
                {
                    Type = MockFeedType.ImplicitAdditionalFeed,
                    Uri = source,
                    Packages = new List<MockFeedPackage>
                    {
                        new MockFeedPackage
                        {
                            PackageId = TestPackageId.ToString(),
                            Version = TestPackageVersion
                        }
                    }
                }
            };
        }

        private static IEnumerable<MockFeed> GetOfflineMockFeed()
        {
            return new MockFeed[]
            {
                new MockFeed
                {
                    Type = MockFeedType.ImplicitAdditionalFeed,
                    Uri = GetTestLocalFeedPath(),
                    Packages = new List<MockFeedPackage>
                    {
                        new MockFeedPackage
                        {
                            PackageId = TestPackageId.ToString(),
                            Version = TestPackageVersion
                        }
                    }
                }
            };
        }

        private static (IToolPackageStore, IToolPackageInstaller, BufferedReporter, IFileSystem) Setup(
            bool useMock,
            IEnumerable<MockFeed> feeds = null,
            FilePath? tempProject = null,
            DirectoryPath? offlineFeed = null)
        {
            var root = new DirectoryPath(Path.Combine(TempRoot.Root, Path.GetRandomFileName()));
            var reporter = new BufferedReporter();

            IFileSystem fileSystem;
            IToolPackageStore store;
            IToolPackageInstaller installer;
            if (useMock)
            {
                fileSystem = new FileSystemMockBuilder().Build();
                store = new ToolPackageStoreMock(root, fileSystem);
                installer = new ToolPackageInstallerMock(
                    fileSystem: fileSystem,
                    store: store,
                    projectRestorer: new ProjectRestorerMock(
                        fileSystem: fileSystem,
                        reporter: reporter,
                        feeds: feeds));
            }
            else
            {
                fileSystem = new FileSystemWrapper();
                store = new ToolPackageStore(root);
                installer = new ToolPackageInstaller(
                    store: store,
                    projectRestorer: new ProjectRestorer(reporter),
                    tempProject: tempProject ?? GetUniqueTempProjectPathEachTest(),
                    offlineFeed: offlineFeed ?? new DirectoryPath("does not exist"));
            }

            store.Root.Value.Should().Be(Path.GetFullPath(root.Value));

            return (store, installer, reporter, fileSystem);
        }

        private static FilePath WriteNugetConfigFileToPointToTheFeed()
        {
            var nugetConfigName = "nuget.config";

            var tempPathForNugetConfigWithWhiteSpace =
                Path.Combine(Path.GetTempPath(),
                    Path.GetRandomFileName() + " " + Path.GetRandomFileName());
            Directory.CreateDirectory(tempPathForNugetConfigWithWhiteSpace);

            NuGetConfig.Write(
                directory: tempPathForNugetConfigWithWhiteSpace,
                configname: nugetConfigName,
                localFeedPath: GetTestLocalFeedPath());

            return new FilePath(Path.GetFullPath(Path.Combine(tempPathForNugetConfigWithWhiteSpace, nugetConfigName)));
        }

        private static string GetTestLocalFeedPath() => Path.Combine(Path.GetDirectoryName(Assembly.GetExecutingAssembly().Location), "TestAssetLocalNugetFeed");
        private readonly string _testTargetframework = BundledTargetFramework.GetTargetFrameworkMoniker();
        private const string TestPackageVersion = "1.0.4";
        private static readonly PackageId TestPackageId = new PackageId("global.tool.console.demo");
    }
}<|MERGE_RESOLUTION|>--- conflicted
+++ resolved
@@ -615,7 +615,6 @@
             package.Uninstall();
         }
 
-<<<<<<< HEAD
         [Fact]
         public void GivenARootWithNonAsciiCharactorInstallSucceeds()
         {
@@ -639,7 +638,12 @@
                 versionRange: VersionRange.Parse(TestPackageVersion),
                 targetFramework: _testTargetframework,
                 nugetConfig: nugetConfigPath);
-=======
+                
+            AssertPackageInstall(reporter, fileSystem, package, store);
+
+            package.Uninstall();
+        }
+
         [Theory]
         [InlineData(false)]
         [InlineData(true)]
@@ -659,7 +663,6 @@
                 versionRange: VersionRange.Parse("1.0.0-rc*"),
                 targetFramework: _testTargetframework,
                 nugetConfig: nugetConfigPath, additionalFeeds: new[] { emptySource });
->>>>>>> 166de555
 
             AssertPackageInstall(reporter, fileSystem, package, store);
 
