﻿<Project Sdk="Microsoft.NET.Sdk" ToolsVersion="15.0" xmlns="http://schemas.microsoft.com/developer/msbuild/2003">
  <Import Project="$([MSBuild]::GetDirectoryNameOfFileAbove($(MSBuildThisFileDirectory), dir.props))\dir.props" />

  <PropertyGroup>
    <VersionPrefix>1.0.0-rc</VersionPrefix>
    <TargetFramework>netcoreapp1.0</TargetFramework>
    <AssemblyName>dotnet-dependency-tool-invoker</AssemblyName>
    <OutputType>Exe</OutputType>
    <PackageTargetFallback Condition=" '$(TargetFramework)' == 'netcoreapp1.0' ">$(PackageTargetFallback);portable-net45+win8;dnxcore50</PackageTargetFallback>
    <VersionSuffix></VersionSuffix>
    <RuntimeFrameworkVersion>1.0.4</RuntimeFrameworkVersion>
  </PropertyGroup>

  <PropertyGroup>
    <SdkNugetVersion Condition=" '$(SdkNugetVersion)' == ''">$(CliVersionPrefix)-*</SdkNugetVersion>
  </PropertyGroup>

  <ItemGroup>
    <Compile Include="..\..\..\src\dotnet\CommandLine\*.cs;..\..\..\src\dotnet\CommonLocalizableStrings.cs;" Exclude="bin\**;obj\**;**\*.xproj;packages\**" />
  </ItemGroup>

  <ItemGroup>
    <BuiltProjectOutputGroupOutput Include="$(ProjectRuntimeConfigFilePath)">
      <FinalOutputPath>$(ProjectRuntimeConfigFilePath)</FinalOutputPath>
    </BuiltProjectOutputGroupOutput>
  </ItemGroup>

  <ItemGroup>
<<<<<<< HEAD
    <PackageReference Include="Microsoft.NETCore.App" Version="1.0.4" />
    <PackageReference Include="NuGet.Frameworks" Version="$(CLI_NuGet_Version)" />
    <PackageReference Include="Microsoft.DotNet.Cli.Utils" Version="$(SdkNugetVersion)" />
=======
    <PackageReference Include="NuGet.Frameworks">
      <Version>$(CLI_NuGet_Version)</Version>
    </PackageReference>
    <PackageReference Include="Microsoft.DotNet.Cli.Utils">
      <Version>$(SdkNugetVersion)</Version>
    </PackageReference>
>>>>>>> a97010d5
  </ItemGroup>

</Project><|MERGE_RESOLUTION|>--- conflicted
+++ resolved
@@ -26,18 +26,8 @@
   </ItemGroup>
 
   <ItemGroup>
-<<<<<<< HEAD
-    <PackageReference Include="Microsoft.NETCore.App" Version="1.0.4" />
     <PackageReference Include="NuGet.Frameworks" Version="$(CLI_NuGet_Version)" />
     <PackageReference Include="Microsoft.DotNet.Cli.Utils" Version="$(SdkNugetVersion)" />
-=======
-    <PackageReference Include="NuGet.Frameworks">
-      <Version>$(CLI_NuGet_Version)</Version>
-    </PackageReference>
-    <PackageReference Include="Microsoft.DotNet.Cli.Utils">
-      <Version>$(SdkNugetVersion)</Version>
-    </PackageReference>
->>>>>>> a97010d5
   </ItemGroup>
 
 </Project>