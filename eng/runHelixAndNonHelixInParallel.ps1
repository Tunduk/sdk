--- conflicted
+++ resolved
@@ -22,8 +22,6 @@
         )
 
         $runTestsCannotRunOnHelixArgs = ("-configuration", $configuration, "-ci")
-<<<<<<< HEAD
-=======
         $runTestsOnHelixArgs = ("-configuration", $configuration,
         "-ci",
         "-restore",
@@ -31,7 +29,6 @@
         "-projects", "$buildSourcesDirectory/src/Tests/UnitTests.proj",
         "/bl:$buildSourcesDirectory\artifacts\log\$configuration\TestInHelix.binlog",
         "/p:_CustomHelixTargetQueue=$customHelixTargetQueue")
->>>>>>> 1a041ea1
 
         parallel {
             Invoke-Expression "&'$engfolderPath\runTestsCannotRunOnHelix.ps1' $runTestsCannotRunOnHelixArgs"
