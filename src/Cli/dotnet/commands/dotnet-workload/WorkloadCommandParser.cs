// Licensed to the .NET Foundation under one or more agreements.
// The .NET Foundation licenses this file to you under the MIT license.

using System.CommandLine;
using Microsoft.DotNet.Cli.Utils;
using Microsoft.DotNet.Workloads.Workload;
using Microsoft.DotNet.Workloads.Workload.List;
using Microsoft.NET.Sdk.WorkloadManifestReader;
using Microsoft.TemplateEngine.Cli.Commands;
using CommonStrings = Microsoft.DotNet.Workloads.Workload.LocalizableStrings;
using IReporter = Microsoft.DotNet.Cli.Utils.IReporter;

namespace Microsoft.DotNet.Cli
{
    internal static class WorkloadCommandParser
    {
        public static readonly string DocsLink = "https://aka.ms/dotnet-workload";

        private static readonly CliCommand Command = ConstructCommand();

        public static readonly CliOption<bool> InfoOption = new("--info")
        {
            Description = CommonStrings.WorkloadInfoDescription
        };

        public static readonly CliOption<bool> VersionOption = new("--version")
        {
            Description = CommonStrings.WorkloadVersionDescription
        };

        public static CliCommand GetCommand()
        {
            Command.Options.Add(InfoOption);
            Command.Options.Add(VersionOption);
            return Command;
        }

        internal static string GetWorkloadsVersion(WorkloadInfoHelper workloadInfoHelper = null)
        {
            workloadInfoHelper ??= new WorkloadInfoHelper(false);

<<<<<<< HEAD
            var versionInfo = workloadInfoHelper.ManifestProvider.GetWorkloadVersion();

            // The explicit space here is intentional, as it's easy to miss in localization and crucial for parsing
            return versionInfo.Version + (versionInfo.VersionNotInstalledMessage is not null ? ' ' + Workloads.Workload.List.LocalizableStrings.WorkloadVersionNotInstalledShort : string.Empty);
=======
            return workloadInfoHelper.ManifestProvider.GetWorkloadVersion().Version;
>>>>>>> 6eea53c4
        }

        internal static void ShowWorkloadsInfo(ParseResult parseResult = null, WorkloadInfoHelper workloadInfoHelper = null, IReporter reporter = null, string dotnetDir = null, bool showVersion = true)
        {
            workloadInfoHelper ??= new WorkloadInfoHelper(parseResult != null ? parseResult.HasOption(SharedOptions.InteractiveOption) : false);
            reporter ??= Utils.Reporter.Output;
            var globalJsonInformation = workloadInfoHelper.ManifestProvider.GetGlobalJsonInformation();
            if (globalJsonInformation?.WorkloadVersionInstalled == false)
            {
                reporter.WriteLine(string.Format(Workloads.Workload.List.LocalizableStrings.WorkloadSetFromGlobalJsonNotInstalled, globalJsonInformation.GlobalJsonVersion, globalJsonInformation.GlobalJsonPath));
                return;
            }

            IEnumerable<WorkloadId> installedList = workloadInfoHelper.InstalledSdkWorkloadIds;
            InstalledWorkloadsCollection installedWorkloads = workloadInfoHelper.AddInstalledVsWorkloads(installedList);
            string dotnetPath = dotnetDir ?? Path.GetDirectoryName(Environment.ProcessPath);

            

            var versionInfo = workloadInfoHelper.ManifestProvider.GetWorkloadVersion();

            void WriteUpdateModeAndAnyError(string indent = "")
            {
                var useWorkloadSets = InstallStateContents.FromPath(Path.Combine(WorkloadInstallType.GetInstallStateFolder(workloadInfoHelper._currentSdkFeatureBand, workloadInfoHelper.UserLocalPath), "default.json")).UseWorkloadSets;
                var workloadSetsString = useWorkloadSets == true ? "workload sets" : "loose manifests";
                reporter.WriteLine(indent + string.Format(CommonStrings.WorkloadManifestInstallationConfiguration, workloadSetsString));

                var additionalMessage = versionInfo.VersionNotInstalledMessage ?? versionInfo.UpdateModeMessage;
                if (additionalMessage != null)
                {
                    reporter.WriteLine(indent + additionalMessage);
                }
            }
            
            if (showVersion)
            {
<<<<<<< HEAD
                reporter.WriteLine($" Workload version: {GetWorkloadsVersion()}");
                
                WriteUpdateModeAndAnyError(indent: " ");
                reporter.WriteLine();
=======
                reporter.WriteLine($" Workload version: {workloadInfoHelper.ManifestProvider.GetWorkloadVersion().Version}");
>>>>>>> 6eea53c4
            }

            if (installedWorkloads.Count == 0)
            {
                reporter.WriteLine(CommonStrings.NoWorkloadsInstalledInfoWarning);
            }
            else
            {
                var manifestInfoDict = workloadInfoHelper.WorkloadResolver.GetInstalledManifests().ToDictionary(info => info.Id, StringComparer.OrdinalIgnoreCase);

                foreach (var workload in installedWorkloads.AsEnumerable())
                {
                    var workloadManifest = workloadInfoHelper.WorkloadResolver.GetManifestFromWorkload(new WorkloadId(workload.Key));
                    var workloadFeatureBand = manifestInfoDict[workloadManifest.Id].ManifestFeatureBand;

                    const int align = 10;
                    const string separator = "   ";

                    reporter.WriteLine($" [{workload.Key}]");

                    reporter.Write($"{separator}{CommonStrings.WorkloadSourceColumn}:");
                    reporter.WriteLine($" {workload.Value,align}");

                    reporter.Write($"{separator}{CommonStrings.WorkloadManifestVersionColumn}:");
                    reporter.WriteLine($"    {workloadManifest.Version + '/' + workloadFeatureBand,align}");

                    reporter.Write($"{separator}{CommonStrings.WorkloadManifestPathColumn}:");
                    reporter.WriteLine($"       {workloadManifest.ManifestPath,align}");

                    reporter.Write($"{separator}{CommonStrings.WorkloadInstallTypeColumn}:");
                    reporter.WriteLine($"       {WorkloadInstallType.GetWorkloadInstallType(new SdkFeatureBand(Utils.Product.Version), dotnetPath).ToString(),align}"
                    );
                    reporter.WriteLine("");
                }
            }

            if (!showVersion)
            {
                WriteUpdateModeAndAnyError();
            }
        }

        private static int ProcessArgs(ParseResult parseResult)
        {
            if (parseResult.HasOption(InfoOption) && parseResult.RootSubCommandResult() == "workload")
            {
                ShowWorkloadsInfo(parseResult);
                Reporter.Output.WriteLine(string.Empty);
                return 0;
            }
            else if (parseResult.HasOption(VersionOption) && parseResult.RootSubCommandResult() == "workload")
            {
                Reporter.Output.WriteLine(GetWorkloadsVersion());
                Reporter.Output.WriteLine(string.Empty);
                return 0;
            }
            return parseResult.HandleMissingCommand();
        }

        private static CliCommand ConstructCommand()
        {
            DocumentedCommand command = new("workload", DocsLink, CommonStrings.CommandDescription);

            command.Subcommands.Add(WorkloadInstallCommandParser.GetCommand());
            command.Subcommands.Add(WorkloadUpdateCommandParser.GetCommand());
            command.Subcommands.Add(WorkloadListCommandParser.GetCommand());
            command.Subcommands.Add(WorkloadSearchCommandParser.GetCommand());
            command.Subcommands.Add(WorkloadUninstallCommandParser.GetCommand());
            command.Subcommands.Add(WorkloadRepairCommandParser.GetCommand());
            command.Subcommands.Add(WorkloadRestoreCommandParser.GetCommand());
            command.Subcommands.Add(WorkloadCleanCommandParser.GetCommand());
            command.Subcommands.Add(WorkloadElevateCommandParser.GetCommand());
            command.Subcommands.Add(WorkloadConfigCommandParser.GetCommand());
            command.Subcommands.Add(WorkloadHistoryCommandParser.GetCommand());

            command.Validators.Add(commandResult =>
            {
                if (commandResult.GetResult(InfoOption) is null && commandResult.GetResult(VersionOption) is null && !commandResult.Children.Any(child => child is System.CommandLine.Parsing.CommandResult))
                {
                    commandResult.AddError(Tools.CommonLocalizableStrings.RequiredCommandNotPassed);
                }
            });

            command.SetAction(ProcessArgs);

            return command;
        }
    }
}<|MERGE_RESOLUTION|>--- conflicted
+++ resolved
@@ -39,14 +39,10 @@
         {
             workloadInfoHelper ??= new WorkloadInfoHelper(false);
 
-<<<<<<< HEAD
             var versionInfo = workloadInfoHelper.ManifestProvider.GetWorkloadVersion();
 
             // The explicit space here is intentional, as it's easy to miss in localization and crucial for parsing
             return versionInfo.Version + (versionInfo.VersionNotInstalledMessage is not null ? ' ' + Workloads.Workload.List.LocalizableStrings.WorkloadVersionNotInstalledShort : string.Empty);
-=======
-            return workloadInfoHelper.ManifestProvider.GetWorkloadVersion().Version;
->>>>>>> 6eea53c4
         }
 
         internal static void ShowWorkloadsInfo(ParseResult parseResult = null, WorkloadInfoHelper workloadInfoHelper = null, IReporter reporter = null, string dotnetDir = null, bool showVersion = true)
@@ -83,14 +79,10 @@
             
             if (showVersion)
             {
-<<<<<<< HEAD
                 reporter.WriteLine($" Workload version: {GetWorkloadsVersion()}");
                 
                 WriteUpdateModeAndAnyError(indent: " ");
                 reporter.WriteLine();
-=======
-                reporter.WriteLine($" Workload version: {workloadInfoHelper.ManifestProvider.GetWorkloadVersion().Version}");
->>>>>>> 6eea53c4
             }
 
             if (installedWorkloads.Count == 0)
