--- conflicted
+++ resolved
@@ -23,15 +23,11 @@
         public static readonly string ENABLE_PUBLISH_RELEASE_FOR_SOLUTIONS = "DOTNET_CLI_ENABLE_PUBLISH_RELEASE_FOR_SOLUTIONS";
         public static readonly string ENABLE_PACK_RELEASE_FOR_SOLUTIONS = "DOTNET_CLI_ENABLE_PACK_RELEASE_FOR_SOLUTIONS";
         public static readonly string DOTNET_ROOT = "DOTNET_ROOT";
-<<<<<<< HEAD
 		
         public static readonly string DOTNET_MSBUILD_SDK_RESOLVER_ENABLE_LOG = "DOTNET_MSBUILD_SDK_RESOLVER_ENABLE_LOG";
         public static readonly string DOTNET_MSBUILD_SDK_RESOLVER_SDKS_DIR = "DOTNET_MSBUILD_SDK_RESOLVER_SDKS_DIR";
         public static readonly string DOTNET_MSBUILD_SDK_RESOLVER_SDKS_VER = "DOTNET_MSBUILD_SDK_RESOLVER_SDKS_VER";
-=======
         public static readonly string DOTNET_TOOLS_ALLOW_MANIFEST_IN_ROOT = "DOTNET_TOOLS_ALLOW_MANIFEST_IN_ROOT";
-
->>>>>>> 2e282dd7
 
 #if NET7_0_OR_GREATER
         private static readonly Version s_version6_0 = new(6, 0);
