--- conflicted
+++ resolved
@@ -1,25 +1,10 @@
 {
   "sdk": {
-<<<<<<< HEAD
-    "version": "7.0.107",
-=======
     "version": "8.0.100-preview.5.23303.2",
->>>>>>> 58df4e48
     "allowPrerelease": true,
     "rollForward": "major"
   },
   "tools": {
-<<<<<<< HEAD
-    "dotnet": "7.0.107",
-    "runtimes": {
-      "dotnet": [
-        "6.0.3"
-      ]
-    }
-  },
-  "msbuild-sdks": {
-    "Microsoft.DotNet.Arcade.Sdk": "7.0.0-beta.23313.4"
-=======
     "dotnet": "8.0.100-preview.5.23303.2",
     "vs": {
       "version": "17.4.1"
@@ -28,6 +13,5 @@
   },
   "msbuild-sdks": {
     "Microsoft.DotNet.Arcade.Sdk": "8.0.0-beta.23361.1"
->>>>>>> 58df4e48
   }
 }