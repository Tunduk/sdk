<Project>

  <ItemGroup Condition=" '$(IncludeAspNetCoreRuntime)' != 'false' ">
    <BundledDotnetTool Include="dotnet-dev-certs" Version="$(DotnetDevCertsPackageVersion)" />
    <BundledDotnetTool Include="dotnet-user-jwts" Version="$(DotnetUserJwtsPackageVersion)" />
    <BundledDotnetTool Include="dotnet-user-secrets" Version="$(DotnetUserSecretsPackageVersion)" ObsoletesCliTool="Microsoft.Extensions.SecretManager.Tools" />
  </ItemGroup>

  <ItemGroup>
    <BundledDotnetTool Update="@(BundledDotnetTool)">
      <PackagePathRelativeToPackageRoot>%(Identity)/%(Version)/</PackagePathRelativeToPackageRoot>
      <RestoredPackagePath>$(NuGetPackageRoot)$([MSBuild]::ValueOrDefault('%(PackagePathRelativeToPackageRoot)', '').ToLower())/</RestoredPackagePath>
      <NupkgPathRelativeToPackageRoot>%(Identity)/%(Version)/%(Identity).%(Version).nupkg</NupkgPathRelativeToPackageRoot>
      <RestoredNupkgPath>$(NuGetPackageRoot)$([MSBuild]::ValueOrDefault('%(NupkgPathRelativeToPackageRoot)', '').ToLower())</RestoredNupkgPath>
    </BundledDotnetTool>
  </ItemGroup>

  <Target Name="LayoutBundledTools" DependsOnTargets="SetupBundledComponents">
    <ItemGroup>
      <BundledToolLayoutProject Include="$(MSBuildThisFileDirectory)..\projects\DownloadPackage.csproj">
        <!-- For this unique RestoreProjectStyle, see: https://aka.ms/global-tools-nuget -->
        <Properties>
          PackageToRestore=%(BundledDotnetTool.Identity);
          PackageVersionToRestore=%(BundledDotnetTool.Version);
          TargetFramework=$(TargetFramework);
          RestoreProjectStyle=DotnetToolReference
        </Properties>
      </BundledToolLayoutProject>
    </ItemGroup>

<<<<<<< HEAD
    <MSBuild BuildInParallel="False" Projects="@(BundledToolLayoutProject)" />

    <ItemGroup>
      <BundledToolFiles Include="%(BundledDotnetTool.RestoredPackagePath)\**\*.*" PackageToRestore="%(BundledDotnetTool.Identity)" PackageVersionToRestore="%(BundledDotnetTool.Version)" />
      <BundledToolFiles Remove="%(BundledDotnetTool.RestoredPackagePath)\*.*" />
    </ItemGroup>

    <Copy SourceFiles="@(BundledToolFiles)"
          DestinationFiles="@(BundledToolFiles->'$(SdkOutputDirectory)DotnetTools/%(PackageToRestore)\%(PackageVersionToRestore)\%(RecursiveDir)%(Filename)%(Extension)')"
          SkipUnchangedFiles="true" />
=======
    <MSBuild Projects="@(BundledToolLayoutProject)" />
>>>>>>> cf336ad7
  </Target>

</Project><|MERGE_RESOLUTION|>--- conflicted
+++ resolved
@@ -28,8 +28,7 @@
       </BundledToolLayoutProject>
     </ItemGroup>
 
-<<<<<<< HEAD
-    <MSBuild BuildInParallel="False" Projects="@(BundledToolLayoutProject)" />
+    <MSBuild Projects="@(BundledToolLayoutProject)" />
 
     <ItemGroup>
       <BundledToolFiles Include="%(BundledDotnetTool.RestoredPackagePath)\**\*.*" PackageToRestore="%(BundledDotnetTool.Identity)" PackageVersionToRestore="%(BundledDotnetTool.Version)" />
@@ -39,9 +38,6 @@
     <Copy SourceFiles="@(BundledToolFiles)"
           DestinationFiles="@(BundledToolFiles->'$(SdkOutputDirectory)DotnetTools/%(PackageToRestore)\%(PackageVersionToRestore)\%(RecursiveDir)%(Filename)%(Extension)')"
           SkipUnchangedFiles="true" />
-=======
-    <MSBuild Projects="@(BundledToolLayoutProject)" />
->>>>>>> cf336ad7
   </Target>
 
 </Project>